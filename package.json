--- conflicted
+++ resolved
@@ -83,11 +83,7 @@
   },
   "devDependencies": {
     "@adobe/eslint-config-helix": "2.0.9",
-<<<<<<< HEAD
     "@adobe/helix-deploy": "https://gitpkg.now.sh/alinarublea/helix-deploy?test-deploy",
-=======
-    "@adobe/helix-deploy": "12.4.17",
->>>>>>> b9219732
     "@adobe/helix-universal": "5.0.8",
     "@adobe/semantic-release-coralogix": "1.1.34",
     "@adobe/semantic-release-skms-cmr": "1.1.5",
