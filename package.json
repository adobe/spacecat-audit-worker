{
  "name": "@adobe/spacecat-audit-worker",
  "version": "1.10.8",
  "description": "SpaceCat Audit Worker",
  "main": "src/index.js",
  "type": "module",
  "scripts": {
    "start": "nodemon",
    "test": "c8 mocha -i -g 'Post-Deploy' --spec=test/**/*.test.js",
    "test-postdeploy": "mocha -g 'Post-Deploy' --spec=test/**/*.test.js",
    "lint": "eslint .",
    "logs": "aws logs tail /aws/lambda/spacecat-services--audit-worker",
    "semantic-release": "semantic-release",
    "semantic-release-dry": "semantic-release --dry-run --no-ci --branches $CIRCLE_BRANCH",
    "build": "hedy -v --test-bundle",
    "deploy": "hedy -v --deploy --test",
    "deploy-routes": "hedy --no-build -no-hints -l major",
    "deploy-ci": "hedy -v --deploy --test --pkgVersion=ci$CIRCLE_BUILD_NUM -l ci --cleanup-ci=24h",
    "deploy-secrets": "hedy --aws-update-secrets --params-file=secrets/secrets.env",
    "prepare": "husky install"
  },
  "wsk": {
    "target": "aws",
    "name": "spacecat-services/audit-worker@${version}",
    "memory": 4096,
    "awsRole!important": "arn:aws:iam::282898975672:role/spacecat-role-services",
    "testUrl": "/_status_check/healthcheck.json",
    "awsAttachAuthorizer": "",
    "dev": {
      "params-file": "secrets/dev-secrets.json"
    },
    "fastlyServiceId!important": "",
    "timeout": 900000,
    "nodeVersion": 20
  },
  "repository": {
    "type": "git",
    "url": "https://github.com/adobe/spacecat-audit-worker"
  },
  "author": "",
  "license": "Apache-2.0",
  "bugs": {
    "url": "https://github.com/adobe/spacecat-audit-worker/issues"
  },
  "homepage": "https://github.com/adobe/spacecat-audit-worker#readme",
  "mocha": {
    "require": "test/setup-env.js",
    "recursive": "true",
    "reporter": "mocha-multi-reporters",
    "reporter-options": "configFile=.mocha-multi.json"
  },
  "dependencies": {
    "@adobe/fetch": "4.1.1",
    "@adobe/helix-shared-secrets": "2.2.5",
    "@adobe/helix-shared-wrap": "2.0.1",
    "@adobe/helix-status": "10.0.11",
    "@adobe/helix-universal-logger": "3.0.13",
    "@adobe/spacecat-shared-data-access": "1.20.4",
    "@adobe/spacecat-shared-http-utils": "1.1.3",
    "@adobe/spacecat-shared-rum-api-client": "1.6.9",
<<<<<<< HEAD
    "@adobe/spacecat-shared-utils": "1.14.0",
=======
    "@adobe/spacecat-shared-utils": "1.14.1",
>>>>>>> eca6187d
    "@aws-sdk/client-sqs": "3.535.0",
    "diff": "5.2.0",
    "urijs": "1.19.11"
  },
  "devDependencies": {
    "@adobe/eslint-config-helix": "2.0.6",
    "@adobe/helix-deploy": "11.0.11",
    "@adobe/helix-universal": "4.5.0",
    "@adobe/semantic-release-coralogix": "1.1.27",
    "@adobe/semantic-release-skms-cmr": "1.0.14",
    "@redocly/cli": "1.10.4",
    "@semantic-release/changelog": "6.0.3",
    "@semantic-release/exec": "6.0.3",
    "@semantic-release/git": "10.0.1",
    "@semantic-release/npm": "11.0.3",
    "c8": "9.1.0",
    "chai": "4.4.1",
    "chai-as-promised": "7.1.1",
    "dotenv": "16.4.5",
    "eslint": "8.57.0",
    "husky": "9.0.11",
    "junit-report-builder": "3.2.1",
    "lint-staged": "15.2.2",
    "mocha": "10.3.0",
    "mocha-multi-reporters": "1.5.1",
    "mocha-suppress-logs": "0.5.1",
    "nock": "13.5.4",
    "nodemon": "3.1.0",
    "semantic-release": "23.0.4",
    "sinon": "17.0.1",
    "sinon-chai": "3.7.0",
    "yaml": "2.4.1"
  },
  "lint-staged": {
    "*.js": "eslint",
    "*.cjs": "eslint"
  }
}<|MERGE_RESOLUTION|>--- conflicted
+++ resolved
@@ -58,11 +58,7 @@
     "@adobe/spacecat-shared-data-access": "1.20.4",
     "@adobe/spacecat-shared-http-utils": "1.1.3",
     "@adobe/spacecat-shared-rum-api-client": "1.6.9",
-<<<<<<< HEAD
-    "@adobe/spacecat-shared-utils": "1.14.0",
-=======
     "@adobe/spacecat-shared-utils": "1.14.1",
->>>>>>> eca6187d
     "@aws-sdk/client-sqs": "3.535.0",
     "diff": "5.2.0",
     "urijs": "1.19.11"
