--- conflicted
+++ resolved
@@ -63,13 +63,8 @@
     "@adobe/spacecat-shared-ahrefs-client": "1.6.2",
     "@adobe/spacecat-shared-data-access": "1.61.8",
     "@adobe/spacecat-shared-google-client": "1.4.2",
-<<<<<<< HEAD
-    "@adobe/spacecat-shared-http-utils": "1.9.1",
-    "@adobe/spacecat-shared-rum-api-client": "2.17.1",
-=======
     "@adobe/spacecat-shared-http-utils": "1.9.2",
     "@adobe/spacecat-shared-rum-api-client": "2.17.2",
->>>>>>> dcccb6f9
     "@adobe/spacecat-shared-rum-api-client-v1": "npm:@adobe/spacecat-shared-rum-api-client@1.8.4",
     "@adobe/spacecat-shared-utils": "1.25.3",
     "@aws-sdk/client-s3": "3.717.0",
