--- conflicted
+++ resolved
@@ -74,13 +74,9 @@
     "@semantic-release/changelog": "6.0.3",
     "@semantic-release/exec": "6.0.3",
     "@semantic-release/git": "10.0.1",
-<<<<<<< HEAD
-    "@semantic-release/npm": "11.0.2",
+    "@semantic-release/npm": "11.0.3",
     "@typescript-eslint/eslint-plugin": "6.20.0",
     "@typescript-eslint/parser": "6.20.0",
-=======
-    "@semantic-release/npm": "11.0.3",
->>>>>>> 46e30584
     "c8": "9.1.0",
     "chai": "4.4.1",
     "chai-as-promised": "7.1.1",
@@ -97,12 +93,8 @@
     "semantic-release": "23.0.5",
     "sinon": "17.0.1",
     "sinon-chai": "3.7.0",
-<<<<<<< HEAD
     "typescript": "5.3.3",
-    "yaml": "2.3.4"
-=======
     "yaml": "2.4.1"
->>>>>>> 46e30584
   },
   "lint-staged": {
     "*.js": "eslint",
