--- conflicted
+++ resolved
@@ -64,30 +64,13 @@
     "@adobe/helix-status": "10.1.5",
     "@adobe/helix-universal": "5.0.8",
     "@adobe/helix-universal-logger": "3.0.23",
-<<<<<<< HEAD
-    "@adobe/spacecat-shared-ahrefs-client": "1.6.4",
-    "@adobe/spacecat-shared-data-access": "^2.0.4",
-    "@adobe/spacecat-shared-google-client": "1.4.6",
-    "@adobe/spacecat-shared-gpt-client": "1.4.5",
-=======
     "@adobe/spacecat-shared-ahrefs-client": "1.6.5",
     "@adobe/spacecat-shared-data-access": "2.1.2",
     "@adobe/spacecat-shared-google-client": "1.4.9",
     "@adobe/spacecat-shared-gpt-client": "1.4.6",
->>>>>>> 06d30e87
     "@adobe/spacecat-shared-http-utils": "1.9.6",
     "@adobe/spacecat-shared-rum-api-client": "2.20.2",
     "@adobe/spacecat-shared-rum-api-client-v1": "npm:@adobe/spacecat-shared-rum-api-client@1.8.4",
-<<<<<<< HEAD
-    "@adobe/spacecat-shared-utils": "1.28.1",
-    "@aws-sdk/client-lambda": "3.731.1",
-    "@aws-sdk/client-s3": "3.731.1",
-    "@aws-sdk/client-secrets-manager": "3.731.1",
-    "@aws-sdk/client-sqs": "3.731.1",
-    "@aws-sdk/credential-provider-node": "3.731.1",
-    "@aws-sdk/s3-request-presigner": "3.731.1",
-    "aws-xray-sdk": "3.10.2",
-=======
     "@adobe/spacecat-shared-utils": "1.30.2",
     "@aws-sdk/client-s3": "3.744.0",
     "@aws-sdk/client-lambda": "3.744.0",
@@ -96,7 +79,6 @@
     "@aws-sdk/client-sqs": "3.744.0",
     "aws-xray-sdk": "3.10.3",
     "@aws-sdk/s3-request-presigner": "3.744.0",
->>>>>>> 06d30e87
     "diff": "7.0.0",
     "jsdom": "26.0.0",
     "urijs": "1.19.11"
