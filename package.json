{
  "name": "@adobe/spacecat-audit-worker",
  "version": "1.15.5",
  "description": "SpaceCat Audit Worker",
  "main": "src/index.js",
  "type": "module",
  "scripts": {
    "start": "nodemon",
    "test": "c8 mocha -i -g 'Post-Deploy' --spec=test/**/*.test.js",
    "test-postdeploy": "mocha -g 'Post-Deploy' --spec=test/**/*.test.js",
    "lint": "eslint .",
    "logs": "aws logs tail /aws/lambda/spacecat-services--audit-worker",
    "semantic-release": "semantic-release",
    "semantic-release-dry": "semantic-release --dry-run --no-ci --branches $CIRCLE_BRANCH",
    "build": "hedy -v --test-bundle",
    "deploy": "hedy -v --deploy --test",
    "deploy-routes": "hedy --no-build -no-hints -l major",
    "deploy-ci": "hedy -v --deploy --test --pkgVersion=ci$CIRCLE_BUILD_NUM -l ci --cleanup-ci=24h",
    "deploy-secrets": "hedy --aws-update-secrets --params-file=secrets/secrets.env",
    "prepare": "husky install"
  },
  "wsk": {
    "target": "aws",
    "name": "spacecat-services/audit-worker@${version}",
    "memory": 4096,
    "awsRole!important": "arn:aws:iam::282898975672:role/spacecat-role-services",
    "testUrl": "/_status_check/healthcheck.json",
    "awsAttachAuthorizer": "",
    "dev": {
      "params-file": "secrets/dev-secrets.json"
    },
    "fastlyServiceId!important": "",
    "timeout": 900000,
    "nodeVersion": 20
  },
  "repository": {
    "type": "git",
    "url": "https://github.com/adobe/spacecat-audit-worker"
  },
  "author": "",
  "license": "Apache-2.0",
  "bugs": {
    "url": "https://github.com/adobe/spacecat-audit-worker/issues"
  },
  "homepage": "https://github.com/adobe/spacecat-audit-worker#readme",
  "mocha": {
    "require": "test/setup-env.js",
    "recursive": "true",
    "reporter": "mocha-multi-reporters",
    "reporter-options": "configFile=.mocha-multi.json"
  },
  "dependencies": {
    "@adobe/fetch": "4.1.2",
    "@adobe/helix-shared-secrets": "2.2.6",
    "@adobe/helix-shared-wrap": "2.0.2",
    "@adobe/helix-status": "10.0.12",
    "@adobe/helix-universal": "4.5.2",
    "@adobe/helix-universal-logger": "3.0.15",
<<<<<<< HEAD
    "@adobe/spacecat-shared-ahrefs-client": "1.0.0",
    "@adobe/spacecat-shared-data-access": "1.21.2",
    "@adobe/spacecat-shared-http-utils": "1.1.4",
    "@adobe/spacecat-shared-rum-api-client": "1.8.0",
    "@adobe/spacecat-shared-utils": "1.14.5",
    "@aws-sdk/client-sqs": "3.556.0",
=======
    "@adobe/spacecat-shared-data-access": "1.22.1",
    "@adobe/spacecat-shared-http-utils": "1.1.4",
    "@adobe/spacecat-shared-rum-api-client": "1.8.1",
    "@adobe/spacecat-shared-ahrefs-client": "1.1.0",
    "@adobe/spacecat-shared-utils": "1.14.6",
    "@aws-sdk/client-sqs": "3.564.0",
>>>>>>> 1904d056
    "diff": "5.2.0",
    "jsdom": "24.0.0",
    "urijs": "1.19.11"
  },
  "devDependencies": {
    "@adobe/eslint-config-helix": "2.0.6",
    "@adobe/helix-deploy": "11.0.24",
    "@adobe/helix-universal": "4.5.2",
    "@adobe/semantic-release-coralogix": "1.1.28",
    "@adobe/semantic-release-skms-cmr": "1.0.15",
    "@redocly/cli": "1.12.0",
    "@semantic-release/changelog": "6.0.3",
    "@semantic-release/exec": "6.0.3",
    "@semantic-release/git": "10.0.1",
    "@semantic-release/npm": "12.0.0",
    "@typescript-eslint/eslint-plugin": "7.7.1",
    "@typescript-eslint/parser": "7.7.1",
    "c8": "9.1.0",
    "chai": "4.4.1",
    "chai-as-promised": "7.1.1",
    "dotenv": "16.4.5",
    "eslint": "8.57.0",
    "husky": "9.0.11",
    "junit-report-builder": "3.2.1",
    "lint-staged": "15.2.2",
    "mocha": "10.4.0",
    "mocha-multi-reporters": "1.5.1",
    "mocha-suppress-logs": "0.5.1",
    "nock": "13.5.4",
    "nodemon": "3.1.0",
    "semantic-release": "23.0.8",
    "sinon": "17.0.1",
    "sinon-chai": "3.7.0",
    "typescript": "5.4.5",
    "yaml": "2.4.1"
  },
  "lint-staged": {
    "*.js": "eslint",
    "*.ts": "eslint",
    "*.cjs": "eslint"
  }
}<|MERGE_RESOLUTION|>--- conflicted
+++ resolved
@@ -56,21 +56,12 @@
     "@adobe/helix-status": "10.0.12",
     "@adobe/helix-universal": "4.5.2",
     "@adobe/helix-universal-logger": "3.0.15",
-<<<<<<< HEAD
-    "@adobe/spacecat-shared-ahrefs-client": "1.0.0",
-    "@adobe/spacecat-shared-data-access": "1.21.2",
-    "@adobe/spacecat-shared-http-utils": "1.1.4",
-    "@adobe/spacecat-shared-rum-api-client": "1.8.0",
-    "@adobe/spacecat-shared-utils": "1.14.5",
-    "@aws-sdk/client-sqs": "3.556.0",
-=======
     "@adobe/spacecat-shared-data-access": "1.22.1",
     "@adobe/spacecat-shared-http-utils": "1.1.4",
     "@adobe/spacecat-shared-rum-api-client": "1.8.1",
     "@adobe/spacecat-shared-ahrefs-client": "1.1.0",
     "@adobe/spacecat-shared-utils": "1.14.6",
     "@aws-sdk/client-sqs": "3.564.0",
->>>>>>> 1904d056
     "diff": "5.2.0",
     "jsdom": "24.0.0",
     "urijs": "1.19.11"
