--- conflicted
+++ resolved
@@ -80,12 +80,8 @@
     "@adobe/spacecat-shared-http-utils": "1.14.3",
     "@adobe/spacecat-shared-rum-api-client": "2.29.0",
     "@adobe/spacecat-shared-rum-api-client-v1": "npm:@adobe/spacecat-shared-rum-api-client@1.8.4",
-<<<<<<< HEAD
-    "@adobe/spacecat-shared-utils": "1.41.1",
+    "@adobe/spacecat-shared-utils": "1.41.3",
     "@adobe/structured-data-validator": "0.0.1-beta.3",
-=======
-    "@adobe/spacecat-shared-utils": "1.41.3",
->>>>>>> 96709ad9
     "@aws-sdk/client-athena": "3.830.0",
     "@aws-sdk/client-lambda": "3.833.0",
     "@aws-sdk/client-s3": "3.832.0",
