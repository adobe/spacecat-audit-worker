{
  "name": "@adobe/spacecat-audit-worker",
  "version": "1.223.3",
  "description": "SpaceCat Audit Worker",
  "main": "src/index.js",
  "type": "module",
  "engines": {
    "node": ">=22.0.0 <23.0.0",
    "npm": ">=10.9.0 <12.0.0"
  },
  "scripts": {
    "start": "nodemon",
    "test": "c8 mocha -i -g 'Post-Deploy' --spec=test/**/*.test.js",
    "test-postdeploy": "mocha -g 'Post-Deploy' --spec=test/**/*.test.js",
    "lint": "eslint .",
    "lint:fix": "eslint . --fix",
    "logs": "aws logs tail /aws/lambda/spacecat-services--audit-worker",
    "semantic-release": "semantic-release",
    "semantic-release-dry": "semantic-release --dry-run --no-ci --branches $CI_BRANCH",
    "build": "hedy -v --test-bundle",
    "deploy": "hedy -v --deploy --aws-deploy-bucket=spacecat-prod-deploy --pkgVersion=latest",
    "deploy-stage": "hedy -v --deploy --aws-deploy-bucket=spacecat-stage-deploy --pkgVersion=latest",
    "deploy-dev": "hedy -v --deploy --pkgVersion=ci$CI_BUILD_NUM -l latest --aws-deploy-bucket=spacecat-dev-deploy --cleanup-ci=24h",
    "prepare": "husky",
    "localstack:build": "hedy -v --build --target aws",
    "localstack:create": "awslocal lambda create-function --function-name spacecat-services--audit-worker --runtime nodejs22.x --zip-file fileb://dist/spacecat-services/audit-worker@1.218.0.zip --handler index.lambda --role arn:aws:iam::000000000000:role/spacecat-role-lambda-generic --timeout 900 --memory-size 6144",
    "localstack:update": "awslocal lambda update-function-code --function-name spacecat-services--audit-worker --zip-file fileb://dist/spacecat-services/audit-worker@1.218.0.zip",
    "localstack:alias": "awslocal lambda create-alias --function-name spacecat-services--audit-worker --name latest --function-version '$LATEST'",
    "local-build": "sam build",
    "local-run": "sam local invoke -l output.txt",
    "local-build-run": "sam build && sam local invoke -l output.txt",
    "local-watch": "node scripts/watch-and-copy.js"
  },
  "wsk": {
    "target": "aws",
    "name": "spacecat-services/audit-worker@${version}",
    "memory": 6144,
    "awsRole!important": "arn:aws:iam::${env.AWS_ACCOUNT_ID}:role/spacecat-role-lambda-generic",
    "testUrl": "/_status_check/healthcheck.json",
    "awsAttachAuthorizer": "",
    "dev": {
      "params-file": "secrets/dev-secrets.json"
    },
    "fastlyServiceId!important": "",
    "timeout": 900000,
    "nodeVersion": 22,
    "static": [
      "static/prompts/broken-backlinks.prompt",
      "static/prompts/broken-backlinks-followup.prompt",
      "static/prompts/heading-empty-suggestion.prompt",
      "static/prompts/generate-brand-guidelines.prompt",
      "static/schemaorg-current-https.jsonld",
      "src/cdn-analysis/sql",
      "src/cdn-logs-report/sql",
      "src/llmo-referral-traffic/sql",
      "src/page-intent/sql",
      "src/llm-error-pages/sql",
      "src/llmo-customer-analysis/sql"
    ]
  },
  "repository": {
    "type": "git",
    "url": "https://github.com/adobe/spacecat-audit-worker"
  },
  "author": "",
  "license": "Apache-2.0",
  "bugs": {
    "url": "https://github.com/adobe/spacecat-audit-worker/issues"
  },
  "homepage": "https://github.com/adobe/spacecat-audit-worker#readme",
  "mocha": {
    "require": "test/setup-env.js",
    "recursive": "true",
    "reporter": "mocha-multi-reporters",
    "reporter-options": "configFile=.mocha-multi.json"
  },
  "dependencies": {
    "@adobe/fetch": "4.2.3",
    "@adobe/helix-shared-secrets": "https://gitpkg.vercel.app/adobe/helix-shared/packages/helix-shared-secrets?sm-custom-endpoint",
    "@adobe/helix-shared-wrap": "2.0.2",
    "@adobe/helix-status": "10.1.5",
    "@adobe/helix-universal-logger": "3.0.28",
    "@adobe/spacecat-helix-content-sdk": "1.4.26",
    "@adobe/spacecat-shared-ahrefs-client": "1.9.12",
    "@adobe/spacecat-shared-athena-client": "1.3.8",
    "@adobe/spacecat-shared-data-access": "2.77.1",
    "@adobe/spacecat-shared-google-client": "1.4.54",
    "@adobe/spacecat-shared-gpt-client": "1.6.7",
    "@adobe/spacecat-shared-http-utils": "1.17.9",
    "@adobe/spacecat-shared-ims-client": "1.9.1",
    "@adobe/spacecat-shared-rum-api-client": "2.38.8",
    "@adobe/spacecat-shared-rum-api-client-v1": "npm:@adobe/spacecat-shared-rum-api-client@1.8.4",
<<<<<<< HEAD
    "@adobe/spacecat-shared-scrape-client": "2.1.5",
    "@adobe/spacecat-shared-slack-client": "1.5.26",
    "@adobe/spacecat-shared-tier-client": "1.2.0",
    "@adobe/spacecat-shared-utils": "1.65.0",
=======
    "@adobe/spacecat-shared-scrape-client": "2.2.1",
    "@adobe/spacecat-shared-slack-client": "1.5.28",
    "@adobe/spacecat-shared-tier-client": "1.2.2",
    "@adobe/spacecat-shared-utils": "1.69.3",
>>>>>>> 50e8d72e
    "@adobe/structured-data-validator": "1.5.0",
    "@aws-sdk/client-athena": "3.922.0",
    "@aws-sdk/client-lambda": "3.922.0",
    "@aws-sdk/client-s3": "3.922.0",
    "@aws-sdk/client-sqs": "3.922.0",
    "@aws-sdk/credential-provider-node": "3.922.0",
    "@aws-sdk/s3-request-presigner": "3.922.0",
    "aws-xray-sdk": "3.11.0",
    "cheerio": "1.1.2",
    "css-selector-generator": "3.7.0",
    "date-fns": "4.1.0",
    "diff": "8.0.2",
    "exceljs": "^4.4.0",
    "franc-min": "6.2.0",
    "get-xpath": "3.3.0",
    "hyparquet": "1.20.1",
    "hyphen": "1.10.6",
    "is-language-code": "5.1.0",
    "js-beautify": "^1.15.4",
    "jsdom": "26.1.0",
    "robots-parser": "3.0.1",
    "syllable": "5.0.1",
    "text-readability": "1.1.1",
    "urijs": "1.19.11",
    "zod": "4.1.12"
  },
  "devDependencies": {
    "@adobe/eslint-config-helix": "3.0.12",
    "@adobe/helix-deploy": "https://gitpkg.now.sh/alinarublea/helix-deploy?main",
    "@adobe/helix-universal": "github:adobe/helix-universal#sm-custom-endpoint",
    "@adobe/helix-universal-devserver": "1.1.141",
    "@adobe/semantic-release-coralogix": "1.1.40",
    "@adobe/semantic-release-skms-cmr": "1.1.5",
    "@babel/core": "7.28.5",
    "@babel/eslint-parser": "7.28.5",
    "@babel/plugin-syntax-import-assertions": "7.27.1",
    "@eslint/config-helpers": "0.4.2",
    "@redocly/cli": "2.10.0",
    "@semantic-release/changelog": "6.0.3",
    "@semantic-release/exec": "7.1.0",
    "@semantic-release/git": "10.0.1",
    "@semantic-release/npm": "13.1.1",
    "@typescript-eslint/eslint-plugin": "8.46.2",
    "@typescript-eslint/parser": "8.46.2",
    "c8": "10.1.3",
    "chai": "6.2.0",
    "chai-as-promised": "8.0.2",
    "chokidar": "4.0.3",
    "dotenv": "17.2.3",
    "eslint": "9.39.0",
    "esmock": "2.7.3",
    "husky": "9.1.7",
    "hyparquet-writer": "0.9.0",
    "junit-report-builder": "5.1.1",
    "lint-staged": "16.2.6",
    "mocha": "11.7.4",
    "mocha-multi-reporters": "1.5.1",
    "mocha-suppress-logs": "0.6.0",
    "nock": "14.0.10",
    "nodemon": "3.1.10",
    "semantic-release": "25.0.1",
    "sinon": "21.0.0",
    "sinon-chai": "4.0.1",
    "typescript": "5.9.3",
    "yaml": "2.8.1"
  },
  "lint-staged": {
    "*.js": "eslint",
    "*.ts": "eslint",
    "*.cjs": "eslint"
  },
  "nodemonConfig": {
    "exec": "node --inspect ./test/dev/server.mjs",
    "watch": [
      ".env",
      "."
    ],
    "ext": ".js, .cjs, .ejs, .css"
  }
}<|MERGE_RESOLUTION|>--- conflicted
+++ resolved
@@ -90,17 +90,10 @@
     "@adobe/spacecat-shared-ims-client": "1.9.1",
     "@adobe/spacecat-shared-rum-api-client": "2.38.8",
     "@adobe/spacecat-shared-rum-api-client-v1": "npm:@adobe/spacecat-shared-rum-api-client@1.8.4",
-<<<<<<< HEAD
-    "@adobe/spacecat-shared-scrape-client": "2.1.5",
-    "@adobe/spacecat-shared-slack-client": "1.5.26",
-    "@adobe/spacecat-shared-tier-client": "1.2.0",
-    "@adobe/spacecat-shared-utils": "1.65.0",
-=======
     "@adobe/spacecat-shared-scrape-client": "2.2.1",
     "@adobe/spacecat-shared-slack-client": "1.5.28",
     "@adobe/spacecat-shared-tier-client": "1.2.2",
     "@adobe/spacecat-shared-utils": "1.69.3",
->>>>>>> 50e8d72e
     "@adobe/structured-data-validator": "1.5.0",
     "@aws-sdk/client-athena": "3.922.0",
     "@aws-sdk/client-lambda": "3.922.0",
