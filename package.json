--- conflicted
+++ resolved
@@ -81,13 +81,8 @@
     "@adobe/spacecat-helix-content-sdk": "1.4.24",
     "@adobe/spacecat-shared-ahrefs-client": "1.9.10",
     "@adobe/spacecat-shared-athena-client": "1.3.5",
-<<<<<<< HEAD
-    "@adobe/spacecat-shared-data-access": "https://gitpkg.now.sh/adobe/spacecat-shared/packages/spacecat-shared-data-access?meta-scrape",
-    "@adobe/spacecat-shared-google-client": "1.4.49",
-=======
-    "@adobe/spacecat-shared-data-access": "2.72.1",
+    "@adobe/spacecat-shared-data-access": "2.73.1",
     "@adobe/spacecat-shared-google-client": "1.4.50",
->>>>>>> 659a4ac7
     "@adobe/spacecat-shared-gpt-client": "1.6.5",
     "@adobe/spacecat-shared-http-utils": "1.17.7",
     "@adobe/spacecat-shared-ims-client": "1.8.13",
