--- conflicted
+++ resolved
@@ -88,15 +88,9 @@
   },
   "devDependencies": {
     "@adobe/eslint-config-helix": "2.0.9",
-<<<<<<< HEAD
     "@adobe/helix-deploy": "https://gitpkg.now.sh/alinarublea/helix-deploy?test-deploy",
-    "@adobe/helix-universal": "5.0.8",
-    "@adobe/semantic-release-coralogix": "1.1.34",
-=======
-    "@adobe/helix-deploy": "12.4.21",
     "@adobe/helix-universal": "5.0.9",
     "@adobe/semantic-release-coralogix": "1.1.35",
->>>>>>> aa0f0893
     "@adobe/semantic-release-skms-cmr": "1.1.5",
     "@redocly/cli": "1.33.0",
     "@semantic-release/changelog": "6.0.3",
