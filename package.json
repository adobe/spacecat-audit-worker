--- conflicted
+++ resolved
@@ -89,13 +89,8 @@
   },
   "devDependencies": {
     "@adobe/eslint-config-helix": "2.0.9",
-<<<<<<< HEAD
     "@adobe/helix-deploy": "https://gitpkg.now.sh/alinarublea/helix-deploy?main",
-    "@adobe/helix-universal": "5.0.9",
-=======
-    "@adobe/helix-deploy": "12.4.28",
     "@adobe/helix-universal": "5.1.1",
->>>>>>> 1e3b15b1
     "@adobe/semantic-release-coralogix": "1.1.35",
     "@adobe/semantic-release-skms-cmr": "1.1.5",
     "@redocly/cli": "1.33.0",
