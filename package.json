--- conflicted
+++ resolved
@@ -55,13 +55,7 @@
     "@adobe/helix-shared-wrap": "2.0.1",
     "@adobe/helix-status": "10.0.11",
     "@adobe/helix-universal-logger": "3.0.13",
-<<<<<<< HEAD
-    "@adobe/spacecat-shared-data-access": "1.10.1",
-    "@adobe/spacecat-shared-utils": "1.7.3",
-    "@adobe/spacecat-shared-rum-api-client": "1.4.0",
-=======
     "@adobe/spacecat-shared-data-access": "1.10.3",
->>>>>>> a8aa25ff
     "@adobe/spacecat-shared-http-utils": "1.1.3",
     "@adobe/spacecat-shared-rum-api-client": "1.4.0",
     "@adobe/spacecat-shared-utils": "1.7.3",
