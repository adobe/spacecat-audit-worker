--- conflicted
+++ resolved
@@ -80,12 +80,8 @@
     "@aws-sdk/credential-provider-node": "3.750.0",
     "@aws-sdk/client-sqs": "3.750.0",
     "aws-xray-sdk": "3.10.3",
-<<<<<<< HEAD
-    "@aws-sdk/s3-request-presigner": "3.749.0",
+    "@aws-sdk/s3-request-presigner": "3.750.0",
     "cheerio": "^1.0.0",
-=======
-    "@aws-sdk/s3-request-presigner": "3.750.0",
->>>>>>> ebd582b8
     "diff": "7.0.0",
     "jsdom": "26.0.0",
     "urijs": "1.19.11"
