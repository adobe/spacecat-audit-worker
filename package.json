{
  "name": "@adobe/spacecat-audit-worker",
  "version": "1.8.1",
  "description": "SpaceCat Audit Worker",
  "main": "src/index.js",
  "type": "module",
  "scripts": {
    "start": "nodemon",
    "test": "c8 mocha -i -g 'Post-Deploy' --spec=test/**/*.test.js",
    "test-postdeploy": "mocha -g 'Post-Deploy' --spec=test/**/*.test.js",
    "lint": "eslint .",
    "logs": "aws logs tail /aws/lambda/spacecat-services--audit-worker",
    "semantic-release": "semantic-release",
    "semantic-release-dry": "semantic-release --dry-run --no-ci --branches $CIRCLE_BRANCH",
    "build": "hedy -v --test-bundle",
    "deploy": "hedy -v --deploy --test",
    "deploy-routes": "hedy --no-build -no-hints -l major",
    "deploy-ci": "hedy -v --deploy --test --pkgVersion=ci$CIRCLE_BUILD_NUM -l ci --cleanup-ci=24h",
    "deploy-secrets": "hedy --aws-update-secrets --params-file=secrets/secrets.env",
    "prepare": "husky install"
  },
  "wsk": {
    "target": "aws",
    "name": "spacecat-services/audit-worker@${version}",
    "memory": 4096,
    "awsRole!important": "arn:aws:iam::282898975672:role/spacecat-role-services",
    "testUrl": "/_status_check/healthcheck.json",
    "awsAttachAuthorizer": "",
    "dev": {
      "params-file": "secrets/dev-secrets.json"
    },
    "fastlyServiceId!important": "",
    "timeout": 900000,
    "nodeVersion": 20
  },
  "repository": {
    "type": "git",
    "url": "https://github.com/adobe/spacecat-audit-worker"
  },
  "author": "",
  "license": "Apache-2.0",
  "bugs": {
    "url": "https://github.com/adobe/spacecat-audit-worker/issues"
  },
  "homepage": "https://github.com/adobe/spacecat-audit-worker#readme",
  "mocha": {
    "require": "test/setup-env.js",
    "recursive": "true",
    "reporter": "mocha-multi-reporters",
    "reporter-options": "configFile=.mocha-multi.json"
  },
  "dependencies": {
    "@adobe/fetch": "4.1.1",
    "@adobe/helix-shared-secrets": "2.2.3",
    "@adobe/helix-shared-wrap": "2.0.1",
    "@adobe/helix-status": "10.0.11",
    "@adobe/helix-universal-logger": "3.0.13",
<<<<<<< HEAD
    "@adobe/spacecat-shared-data-access": "1.10.3",
    "@adobe/spacecat-shared-http-utils": "1.1.3",
    "@adobe/spacecat-shared-rum-api-client": "1.4.0",
    "@adobe/spacecat-shared-utils": "1.7.3",
    "@aws-sdk/client-sqs": "3.496.0",
=======
    "@adobe/spacecat-shared-data-access": "1.10.5",
    "@adobe/spacecat-shared-http-utils": "1.1.3",
    "@adobe/spacecat-shared-rum-api-client": "1.4.3",
    "@adobe/spacecat-shared-utils": "1.7.3",
    "@aws-sdk/client-sqs": "3.501.0",
>>>>>>> f50efe93
    "diff": "5.1.0",
    "urijs": "1.19.11"
  },
  "devDependencies": {
    "@adobe/eslint-config-helix": "2.0.5",
    "@adobe/helix-deploy": "11.0.0",
    "@adobe/helix-universal": "4.4.1",
    "@adobe/semantic-release-coralogix": "1.1.27",
    "@adobe/semantic-release-skms-cmr": "1.0.14",
    "@redocly/cli": "1.8.0",
    "@semantic-release/changelog": "6.0.3",
    "@semantic-release/exec": "6.0.3",
    "@semantic-release/git": "10.0.1",
    "@semantic-release/npm": "11.0.2",
<<<<<<< HEAD
    "c8": "8.0.1",
=======
    "c8": "9.1.0",
>>>>>>> f50efe93
    "chai": "4.4.1",
    "chai-as-promised": "7.1.1",
    "dotenv": "16.4.1",
    "eslint": "8.56.0",
<<<<<<< HEAD
    "husky": "8.0.3",
=======
    "husky": "9.0.6",
>>>>>>> f50efe93
    "junit-report-builder": "3.1.0",
    "lint-staged": "15.2.0",
    "mocha": "10.2.0",
    "mocha-multi-reporters": "1.5.1",
    "mocha-suppress-logs": "0.4.1",
    "nock": "13.5.0",
    "nodemon": "3.0.3",
    "semantic-release": "23.0.0",
    "sinon": "17.0.1",
    "sinon-chai": "3.7.0",
    "yaml": "2.3.4"
  },
  "lint-staged": {
    "*.js": "eslint",
    "*.cjs": "eslint"
  }
}<|MERGE_RESOLUTION|>--- conflicted
+++ resolved
@@ -55,19 +55,11 @@
     "@adobe/helix-shared-wrap": "2.0.1",
     "@adobe/helix-status": "10.0.11",
     "@adobe/helix-universal-logger": "3.0.13",
-<<<<<<< HEAD
-    "@adobe/spacecat-shared-data-access": "1.10.3",
-    "@adobe/spacecat-shared-http-utils": "1.1.3",
-    "@adobe/spacecat-shared-rum-api-client": "1.4.0",
-    "@adobe/spacecat-shared-utils": "1.7.3",
-    "@aws-sdk/client-sqs": "3.496.0",
-=======
     "@adobe/spacecat-shared-data-access": "1.10.5",
     "@adobe/spacecat-shared-http-utils": "1.1.3",
     "@adobe/spacecat-shared-rum-api-client": "1.4.3",
     "@adobe/spacecat-shared-utils": "1.7.3",
     "@aws-sdk/client-sqs": "3.501.0",
->>>>>>> f50efe93
     "diff": "5.1.0",
     "urijs": "1.19.11"
   },
@@ -82,20 +74,12 @@
     "@semantic-release/exec": "6.0.3",
     "@semantic-release/git": "10.0.1",
     "@semantic-release/npm": "11.0.2",
-<<<<<<< HEAD
-    "c8": "8.0.1",
-=======
     "c8": "9.1.0",
->>>>>>> f50efe93
     "chai": "4.4.1",
     "chai-as-promised": "7.1.1",
     "dotenv": "16.4.1",
     "eslint": "8.56.0",
-<<<<<<< HEAD
-    "husky": "8.0.3",
-=======
     "husky": "9.0.6",
->>>>>>> f50efe93
     "junit-report-builder": "3.1.0",
     "lint-staged": "15.2.0",
     "mocha": "10.2.0",
