--- conflicted
+++ resolved
@@ -75,11 +75,7 @@
     "@adobe/helix-universal-logger": "3.0.27",
     "@adobe/spacecat-helix-content-sdk": "1.4.17",
     "@adobe/spacecat-shared-ahrefs-client": "1.9.0",
-<<<<<<< HEAD
-    "@adobe/spacecat-shared-data-access": "2.34.1",
-=======
     "@adobe/spacecat-shared-data-access": "2.36.0",
->>>>>>> b8a87198
     "@adobe/spacecat-shared-google-client": "1.4.34",
     "@adobe/spacecat-shared-gpt-client": "1.5.15",
     "@adobe/spacecat-shared-http-utils": "1.14.3",
