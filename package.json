--- conflicted
+++ resolved
@@ -56,22 +56,13 @@
     "@adobe/helix-status": "10.1.2",
     "@adobe/helix-universal": "5.0.5",
     "@adobe/helix-universal-logger": "3.0.18",
-<<<<<<< HEAD
     "@adobe/spacecat-shared-ahrefs-client": "https://gitpkg.now.sh/adobe/spacecat-shared/packages/spacecat-shared-ahrefs-client?ahrefs-organic-keywords",
-    "@adobe/spacecat-shared-data-access": "1.25.0",
-    "@adobe/spacecat-shared-http-utils": "1.3.4",
-    "@adobe/spacecat-shared-rum-api-client": "1.8.4",
-    "@adobe/spacecat-shared-utils": "1.15.7",
-    "@aws-sdk/client-s3": "3.592.0",
-    "@aws-sdk/client-sqs": "3.588.0",
-=======
     "@adobe/spacecat-shared-data-access": "1.25.1",
     "@adobe/spacecat-shared-http-utils": "1.3.4",
     "@adobe/spacecat-shared-rum-api-client": "1.8.4",
-    "@adobe/spacecat-shared-ahrefs-client": "1.2.5",
     "@adobe/spacecat-shared-utils": "1.15.8",
+    "@aws-sdk/client-s3": "3.592.0",
     "@aws-sdk/client-sqs": "3.592.0",
->>>>>>> 77c5a0e0
     "diff": "5.2.0",
     "jsdom": "24.1.0",
     "urijs": "1.19.11"
