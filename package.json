{
  "name": "@adobe/spacecat-audit-worker",
  "version": "1.89.0",
  "description": "SpaceCat Audit Worker",
  "main": "src/index.js",
  "type": "module",
  "engines": {
    "node": ">=22.0.0 <23.0.0",
    "npm": ">=10.9.0 <12.0.0"
  },
  "scripts": {
    "start": "nodemon",
    "test": "c8 mocha -i -g 'Post-Deploy' --spec=test/**/*.test.js",
    "test-postdeploy": "mocha -g 'Post-Deploy' --spec=test/**/*.test.js",
    "lint": "eslint .",
    "lint-fix": "eslint . --fix",
    "logs": "aws logs tail /aws/lambda/spacecat-services--audit-worker",
    "semantic-release": "semantic-release",
    "semantic-release-dry": "semantic-release --dry-run --no-ci --branches $CI_BRANCH",
    "build": "hedy -v --test-bundle",
    "build:layer": "mkdir -p dist && cd layers/playwright && npm install && cd .. && zip -r ../dist/spacecat-layer-playwright.zip .",
    "deploy": "hedy -v --deploy --aws-deploy-bucket=spacecat-prod-deploy --pkgVersion=latest",
    "deploy-stage": "hedy -v --deploy --aws-deploy-bucket=spacecat-stage-deploy --pkgVersion=latest",
    "deploy-dev": "hedy -v --deploy --pkgVersion=ci$CI_BUILD_NUM -l latest --aws-deploy-bucket=spacecat-dev-deploy --cleanup-ci=24h",
    "deploy-secrets": "hedy --aws-update-secrets --params-file=secrets/secrets.env",
    "prepare": "husky",
    "local-build": "sam build",
    "local-run": "sam local invoke",
    "local-watch": "node scripts/watch-and-copy.js"
  },
  "wsk": {
    "target": "aws",
    "name": "spacecat-services/audit-worker@${version}",
    "externals": [
      "playwright"
    ],
    "awsLayers": [
      "arn:aws:lambda:us-east-1:${env.AWS_ACCOUNT_ID}:layer:spacecat-playwright:2"
    ],
    "memory": 6144,
    "awsRole!important": "arn:aws:iam::${env.AWS_ACCOUNT_ID}:role/spacecat-role-lambda-generic",
    "testUrl": "/_status_check/healthcheck.json",
    "awsAttachAuthorizer": "",
    "dev": {
      "params-file": "secrets/dev-secrets.json"
    },
    "fastlyServiceId!important": "",
    "timeout": 900000,
    "nodeVersion": 22,
    "static": [
      "static/prompts/broken-backlinks.prompt",
      "static/prompts/broken-backlinks-followup.prompt",
      "static/prompts/structured-data-suggest.prompt",
      "static/prompts/image-alt-text.prompt"
    ]
  },
  "repository": {
    "type": "git",
    "url": "https://github.com/adobe/spacecat-audit-worker"
  },
  "author": "",
  "license": "Apache-2.0",
  "bugs": {
    "url": "https://github.com/adobe/spacecat-audit-worker/issues"
  },
  "homepage": "https://github.com/adobe/spacecat-audit-worker#readme",
  "mocha": {
    "require": "test/setup-env.js",
    "recursive": "true",
    "reporter": "mocha-multi-reporters",
    "reporter-options": "configFile=.mocha-multi.json"
  },
  "dependencies": {
    "@adobe/fetch": "4.2.2",
    "@adobe/helix-shared-secrets": "2.2.10",
    "@adobe/helix-shared-wrap": "2.0.2",
    "@adobe/helix-status": "10.1.5",
    "@adobe/helix-universal": "5.2.1",
    "@adobe/helix-universal-logger": "3.0.25",
    "@adobe/spacecat-shared-ahrefs-client": "1.6.20",
    "@adobe/spacecat-shared-data-access": "2.19.3",
    "@adobe/spacecat-shared-google-client": "1.4.27",
    "@adobe/spacecat-shared-gpt-client": "1.5.12",
    "@adobe/spacecat-shared-http-utils": "1.13.2",
    "@adobe/spacecat-shared-rum-api-client": "2.26.0",
    "@adobe/spacecat-shared-rum-api-client-v1": "npm:@adobe/spacecat-shared-rum-api-client@1.8.4",
<<<<<<< HEAD
    "@adobe/spacecat-shared-utils": "1.36.1",
    "@aws-sdk/client-lambda": "3.758.0",
    "@aws-sdk/client-s3": "3.758.0",
    "@aws-sdk/client-sqs": "3.758.0",
    "@aws-sdk/credential-provider-node": "3.758.0",
    "@aws-sdk/s3-request-presigner": "3.758.0",
    "@axe-core/playwright": "4.10.1",
=======
    "@adobe/spacecat-shared-utils": "1.38.3",
    "@aws-sdk/client-lambda": "3.812.0",
    "@aws-sdk/client-s3": "3.812.0",
    "@aws-sdk/client-sqs": "3.812.0",
    "@aws-sdk/credential-provider-node": "3.812.0",
    "@aws-sdk/s3-request-presigner": "3.812.0",
>>>>>>> fb1133ea
    "aws-xray-sdk": "3.10.3",
    "axe-core": "4.10.3",
    "cheerio": "1.0.0",
    "diff": "7.0.0",
<<<<<<< HEAD
    "get-xpath": "^3.3.0",
    "jsdom": "26.0.0",
    "playwright": "1.51.1",
=======
    "franc-min": "6.2.0",
    "get-xpath": "3.3.0",
    "jsdom": "26.1.0",
>>>>>>> fb1133ea
    "urijs": "1.19.11"
  },
  "devDependencies": {
    "@adobe/eslint-config-helix": "2.0.9",
    "@adobe/helix-deploy": "https://gitpkg.now.sh/alinarublea/helix-deploy?main",
    "@adobe/helix-universal": "5.2.1",
    "@adobe/helix-universal-devserver": "1.1.118",
    "@adobe/semantic-release-coralogix": "1.1.36",
    "@adobe/semantic-release-skms-cmr": "1.1.5",
    "@redocly/cli": "1.34.3",
    "@semantic-release/changelog": "6.0.3",
    "@semantic-release/exec": "7.1.0",
    "@semantic-release/git": "10.0.1",
    "@semantic-release/npm": "12.0.1",
    "@typescript-eslint/eslint-plugin": "8.32.1",
    "@typescript-eslint/parser": "8.32.1",
    "c8": "10.1.3",
    "chai": "5.2.0",
    "chai-as-promised": "8.0.1",
    "chokidar": "4.0.3",
    "dotenv": "16.5.0",
    "eslint": "8.57.1",
    "esmock": "2.7.0",
    "husky": "9.1.7",
    "junit-report-builder": "5.1.1",
    "lint-staged": "15.5.2",
    "mocha": "11.3.0",
    "mocha-multi-reporters": "1.5.1",
    "mocha-suppress-logs": "0.5.1",
    "nock": "14.0.4",
    "nodemon": "3.1.10",
    "semantic-release": "24.2.4",
    "sinon": "20.0.0",
    "sinon-chai": "4.0.0",
    "typescript": "5.8.3",
    "yaml": "2.8.0"
  },
  "lint-staged": {
    "*.js": "eslint",
    "*.ts": "eslint",
    "*.cjs": "eslint"
  },
  "nodemonConfig": {
    "exec": "node --inspect ./test/dev/server.mjs",
    "watch": [
      ".env",
      "."
    ],
    "ext": ".js, .cjs, .ejs, .css"
  }
}<|MERGE_RESOLUTION|>--- conflicted
+++ resolved
@@ -18,7 +18,6 @@
     "semantic-release": "semantic-release",
     "semantic-release-dry": "semantic-release --dry-run --no-ci --branches $CI_BRANCH",
     "build": "hedy -v --test-bundle",
-    "build:layer": "mkdir -p dist && cd layers/playwright && npm install && cd .. && zip -r ../dist/spacecat-layer-playwright.zip .",
     "deploy": "hedy -v --deploy --aws-deploy-bucket=spacecat-prod-deploy --pkgVersion=latest",
     "deploy-stage": "hedy -v --deploy --aws-deploy-bucket=spacecat-stage-deploy --pkgVersion=latest",
     "deploy-dev": "hedy -v --deploy --pkgVersion=ci$CI_BUILD_NUM -l latest --aws-deploy-bucket=spacecat-dev-deploy --cleanup-ci=24h",
@@ -31,12 +30,6 @@
   "wsk": {
     "target": "aws",
     "name": "spacecat-services/audit-worker@${version}",
-    "externals": [
-      "playwright"
-    ],
-    "awsLayers": [
-      "arn:aws:lambda:us-east-1:${env.AWS_ACCOUNT_ID}:layer:spacecat-playwright:2"
-    ],
     "memory": 6144,
     "awsRole!important": "arn:aws:iam::${env.AWS_ACCOUNT_ID}:role/spacecat-role-lambda-generic",
     "testUrl": "/_status_check/healthcheck.json",
@@ -84,35 +77,18 @@
     "@adobe/spacecat-shared-http-utils": "1.13.2",
     "@adobe/spacecat-shared-rum-api-client": "2.26.0",
     "@adobe/spacecat-shared-rum-api-client-v1": "npm:@adobe/spacecat-shared-rum-api-client@1.8.4",
-<<<<<<< HEAD
-    "@adobe/spacecat-shared-utils": "1.36.1",
-    "@aws-sdk/client-lambda": "3.758.0",
-    "@aws-sdk/client-s3": "3.758.0",
-    "@aws-sdk/client-sqs": "3.758.0",
-    "@aws-sdk/credential-provider-node": "3.758.0",
-    "@aws-sdk/s3-request-presigner": "3.758.0",
-    "@axe-core/playwright": "4.10.1",
-=======
     "@adobe/spacecat-shared-utils": "1.38.3",
     "@aws-sdk/client-lambda": "3.812.0",
     "@aws-sdk/client-s3": "3.812.0",
     "@aws-sdk/client-sqs": "3.812.0",
     "@aws-sdk/credential-provider-node": "3.812.0",
     "@aws-sdk/s3-request-presigner": "3.812.0",
->>>>>>> fb1133ea
     "aws-xray-sdk": "3.10.3",
-    "axe-core": "4.10.3",
     "cheerio": "1.0.0",
     "diff": "7.0.0",
-<<<<<<< HEAD
-    "get-xpath": "^3.3.0",
-    "jsdom": "26.0.0",
-    "playwright": "1.51.1",
-=======
     "franc-min": "6.2.0",
     "get-xpath": "3.3.0",
     "jsdom": "26.1.0",
->>>>>>> fb1133ea
     "urijs": "1.19.11"
   },
   "devDependencies": {
