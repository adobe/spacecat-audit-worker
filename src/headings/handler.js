--- conflicted
+++ resolved
@@ -152,7 +152,7 @@
 
   const aiResponseContent = JSON.parse(aiResponse.choices[0].message.content);
   const { aiSuggestion } = aiResponseContent.h1;
-  log.info(`[Headings AI Suggestions] AI suggestion for empty heading for ${url}: ${aiSuggestion}`);
+  log.debug(`[Headings AI Suggestions] AI suggestion for empty heading for ${url}: ${aiSuggestion}`);
   return aiSuggestion;
 }
 
@@ -183,12 +183,6 @@
   }
 
   try {
-<<<<<<< HEAD
-    const response = await fetch(url);
-    const html = await response.text();
-    const dom = new JSDOM(html);
-    const { document } = dom.window;
-=======
     const scrapeJsonPath = getScrapeJsonPath(url, site.getId());
     const s3Key = allKeys.find((key) => key.includes(scrapeJsonPath));
     let document = null;
@@ -205,7 +199,6 @@
         document = new JSDOM(scrapeJsonObject.scrapeResult.rawBody).window.document;
       }
     }
->>>>>>> 380853fd
 
     const headings = Array.from(document.querySelectorAll('h1, h2, h3, h4, h5, h6'));
 
@@ -215,7 +208,7 @@
 
     if (h1Elements.length === 0
       || (h1Elements.length === 1 && getTextContent(h1Elements[0]).length === 0)) {
-      log.info(`Missing h1 element detected at ${url}`);
+      log.debug(`Missing h1 element detected at ${url}`);
       const aiSuggestion = await getH1HeadingASuggestion(url, log, scrapeJsonObject, context);
       checks.push({
         check: HEADINGS_CHECKS.HEADING_MISSING_H1.check,
@@ -223,12 +216,8 @@
         explanation: HEADINGS_CHECKS.HEADING_MISSING_H1.explanation,
         suggestion: aiSuggestion || HEADINGS_CHECKS.HEADING_MISSING_H1.suggestion,
       });
-<<<<<<< HEAD
-      log.debug(`Missing h1 element detected at ${url}`);
-=======
->>>>>>> 380853fd
     } else if (h1Elements.length > 1) {
-      log.info(`Multiple h1 elements detected at ${url}: ${h1Elements.length} found`);
+      log.debug(`Multiple h1 elements detected at ${url}: ${h1Elements.length} found`);
       checks.push({
         check: HEADINGS_CHECKS.HEADING_MULTIPLE_H1.check,
         success: false,
@@ -236,37 +225,15 @@
         suggestion: HEADINGS_CHECKS.HEADING_MULTIPLE_H1.suggestion,
         count: h1Elements.length,
       });
-<<<<<<< HEAD
-      log.debug(`Multiple h1 elements detected at ${url}: ${h1Elements.length} found`);
-=======
->>>>>>> 380853fd
     }
 
     // Check for empty headings and collect text content for duplicate detection
     const headingTexts = new Map();
-<<<<<<< HEAD
-    for (const heading of headings) {
-      const text = getTextContent(heading);
-      if (text.length === 0) {
-        checks.push({
-          check: HEADINGS_CHECKS.HEADING_EMPTY.check,
-          success: false,
-          explanation: HEADINGS_CHECKS.HEADING_EMPTY.explanation,
-          suggestion: HEADINGS_CHECKS.HEADING_EMPTY.suggestion,
-          tagName: heading.tagName,
-        });
-        log.debug(`Empty heading detected (${heading.tagName}) at ${url}`);
-      } else {
-        // Track heading text content for duplicate detection
-        const lowerText = text.toLowerCase();
-        if (!headingTexts.has(lowerText)) {
-          headingTexts.set(lowerText, []);
-=======
     const headingChecks = headings.map(async (heading) => {
       if (heading.tagName !== 'H1') {
         const text = getTextContent(heading);
         if (text.length === 0) {
-          log.info(`Empty heading detected (${heading.tagName}) at ${url}`);
+          log.debug(`Empty heading detected (${heading.tagName}) at ${url}`);
           const aiSuggestion = await getH1HeadingASuggestion(url, log, scrapeJsonObject, context);
           return {
             check: HEADINGS_CHECKS.HEADING_EMPTY.check,
@@ -287,7 +254,6 @@
             element: heading,
           });
           return null;
->>>>>>> 380853fd
         }
       } else {
         return null;
@@ -372,25 +338,17 @@
  */
 export async function headingsAuditRunner(baseURL, context, site) {
   const siteId = site.getId();
-<<<<<<< HEAD
-  const { log, dataAccess } = context;
-=======
   const { log, dataAccess, s3Client } = context;
   const { S3_SCRAPER_BUCKET_NAME } = context.env;
->>>>>>> 380853fd
 
   try {
     // Get top 200 pages
-    log.info(`[Headings Audit] Fetching top pages for site: ${siteId}`);
+    log.debug(`[Headings Audit] Fetching top pages for site: ${siteId}`);
     const allTopPages = await getTopPagesForSiteId(dataAccess, siteId, context, log);
     const topPages = allTopPages.slice(0, 200);
 
-<<<<<<< HEAD
-    log.debug(`Processing ${topPages.length} top pages for headings audit (limited to 200)`);
-=======
-    log.info(`[Headings Audit] Processing ${topPages.length} top pages for headings audit (limited to 200)`);
+    log.debug(`[Headings Audit] Processing ${topPages.length} top pages for headings audit (limited to 200)`);
     log.debug(`[Headings Audit] Top pages sample: ${topPages.slice(0, 3).map((p) => p.url).join(', ')}`);
->>>>>>> 380853fd
 
     if (topPages.length === 0) {
       log.warn('[Headings Audit] No top pages found, ending audit.');
