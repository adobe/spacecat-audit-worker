--- conflicted
+++ resolved
@@ -22,9 +22,6 @@
 import { getTopPagesForSiteId } from '../canonical/handler.js';
 import { getObjectKeysUsingPrefix, getObjectFromKey } from '../utils/s3-utils.js';
 import SeoChecks from '../metatags/seo-checks.js';
-<<<<<<< HEAD
-import { getDomElementSelector } from '../utils/dom-selector.js';
-=======
 import {
   getHeadingLevel,
   getHeadingContext,
@@ -33,7 +30,7 @@
   tocArrayToHast,
   determineTocPlacement,
 } from './utils.js';
->>>>>>> 2febb4be
+import { getDomElementSelector } from '../utils/dom-selector.js';
 
 const auditType = Audit.AUDIT_TYPES.HEADINGS;
 
@@ -399,11 +396,8 @@
             },
             tagName,
             pageTags,
-<<<<<<< HEAD
+            headingContext,
             selectors: headingSelector ? [headingSelector] : [],
-=======
-            headingContext,
->>>>>>> 2febb4be
           };
         }
       }
@@ -421,14 +415,6 @@
         const prevLevel = getHeadingLevel(prev.tagName);
         const curLevel = getHeadingLevel(cur.tagName);
         if (curLevel - prevLevel > 1) {
-<<<<<<< HEAD
-          invalidJumps.push({
-            previous: `h${prevLevel}`,
-            current: `h${curLevel}`,
-            selector: getHeadingSelector(cur),
-          });
-=======
->>>>>>> 2febb4be
           log.debug(`Heading level jump detected at ${url}: h${prevLevel} → h${curLevel}`);
           const curSelector = getHeadingSelector(cur);
           // Create a separate check for each invalid jump
@@ -439,6 +425,7 @@
             success: false,
             explanation: `${HEADINGS_CHECKS.HEADING_ORDER_INVALID.explanation} Invalid jump: h${prevLevel} → h${curLevel}`,
             suggestion: HEADINGS_CHECKS.HEADING_ORDER_INVALID.suggestion,
+            selectors: curSelector,
             transformRules: {
               action: 'replaceWith',
               selector: curSelector,
@@ -460,22 +447,6 @@
           });
         }
       }
-<<<<<<< HEAD
-      // Create a single check with all invalid jumps in the explanation
-      if (invalidJumps.length > 0) {
-        const jumpDetails = invalidJumps.map((jump) => `${jump.previous} → ${jump.current}`).join(', ');
-        checks.push({
-          check: HEADINGS_CHECKS.HEADING_ORDER_INVALID.check,
-          checkTitle: HEADINGS_CHECKS.HEADING_ORDER_INVALID.title,
-          description: HEADINGS_CHECKS.HEADING_ORDER_INVALID.description,
-          success: false,
-          explanation: `${HEADINGS_CHECKS.HEADING_ORDER_INVALID.explanation} Invalid jumps found: ${jumpDetails}`,
-          suggestion: HEADINGS_CHECKS.HEADING_ORDER_INVALID.suggestion,
-          selectors: invalidJumps.map((jump) => jump.selector).filter(Boolean),
-        });
-      }
-=======
->>>>>>> 2febb4be
     }
 
     const tocDetails = await getTocDetails(
