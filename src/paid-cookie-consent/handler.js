/*
 * Copyright 2025 Adobe. All rights reserved.
 * This file is licensed to you under the Apache License, Version 2.0 (the "License");
 * you may not use this file except in compliance with the License. You may obtain a copy
 * of the License at http://www.apache.org/licenses/LICENSE-2.0
 *
 * Unless required by applicable law or agreed to in writing, software distributed under
 * the License is distributed on an "AS IS" BASIS, WITHOUT WARRANTIES OR REPRESENTATIONS
 * OF ANY KIND, either express or implied. See the License for the specific language
 * governing permissions and limitations under the License.
 */
import {
  AWSAthenaClient,
} from '@adobe/spacecat-shared-athena-client';
import { getWeekInfo, getTemporalCondition } from '@adobe/spacecat-shared-utils';
import { wwwUrlResolver } from '../common/index.js';
import { AuditBuilder } from '../common/audit-builder.js';
import {
  // getPaidTrafficAnalysisTemplate,
  getTop3PagesWithTrafficLostTemplate,
} from './queries.js';

// const MAX_PAGES_TO_AUDIT = 3;
const CUT_OFF_BOUNCE_RATE = 0.3;

const AUDIT_CONSTANTS = {
  GUIDANCE_TYPE: 'guidance:paid-cookie-consent',
  OBSERVATION: 'High bounce rate detected on paid traffic page',
};

function getConfig(env) {
  const {
    RUM_METRICS_DATABASE: rumMetricsDatabase,
    RUM_METRICS_COMPACT_TABLE: rumMetricsCompactTable,
    S3_IMPORTER_BUCKET_NAME: bucketName,
    PAID_DATA_THRESHOLD: paidDataThreshold,
  } = env;

  if (!bucketName) {
    throw new Error('S3_IMPORTER_BUCKET_NAME must be provided for paid audit');
  }

  return {
    rumMetricsDatabase: rumMetricsDatabase ?? 'rum_metrics',
    rumMetricsCompactTable: rumMetricsCompactTable ?? 'compact_metrics',
    bucketName,
    pageViewThreshold: paidDataThreshold ?? 1000,
    athenaTemp: `s3://${bucketName}/rum-metrics-compact/temp/out`,
  };
}

function transformResultItem(item, baseURL) {
  return {
    path: item.path,
    url: item.path ? new URL(item.path, baseURL).toString() : undefined,
    device: item.device,
    trafficLoss: parseFloat(item.traffic_loss || 0),
    pageViews: parseInt(item.pageviews || 0, 10),
    pctPageviews: parseFloat(item.pct_pageviews || 0),
    clickRate: parseFloat(item.click_rate || 0),
    bounceRate: parseFloat(item.bounce_rate || 0),
    engagementRate: parseFloat(item.engagement_rate || 0),
    engagedScrollRate: parseFloat(item.engaged_scroll_rate || 0),
    source: item.utm_source || 'paid',
    referrer: item.referrer || '',
  };
}

async function executeTop3TrafficLostPagesQuery(
  athenaClient,
  dimensions,
  segmentName,
  siteId,
  temporalCondition,
  pageViewThreshold,
  limit,
  config,
  log,
  baseURL,
) {
  const dimensionColumns = dimensions.join(', ');
  const groupBy = dimensions.join(', ');
  const dimensionColumnsPrefixed = dimensions.map((dim) => `a.${dim}`).join(', ');

  const tableName = `${config.rumMetricsDatabase}.${config.rumMetricsCompactTable}`;

  const query = getTop3PagesWithTrafficLostTemplate({
    siteId,
    tableName,
    temporalCondition,
    dimensionColumns,
    groupBy,
    dimensionColumnsPrefixed,
    pageViewThreshold,
    limit,
  });

  const description = `top 3 pages for lost traffic for siteId: ${siteId} | temporal: ${temporalCondition}`;

  log.debug(`[DEBUG] ${segmentName} Query:`, query);

  const result = await athenaClient.query(query, config.rumMetricsDatabase, description);
  return result.map((item) => transformResultItem(item, baseURL));
}

// const hasValues = (segment) => segment?.value?.length > 0;

function buildMystiqueMessage(site, auditId, url) {
  return {
    type: AUDIT_CONSTANTS.GUIDANCE_TYPE,
    observation: AUDIT_CONSTANTS.OBSERVATION,
    siteId: site.getId(),
    url,
    auditId,
    deliveryType: site.getDeliveryType(),
    time: new Date().toISOString(),
    data: {
      url,
    },
  };
}

export async function paidAuditRunner(auditUrl, context, site) {
  const { log, env } = context;
  const config = getConfig(env);
  const siteId = site.getId();
<<<<<<< HEAD
=======
  const baseURL = site.getBaseURL();
>>>>>>> f5c14dea

  log.debug(
    `[paid-audit] [Site: ${auditUrl}] Querying paid Athena metrics with consent and referrer data (siteId: ${siteId})`,
  );

  // Get temporal parameters (7 days back from current week)
  const { week, year } = getWeekInfo();
  const temporalCondition = getTemporalCondition({ week, year, numSeries: 4 });

  const athenaClient = AWSAthenaClient.fromContext(context, `${config.athenaTemp}/paid-audit-cookie-consent/${siteId}-${Date.now()}`);

  try {
    log.debug(`[paid-audit] [Site: ${auditUrl}] Executing three separate Athena queries for paid traffic segments`);

    const lostTrafficSummary = await executeTop3TrafficLostPagesQuery(athenaClient, ['device'], 'Top 3 Pages with Traffic Lost', siteId, temporalCondition, 0, null, config, log, baseURL);
    const top3PagesTrafficLost = await executeTop3TrafficLostPagesQuery(athenaClient, ['path'], 'Top 3 Pages with Traffic Lost', siteId, temporalCondition, 0, 3, config, log, baseURL);
    const top3PagesTrafficLostByDevice = await executeTop3TrafficLostPagesQuery(athenaClient, ['path', 'device'], 'Top 3 Pages with Traffic Lost', siteId, temporalCondition, 0, null, config, log, baseURL);
    // const top3PagesTrafficLostByType =
    // await executeTop3TrafficLostPagesQuery(athenaClient,
    // ['path', 'trf_type'], 'Top 3 Pages with Traffic Lost', siteId, temporalCondition,
    // config.pageViewThreshold, null, config, log);
    // const top3PagesTrafficLostByTypeAndDevice =
    // await executeTop3TrafficLostPagesQuery(athenaClient,
    // ['path', 'trf_type', 'device'], 'Top 3 Pages with Traffic Lost', siteId, temporalCondition,
    // config.pageViewThreshold, null, config, log);

    // the following data is needed on opportunity level
    // projectedTrafficLost = sum of "traffic_loss" column across the 3 devices
    const projectedTrafficLost = lostTrafficSummary
      .reduce((sum, item) => sum + item.trafficLoss, 0);
    // projectedTrafficValue = projectedTrafficLost * 0.8
    const projectedTrafficValue = projectedTrafficLost * 0.8;
    // top 3 pages with highest projectedTrafficLost
    const top3Pages = top3PagesTrafficLost;
    // averagePageViewsTop3  /  averageTrafficLostTop3  / averageBounceRateMobileTop3
    const averagePageViewsTop3 = top3PagesTrafficLost
      .reduce((sum, item) => sum + item.pageViews, 0) / top3PagesTrafficLost.length;
    const averageTrafficLostTop3 = top3PagesTrafficLost
      .reduce((sum, item) => sum + item.trafficLoss, 0) / top3PagesTrafficLost.length;
    const top3PagesMobileOnly = top3PagesTrafficLostByDevice
      .filter((item) => item.device === 'mobile');
    const averageBounceRateMobileTop3 = top3PagesMobileOnly
      .reduce((sum, item) => sum + item.bounceRate, 0) / top3PagesMobileOnly.length;
    const totalPageViews = lostTrafficSummary.reduce((sum, item) => sum + item.pageViews, 0);
    const totalAverageBounceRate = totalPageViews > 0 ? projectedTrafficLost / totalPageViews : 0;

    const auditResult = {
      totalPageViews,
      totalAverageBounceRate,
      projectedTrafficLost,
      projectedTrafficValue,
      top3Pages,
      averagePageViewsTop3,
      averageTrafficLostTop3,
      averageBounceRateMobileTop3,
      temporalCondition,
    };
    return {
      auditResult,
      fullAuditRef: auditUrl,
    };
  } catch (error) {
    log.error(`[paid-audit] [Site: ${auditUrl}] Paid traffic Athena query failed: ${error.message}`);
    throw error;
  }
}

export async function paidConsentBannerCheck(auditUrl, auditData, context, site) {
  const {
    log, sqs, env,
  } = context;

  const { auditResult, id } = auditData;

  // // take first page which has highest projectedTrafficLost
  const selected = auditResult.top3Pages?.length > 0 ? auditResult.top3Pages[0] : null;
  const selectedPageUrl = selected?.url;
  if (!selectedPageUrl) {
    log.warn(
      `[paid-audit] [Site: ${auditUrl}] No pages with consent='show' found for consent banner audit; skipping`,
    );
    return;
  }

<<<<<<< HEAD
  const baseURL = await site.getBaseURL();
  const mystiqueMessage = buildMystiqueMessage(site, id, `${baseURL}${selectedPage}`);
=======
  const mystiqueMessage = buildMystiqueMessage(site, id, selectedPageUrl);
>>>>>>> f5c14dea

  const projected = selected?.trafficLoss;
  log.debug(
    `[paid-audit] [Site: ${auditUrl}] Sending consent-seen page ${selectedPageUrl} with message `
    + `(projectedTrafficLoss: ${projected}) ${JSON.stringify(mystiqueMessage, 2)} `
    + 'evaluation to mystique',
  );
  if (selected?.bounceRate >= CUT_OFF_BOUNCE_RATE) {
    await sqs.sendMessage(env.QUEUE_SPACECAT_TO_MYSTIQUE, mystiqueMessage);
    log.debug(`[paid-audit] [Site: ${auditUrl}] Completed mystique evaluation step`);
  } else {
    log.debug(`[paid-audit] [Site: ${auditUrl}] Skipping mystique evaluation step for page ${selectedPageUrl} with bounce rate ${selected?.bounceRate}`);
  }
}

export default new AuditBuilder()
  .withUrlResolver(wwwUrlResolver)
  .withRunner(paidAuditRunner)
  .withPostProcessors([paidConsentBannerCheck])
  .build();<|MERGE_RESOLUTION|>--- conflicted
+++ resolved
@@ -124,10 +124,7 @@
   const { log, env } = context;
   const config = getConfig(env);
   const siteId = site.getId();
-<<<<<<< HEAD
-=======
   const baseURL = site.getBaseURL();
->>>>>>> f5c14dea
 
   log.debug(
     `[paid-audit] [Site: ${auditUrl}] Querying paid Athena metrics with consent and referrer data (siteId: ${siteId})`,
@@ -212,12 +209,7 @@
     return;
   }
 
-<<<<<<< HEAD
-  const baseURL = await site.getBaseURL();
-  const mystiqueMessage = buildMystiqueMessage(site, id, `${baseURL}${selectedPage}`);
-=======
   const mystiqueMessage = buildMystiqueMessage(site, id, selectedPageUrl);
->>>>>>> f5c14dea
 
   const projected = selected?.trafficLoss;
   log.debug(
