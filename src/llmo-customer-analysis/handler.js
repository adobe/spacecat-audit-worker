--- conflicted
+++ resolved
@@ -313,13 +313,6 @@
   }
 
   if (hasCdnLogsChanges) {
-<<<<<<< HEAD
-    log.info('LLMO config changes detected in categories; triggering cdn-logs-report audit');
-    await triggerCdnLogsReport(context, site);
-    triggeredSteps.push('cdn-logs-report');
-    // re-trigger llm-error-pages, as this reads CDN data
-    await triggerAudits(['llm-error-pages'], context, site, log, triggeredSteps);
-=======
     const { LatestAudit } = context.dataAccess;
     const existingReport = await LatestAudit?.findBySiteIdAndAuditType(siteId, 'cdn-logs-report');
     if (existingReport?.length > 0) {
@@ -327,7 +320,8 @@
       await triggerCdnLogsReport(context, site);
       triggeredSteps.push('cdn-logs-report');
     }
->>>>>>> b02e2257
+    // re-trigger llm-error-pages, as this reads CDN data
+    await triggerAudits(['llm-error-pages'], context, site, log, triggeredSteps);
   }
 
   const hasBrandPresenceChanges = changes.brands
