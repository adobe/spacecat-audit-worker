/*
 * Copyright 2025 Adobe. All rights reserved.
 * This file is licensed to you under the Apache License, Version 2.0 (the "License");
 * you may not use this file except in compliance with the License. You may obtain a copy
 * of the License at http://www.apache.org/licenses/LICENSE-2.0
 *
 * Unless required by applicable law or agreed to in writing, software distributed under
 * the License is distributed on an "AS IS" BASIS, WITHOUT WARRANTIES OR REPRESENTATIONS
 * OF ANY KIND, either express or implied. See the License for the specific language
 * governing permissions and limitations under the License.
 */
/* c8 ignore start */
import { prompt } from './utils.js';

async function concentrateProducts(pathProductArray, context) {
  const { log } = context;

  if (!pathProductArray || pathProductArray.length === 0) {
    return { paths: [], usage: null };
  }

  // Extract unique product names for concentration
  const uniqueProducts = [...new Set(pathProductArray.map((item) => item.product))];

  if (uniqueProducts.length <= 1) {
    return {
      paths: pathProductArray,
      usage: null,
    }; // No need to concentrate if only one or no products
  }

  const systemPrompt = `You are an expert content categorization specialist focused on grouping products into high-level categories.

TASK: Analyze the provided product list and create a concentrated version by:
1. Grouping products into broad, high-level categories
2. Preferring general categories over specific product names
3. Creating representative category names that encompass multiple products

INSTRUCTIONS:

1. High-Level Category Grouping (PRIORITY):
   - Prefer broad categories over specific products (e.g., "tennis-racket-wilson" → "tennis", not "tennis-racket")
   - Group by activity, industry, or general purpose rather than brand or model
   - Examples: "smartphones", "sports", "clothing", "electronics", "automotive", "food", "travel"
   - Use the most general meaningful category that still provides useful distinction

2. Category Guidelines:
   - Sports products should group by sport type: "tennis", "basketball", "golf", etc.
   - Technology products should group by broad categories: "smartphones", "computers", "software"
   - Clothing/fashion should group by type: "clothing", "footwear", "accessories"
   - Food/beverage should group by specific types: "coffee", "wine", "pizza", "bakery", "dairy", "snacks"
   - Services should group by specific service type: "consulting", "support", "training", "hosting", "analytics", "marketing", "design", "development"

3. Mapping Rules:
   - Multiple specific products should map to the same high-level category
   - Category names should be lowercase and hyphenated
   - Avoid brand names and model numbers in category names
   - Focus on what the product IS rather than who makes it or specific variants

4. Data Quality Rules:
   - If input is empty or invalid, return empty object: {}
   - Ensure all original product names are included in the mapping
   - Use descriptive but broad category names
   - Keep "unknown" as standalone if present

RESPONSE FORMAT: Return only a valid JSON object mapping original names to high-level category names.

Example input products: ["tennis-racket-wilson", "tennis-balls", "basketball-shoes-nike", "iphone-14", "macbook-pro", "unknown"]

Example output:
{
  "tennis-racket-wilson": "tennis",
  "tennis-balls": "tennis",
  "basketball-shoes-nike": "basketball",
  "iphone-14": "smartphones",
  "macbook-pro": "computers",
  "unknown": "unknown"
}`;

  const userPrompt = `Analyze and concentrate the following product list:

${JSON.stringify(uniqueProducts, null, 2)}`;

  try {
    const promptResponse = await prompt(systemPrompt, userPrompt, context);
    if (promptResponse && promptResponse.content) {
      let mapping;
      try {
        mapping = JSON.parse(promptResponse.content);
      } catch (parseError) {
        log.error(`Failed to parse concentration response as JSON: ${parseError.message}`);
        return {
          paths: pathProductArray,
          usage: promptResponse.usage,
        }; // Return original if parsing fails
      }

      if (!mapping || typeof mapping !== 'object') {
        log.warn('Unexpected concentration response structure received');
        return { paths: pathProductArray, usage: promptResponse.usage };
      }

      // Apply the mapping to the original path-product array
      const concentratedArray = pathProductArray.map((item) => ({
        path: item.path,
        product: mapping[item.product] || item.product, // Use mapping or fallback to original
      }));

      const originalCount = uniqueProducts.length;
      const concentratedCount = [...new Set(concentratedArray.map((item) => item.product))].length;

      log.info(`Concentrated ${originalCount} unique products into ${concentratedCount} products`);
      return { paths: concentratedArray, usage: promptResponse.usage };
    }
  } catch (err) {
    log.error(`Failed to concentrate products: ${err.message}`);
    return { paths: pathProductArray, usage: null }; // Return original array if concentration fails
  }

  return { paths: pathProductArray, usage: null };
}

async function deriveProductsForPaths(domain, paths, context) {
  const { log } = context;
  const systemPrompt = `You are a content extraction specialist. Analyze URL paths from websites to identify the most specific content, product, or resource being referenced.

TASK: Extract the primary content identifier from each URL path.

IDENTIFICATION RULES:
1. Prioritize specific content names over generic categories
2. Look for content identifiers in path segments, not query parameters
3. Ignore navigation elements like "shop", "buy", "product", "item", "category", "blog", "news", "about"
4. Extract the most granular content reference available

CONTENT TYPES (in order of preference):
1. Specific items: "iphone-15-pro", "quarterly-report-2024", "getting-started-guide", "premium-subscription"
2. General content names: "iphone", "annual-report", "user-guide", "subscription"
3. Content codes/IDs: "SKU123", "DOC-456", "POST-789", "VIDEO-123"
4. Content categories (only if no specific content): "laptops", "reports", "tutorials", "services"
5. Use "unknown" only if no content can be identified

EXAMPLES:
- "/product/iphone-15-pro/buy" → "iphone-15-pro"
- "/blog/web-development-tips" → "web-development-tips"
- "/docs/api-reference/authentication" → "authentication"
- "/services/premium-support" → "premium-support"
- "/reports/2024/quarterly-earnings" → "quarterly-earnings"
- "/videos/tutorial-123" → "tutorial-123"
- "/about/company" → "unknown"
- "/search?q=tutorial" → "unknown" (query parameter, not path)
- "/category/electronics/phones" → "phones"

OUTPUT FORMAT:
Return ONLY a valid JSON object with this exact structure:
{
  "paths": [
    { "path": "/original/path", "product": "extracted-content" },
    { "path": "/another/path", "product": "another-content" }
  ]
}

CRITICAL REQUIREMENTS:
- Include every input path exactly once in the "paths" array
- No additional text, explanations, or formatting
- Valid JSON syntax only
- Content names should be lowercase and hyphenated when multi-word`;

  const userPrompt = `Extract the primary content identifier from each URL path.

DOMAIN: ${domain}

PATHS:
${JSON.stringify(paths, null, 2)}`;

  try {
<<<<<<< HEAD
    const promptResponse = await prompt(systemPrompt, userPrompt, env);
=======
    log.info('Extracting products from URL paths');
    const promptResponse = await prompt(systemPrompt, userPrompt, context);
>>>>>>> f60677e2
    if (promptResponse && promptResponse.content) {
      const { paths: parsedPaths } = JSON.parse(promptResponse.content);
      log.debug('Successfully extracted products from URL paths');
      return { paths: parsedPaths, usage: promptResponse.usage };
    } else {
      log.debug('No content received; defaulting to unknown products');
      return { paths: paths.map((path) => ({ path, product: 'unknown' })), usage: null };
    }
  } catch (error) {
    log.error(`Failed to extract products from paths: ${error.message}`);
    return { paths: paths.map((path) => ({ path, product: 'unknown' })), usage: null };
  }
}

function groupPathsByProduct(pathProductArray) {
  return pathProductArray.reduce((acc, { path, product }) => {
    if (!acc[product]) acc[product] = [];
    acc[product].push(path);
    return acc;
  }, {});
}

async function deriveRegexesForProducts(domain, groupedPaths, context) {
  const { log } = context;

  const systemPrompt = `You are a regex pattern generation specialist for URL path analysis in Amazon Athena SQL environments.

TASK: Analyze the actual input data provided and generate simple, practical regex patterns for each product/category that will match URL paths containing references to that specific product/category.

INPUT STRUCTURE:
You will receive a map/object where:
- Each KEY is a product or category name
- Each VALUE is an array of URL paths that have been assigned to that product/category

Your goal is to analyze the ACTUAL provided URL paths for each product/category and create a regex pattern that will match each of the following in order of priority:
1. The given example paths in the input data
2. Variations in naming, formatting, and structure
3. Similar paths that would logically belong to the same product/category

AMAZON ATHENA SQL REGEX REQUIREMENTS:
- Use POSIX Extended Regular Expression (ERE) syntax only
- NO lookahead (?=) or lookbehind (?<=) assertions
- NO non-capturing groups (?:)
- Use case-insensitive matching with (?i) flag at the start
- Escape special characters: \\., \\-, \\+, \\?, \\*, \\(, \\), \\[, \\], \\{, \\}, \\^, \\$

PATTERN DESIGN PRINCIPLES:
1. Use (?i) flag for case-insensitive matching - much simpler than character classes
2. Focus on key product identifiers, not exact word boundaries
3. Use simple word matching with optional separators [._-]
4. Make patterns readable and maintainable
5. Avoid overly specific patterns that might miss variations
6. Consider common URL variations (plurals, abbreviations, alternative naming)
7. IMPORTANT: Base patterns on the ACTUAL input data provided, not generic examples

ANALYSIS METHODOLOGY:
1. Look at each product's actual URL paths in the input data
2. Identify common patterns, keywords, and path segments
3. Extract the core product identifier from the actual paths
4. Create patterns that capture variations seen in the real data
5. Make patterns flexible enough to match similar future paths

OUTPUT FORMAT:
Return ONLY a valid JSON object with this exact structure:
{
  "product-name": "(?i)regex-pattern",
  "another-product": "(?i)another-pattern"
}

CRITICAL REQUIREMENTS:
- Generate patterns for all product/category identifiers
- Only skip entries that clearly do not relate to any product or category
- Focus on creating meaningful patterns even for broad categories
- Each regex must be a valid POSIX ERE pattern with (?i) flag
- Patterns must be based on the ACTUAL input data provided
- Patterns should match the provided paths AND similar variations
- For broad categories like "unknown", create patterns that match unclassified content paths
- No additional text, explanations, or markdown formatting
- Valid JSON syntax only`;

  const userPrompt = `Generate regex patterns for the following domain, with the products and their URL paths:

DOMAIN: ${domain}

GROUPED PATHS BY PRODUCT:
${JSON.stringify(groupedPaths)}`;

  try {
<<<<<<< HEAD
    const promptResponse = await prompt(systemPrompt, userPrompt, env);
=======
    log.info('Generating regex patterns for products');
    const promptResponse = await prompt(systemPrompt, userPrompt, context);
>>>>>>> f60677e2
    if (promptResponse && promptResponse.content) {
      const parsed = JSON.parse(promptResponse.content);
      if (parsed && typeof parsed === 'object') {
        log.debug('Successfully generated regex patterns for products');
        return { patterns: parsed, usage: promptResponse.usage };
      }
      log.warn('Unexpected format received; defaulting to fallback regexes');
      return {
        patterns: Object.keys(groupedPaths).reduce((acc, product) => {
          acc[product] = '.*';
          return acc;
        }, {}),
        usage: promptResponse.usage,
      };
    } else {
      log.warn('No content received; defaulting to fallback regexes');
      return {
        patterns: Object.keys(groupedPaths).reduce((acc, product) => {
          acc[product] = '.*';
          return acc;
        }, {}),
        usage: null,
      };
    }
  } catch (error) {
    log.error(`Failed to get regexes for products: ${error.message}`);
    return {
      patterns: Object.keys(groupedPaths).reduce((acc, product) => {
        acc[product] = '.*';
        return acc;
      }, {}),
      usage: null,
    };
  }
}

export async function analyzeProducts(domain, paths, context) {
  const { log } = context;
  const totalTokenUsage = {
    prompt_tokens: 0,
    completion_tokens: 0,
    total_tokens: 0,
  };

  log.debug(`Starting product analysis for domain: ${domain}`);

  try {
    const pathClassifications = await deriveProductsForPaths(domain, paths, context);

    // Track token usage from path classification
    if (pathClassifications.usage) {
      totalTokenUsage.prompt_tokens += pathClassifications.usage.prompt_tokens || 0;
      totalTokenUsage.completion_tokens += pathClassifications.usage.completion_tokens || 0;
      totalTokenUsage.total_tokens += pathClassifications.usage.total_tokens || 0;
    }

    const concentratedClassifications = await concentrateProducts(
      pathClassifications.paths,
      context,
    );

    // Track token usage from concentration step
    if (concentratedClassifications.usage) {
      totalTokenUsage.prompt_tokens += concentratedClassifications.usage.prompt_tokens || 0;
      totalTokenUsage.completion_tokens += concentratedClassifications.usage.completion_tokens || 0;
      totalTokenUsage.total_tokens += concentratedClassifications.usage.total_tokens || 0;
    }

    const groupedPaths = groupPathsByProduct(concentratedClassifications.paths);
    const regexPatterns = await deriveRegexesForProducts(domain, groupedPaths, context);

    // Track token usage from regex generation
    if (regexPatterns.usage) {
      totalTokenUsage.prompt_tokens += regexPatterns.usage.prompt_tokens || 0;
      totalTokenUsage.completion_tokens += regexPatterns.usage.completion_tokens || 0;
      totalTokenUsage.total_tokens += regexPatterns.usage.total_tokens || 0;
    }

    // Add default patterns
    const defaultPatterns = {
      Robots: '.*/robots.txt$',
      Sitemap: '.*/sitemap.*.xml$',
      'Error Pages': '404|500|error|goodbye',
    };

    // Combine generated patterns with default patterns
    const combinedPatterns = { ...regexPatterns.patterns, ...defaultPatterns };

    // Remove "unknown" key if it exists
    delete combinedPatterns.unknown;

    log.debug(`Completed product analysis for domain: ${domain}`);
    log.debug(`Total token usage for product analysis: ${JSON.stringify(totalTokenUsage)}`);
    return combinedPatterns;
  } catch (error) {
    log.error(`Product analysis failed: ${error.message}`);
    if (totalTokenUsage.total_tokens > 0) {
      log.info(`Total token usage before error: ${JSON.stringify(totalTokenUsage)}`);
    }
    throw error;
  }
}
/* c8 ignore end */<|MERGE_RESOLUTION|>--- conflicted
+++ resolved
@@ -173,12 +173,7 @@
 ${JSON.stringify(paths, null, 2)}`;
 
   try {
-<<<<<<< HEAD
-    const promptResponse = await prompt(systemPrompt, userPrompt, env);
-=======
-    log.info('Extracting products from URL paths');
     const promptResponse = await prompt(systemPrompt, userPrompt, context);
->>>>>>> f60677e2
     if (promptResponse && promptResponse.content) {
       const { paths: parsedPaths } = JSON.parse(promptResponse.content);
       log.debug('Successfully extracted products from URL paths');
@@ -267,12 +262,7 @@
 ${JSON.stringify(groupedPaths)}`;
 
   try {
-<<<<<<< HEAD
-    const promptResponse = await prompt(systemPrompt, userPrompt, env);
-=======
-    log.info('Generating regex patterns for products');
     const promptResponse = await prompt(systemPrompt, userPrompt, context);
->>>>>>> f60677e2
     if (promptResponse && promptResponse.content) {
       const parsed = JSON.parse(promptResponse.content);
       if (parsed && typeof parsed === 'object') {
