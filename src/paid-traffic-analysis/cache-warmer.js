/*
 * Copyright 2025 Adobe. All rights reserved.
 * This file is licensed to you under the Apache License, Version 2.0 (the "License");
 * you may not use this file except in compliance with the License. You may obtain a copy
 * of the License at http://www.apache.org/licenses/LICENSE-2.0
 *
 * Unless required by applicable law or agreed to in writing, software distributed under
 * the License is distributed on an "AS IS" BASIS, WITHOUT WARRANTIES OR REPRESENTATIONS
 * OF ANY KIND, either express or implied. See the License for the specific language
 * governing permissions and limitations under the License.
 */

import {
  AWSAthenaClient,
  TrafficDataResponseDto,
  getTrafficAnalysisQuery,
  TrafficDataWithCWVDto,
  getTrafficAnalysisQueryPlaceholdersFilled,
} from '@adobe/spacecat-shared-athena-client';
import crypto from 'crypto';
import { fileExists, addResultJsonToCache } from './caching-helper.js';

const QUERIES = [
  { dimensions: ['utm_campaign', 'path', 'device'], mapper: TrafficDataWithCWVDto },
  { dimensions: ['utm_campaign', 'device'], mapper: TrafficDataWithCWVDto },
  { dimensions: ['utm_campaign', 'path'], mapper: TrafficDataWithCWVDto },
  { dimensions: ['utm_campaign'], mapper: TrafficDataWithCWVDto },
  { dimensions: ['trf_type', 'trf_channel', 'utm_campaign'], mapper: TrafficDataResponseDto },
  { dimensions: ['trf_type', 'trf_channel'], mapper: TrafficDataResponseDto },
  { dimensions: ['trf_type', 'utm_campaign'], mapper: TrafficDataResponseDto },
  { dimensions: ['trf_type'], mapper: TrafficDataResponseDto },
  { dimensions: ['path', 'page_type'], mapper: TrafficDataWithCWVDto },
  { dimensions: ['path', 'page_type', 'trf_platform', 'utm_campaign', 'device'], mapper: TrafficDataWithCWVDto },
  { dimensions: ['page_type', 'trf_platform', 'utm_campaign', 'device'], mapper: TrafficDataWithCWVDto },
  { dimensions: ['path', 'page_type', 'utm_campaign', 'device'], mapper: TrafficDataWithCWVDto },
  { dimensions: ['path', 'page_type', 'device'], mapper: TrafficDataWithCWVDto },
  { dimensions: ['path', 'page_type', 'utm_campaign'], mapper: TrafficDataWithCWVDto },
  { dimensions: ['path', 'page_type', 'trf_platform'], mapper: TrafficDataWithCWVDto },
  { dimensions: ['path', 'page_type', 'utm_campaign', 'trf_platform'], mapper: TrafficDataWithCWVDto },
  { dimensions: ['path', 'page_type', 'trf_platform', 'device'], mapper: TrafficDataWithCWVDto },
  { dimensions: ['page_type', 'utm_campaign', 'device'], mapper: TrafficDataWithCWVDto },
  { dimensions: ['page_type', 'device'], mapper: TrafficDataWithCWVDto },
  { dimensions: ['page_type', 'utm_campaign'], mapper: TrafficDataWithCWVDto },
  { dimensions: ['page_type', 'trf_platform'], mapper: TrafficDataWithCWVDto },
  { dimensions: ['page_type', 'trf_platform', 'device'], mapper: TrafficDataWithCWVDto },
  { dimensions: ['page_type', 'trf_platform', 'utm_campaign'], mapper: TrafficDataWithCWVDto },
];

function getCacheKey(siteId, query, cacheLocation) {
  const outPrefix = crypto.createHash('md5').update(query).digest('hex');
  const cacheKey = `${cacheLocation}/${siteId}/${outPrefix}.json`;
  return { cacheKey, outPrefix };
}

function getConfig(env) {
  const {
    RUM_METRICS_DATABASE: rumMetricsDatabase,
    RUM_METRICS_COMPACT_TABLE: rumMetricsCompactTable,
    S3_IMPORTER_BUCKET_NAME: bucketName,
    PAID_DATA_THRESHOLD: paidDataThreshold,
    CWV_THRESHOLDS: cwvThresholds,
    MAX_CONCURRENT_REQUESTS: maxConcurrentRequests,
  } = env;

  if (!bucketName) {
    throw new Error('S3_IMPORTER_BUCKET_NAME must be provided for caching');
  }

  const concurrentLimit = maxConcurrentRequests ?? 5;

  return {
    rumMetricsDatabase: rumMetricsDatabase ?? 'rum_metrics',
    rumMetricsCompactTable: rumMetricsCompactTable ?? 'compact_metrics',
    bucketName,
    pageViewThreshold: paidDataThreshold ?? 1000,
    cwvThresholds,
    maxConcurrentRequests: concurrentLimit,
    athenaTemp: `s3://${bucketName}/rum-metrics-compact/temp/out`,
    cacheLocation: `s3://${bucketName}/rum-metrics-compact/cache`,
  };
}

async function limitConcurrency(tasks, maxConcurrent) {
  const results = [];
  const executing = [];

  for (const task of tasks) {
    const promise = task().then((result) => {
      executing.splice(executing.indexOf(promise), 1);
      return result;
    });

    results.push(promise);
    executing.push(promise);

    if (executing.length >= maxConcurrent) {
      // eslint-disable-next-line no-await-in-loop
      await Promise.race(executing);
    }
  }

  return Promise.all(results);
}

async function checkCacheExists(
  context,
  log,
  config,
  siteId,
  queryConfig,
  temporalParams,
  tableName,
  pageTypes,
) {
  const { s3Client } = context;
  const { dimensions } = queryConfig;
  const { yearInt, weekInt, monthInt } = temporalParams;

  const queryParams = getTrafficAnalysisQueryPlaceholdersFilled({
    week: weekInt,
    month: monthInt,
    year: yearInt,
    siteId,
    dimensions,
    tableName,
    pageTypes: dimensions.includes('page_type') ? pageTypes : null,
    pageTypeMatchColumn: 'path',
    trfTypes: dimensions.includes('trf_type') ? null : ['paid'],
    pageViewThreshold: config.pageViewThreshold,
  });

  const query = getTrafficAnalysisQuery(queryParams);
  const { cacheKey } = getCacheKey(siteId, query, config.cacheLocation);

  const exists = await fileExists(s3Client, cacheKey, log);
  return { queryConfig, exists, cacheKey };
}

export async function warmCacheForSite(context, log, env, site, temporalParams) {
  const siteId = site.getSiteId();

  const config = getConfig(env);
  const baseURL = await site.getBaseURL();
  const tableName = `${config.rumMetricsDatabase}.${config.rumMetricsCompactTable}`;
  const pageTypes = await site.getPageTypes();

  const { yearInt, weekInt, monthInt } = temporalParams;

  log.debug(`Starting cache warming for site ${siteId} - Year: ${yearInt}, Week: ${weekInt}, Month: ${monthInt}`);
  log.debug(`Using max concurrent requests: ${config.maxConcurrentRequests}`);

  // Check which queries need cache warming
  log.debug(`Checking cache existence for ${QUERIES.length} queries...`);
  const checkTasks = QUERIES.map(
    (queryConfig) => () => checkCacheExists(
      context,
      log,
      config,
      siteId,
      queryConfig,
      temporalParams,
      tableName,
      pageTypes,
    ),
  );
  const cacheChecks = await limitConcurrency(checkTasks, config.maxConcurrentRequests);

  const queriesToWarm = cacheChecks.filter((check) => !check.exists);
  const cachedQueries = cacheChecks.filter((check) => check.exists);

  log.debug(`Found ${cachedQueries.length} cached queries, ${queriesToWarm.length} queries need warming`);

  if (queriesToWarm.length === 0) {
    log.debug(`All caches already exist for site ${siteId}. No warming needed.`);
    return {
      success: true,
      results: cachedQueries.map(
        (check) => ({ dimensions: check.queryConfig.dimensions, success: true, cached: true }),
      ),
      successCount: cachedQueries.length,
      totalCount: QUERIES.length,
    };
  }

  // Process only queries that need warming
  const results = [];

  // Add cached queries to results
  results.push(...cachedQueries.map((check) => ({
    dimensions: check.queryConfig.dimensions,
    success: true,
    cached: true,
    cacheKey: check.cacheKey,
  })));

  log.debug(`Processing ${queriesToWarm.length} queries with max ${config.maxConcurrentRequests} concurrent...`);

  const warmingTasks = queriesToWarm.map(({ queryConfig }) => () => (async () => {
    try {
      // eslint-disable-next-line no-use-before-define
      await warmCacheForQuery(
        context,
        log,
        config,
        siteId,
        queryConfig,
        { yearInt, weekInt, monthInt },
        tableName,
        pageTypes,
        baseURL,
      );
      return { dimensions: queryConfig.dimensions, success: true, cached: false };
    } catch (error) {
      log.error(`Failed to warm cache for query: ${queryConfig.dimensions.join(', ')}`, error);
      return {
        dimensions: queryConfig.dimensions,
        success: false,
        error: error.message,
        cached: false,
        isNoDataError: error.message.startsWith('NO_DATA:'),
      };
    }
  })());

  const warmingResults = await limitConcurrency(warmingTasks, config.maxConcurrentRequests);
  results.push(...warmingResults);

  const successCount = results.filter((r) => r.success).length;
<<<<<<< HEAD
  log.debug(`Cache warming completed for site ${siteId}. Success: ${successCount}/${results.length}`);
=======
  const failedResults = results.filter((r) => !r.success);

  // Check if all failed queries are due to no data (successful query but empty results)
  const noDataErrors = failedResults.filter((r) => r.isNoDataError);

  // If all failures are due to no data and we have no successful cache warming, throw error
  if (queriesToWarm.length > 0
    && successCount === cachedQueries.length
    && noDataErrors.length === failedResults.length
    && failedResults.length > 0) {
    throw new Error(`No paid traffic data found for site ${siteId}. Please ensure data is imported first before running paid traffic analysis.`);
  }

  log.info(`Cache warming completed for site ${siteId}. Success: ${successCount}/${results.length}`);
>>>>>>> 50277506

  return {
    success: true, results, successCount, totalCount: results.length,
  };
}

export async function warmCacheForQuery(
  context,
  log,
  config,
  siteId,
  queryConfig,
  temporalParams,
  tableName,
  pageTypes,
  baseURL,
) {
  const { s3Client } = context;
  const { dimensions, mapper } = queryConfig;
  const { yearInt, weekInt, monthInt } = temporalParams;

  const queryParams = getTrafficAnalysisQueryPlaceholdersFilled({
    week: weekInt,
    month: monthInt,
    year: yearInt,
    siteId,
    dimensions,
    tableName,
    pageTypes: dimensions.includes('page_type') ? pageTypes : null,
    pageTypeMatchColumn: 'path',
    trfTypes: dimensions.includes('trf_type') ? null : ['paid'],
    pageViewThreshold: config.pageViewThreshold,
  });

  const query = getTrafficAnalysisQuery(queryParams);
  const { cacheKey, outPrefix } = getCacheKey(siteId, query, config.cacheLocation);

  log.debug(`Warming cache for dimensions [${dimensions.join(', ')}]: ${cacheKey}`);

  log.info(`query: ${query}`);

  const resultLocation = `${config.athenaTemp}/${outPrefix}`;
  const athenaClient = AWSAthenaClient.fromContext(context, resultLocation);

  const description = `Cache warming for siteId: ${siteId} | dimensions: [${dimensions.join(', ')}] | temporal: ${queryParams.temporalCondition}`;

  const results = await athenaClient.query(query, config.rumMetricsDatabase, description);

  // Check if query returned successfully but with no data
  if (!results || results.length === 0) {
    throw new Error(`NO_DATA: No paid traffic data found for site ${siteId} with dimensions [${dimensions.join(', ')}]. Please ensure data is imported first before running paid traffic analysis.`);
  }

  let thresholdConfig = {};
  if (config.cwvThresholds) {
    thresholdConfig = typeof config.cwvThresholds === 'string'
      ? JSON.parse(config.cwvThresholds)
      : config.cwvThresholds;
  }

  const response = results.map((row) => mapper.toJSON(row, thresholdConfig, baseURL));

  // Additional validation after mapping
  if (!response || response.length === 0) {
    throw new Error(`NO_DATA: No valid paid traffic data found after processing for site ${siteId} with dimensions [${dimensions.join(', ')}]. Please ensure data is imported first before running paid traffic analysis.`);
  }

  await addResultJsonToCache(s3Client, cacheKey, response, log);
}<|MERGE_RESOLUTION|>--- conflicted
+++ resolved
@@ -226,9 +226,6 @@
   results.push(...warmingResults);
 
   const successCount = results.filter((r) => r.success).length;
-<<<<<<< HEAD
-  log.debug(`Cache warming completed for site ${siteId}. Success: ${successCount}/${results.length}`);
-=======
   const failedResults = results.filter((r) => !r.success);
 
   // Check if all failed queries are due to no data (successful query but empty results)
@@ -242,8 +239,7 @@
     throw new Error(`No paid traffic data found for site ${siteId}. Please ensure data is imported first before running paid traffic analysis.`);
   }
 
-  log.info(`Cache warming completed for site ${siteId}. Success: ${successCount}/${results.length}`);
->>>>>>> 50277506
+  log.debug(`Cache warming completed for site ${siteId}. Success: ${successCount}/${results.length}`);
 
   return {
     success: true, results, successCount, totalCount: results.length,
@@ -283,7 +279,7 @@
 
   log.debug(`Warming cache for dimensions [${dimensions.join(', ')}]: ${cacheKey}`);
 
-  log.info(`query: ${query}`);
+  log.debug(`query: ${query}`);
 
   const resultLocation = `${config.athenaTemp}/${outPrefix}`;
   const athenaClient = AWSAthenaClient.fromContext(context, resultLocation);
