/*
 * Copyright 2023 Adobe. All rights reserved.
 * This file is licensed to you under the Apache License, Version 2.0 (the "License");
 * you may not use this file except in compliance with the License. You may obtain a copy
 * of the License at http://www.apache.org/licenses/LICENSE-2.0
 *
 * Unless required by applicable law or agreed to in writing, software distributed under
 * the License is distributed on an "AS IS" BASIS, WITHOUT WARRANTIES OR REPRESENTATIONS
 * OF ANY KIND, either express or implied. See the License for the specific language
 * governing permissions and limitations under the License.
 */
import wrap from '@adobe/helix-shared-wrap';
import { helixStatus } from '@adobe/helix-status';
import secrets from '@adobe/helix-shared-secrets';
import dataAccess from '@adobe/spacecat-shared-data-access';
import { resolveSecretsName, sqsEventAdapter } from '@adobe/spacecat-shared-utils';
import { internalServerError, notFound, ok } from '@adobe/spacecat-shared-http-utils';

import sqs from './support/sqs.js';
import s3Client from './support/s3-client.js';
import accessibility from './accessibility/handler.js';
import apex from './apex/handler.js';
import cwv from './cwv/handler.js';
import lhsDesktop from './lhs/handler-desktop.js';
import lhsMobile from './lhs/handler-mobile.js';
import notfound from './notfound/handler.js';
import sitemap from './sitemap/handler.js';
import sitemapProductCoverage from './sitemap-product-coverage/handler.js';
import redirectChains from './redirect-chains/handler.js';
import paid from './paid-cookie-consent/handler.js';
import canonical from './canonical/handler.js';
import backlinks from './backlinks/handler.js';
import brokenLinksGuidance from './broken-links-guidance/guidance-handler.js';
import internalLinks from './internal-links/handler.js';
import experimentation from './experimentation/handler.js';
import conversion from './conversion/handler.js';
import essExperimentationDaily from './experimentation-ess/daily.js';
import essExperimentationAll from './experimentation-ess/all.js';
import experimentationOpportunities from './experimentation-opportunities/handler.js';
import formsOpportunities from './forms-opportunities/handler.js';
import metaTags from './metatags/handler.js';
import costs from './costs/handler.js';
import structuredData from './structured-data/handler.js';
import structuredDataGuidance from './structured-data/guidance-handler.js';
import siteDetection from './site-detection/handler.js';
import highFormViewsLowConversionsGuidance from './forms-opportunities/guidance-handlers/guidance-high-form-views-low-conversions.js';
import highPageViewsLowFormNavGuidance from './forms-opportunities/guidance-handlers/guidance-high-page-views-low-form-nav.js';
import highPageViewsLowFormViewsGuidance from './forms-opportunities/guidance-handlers/guidance-high-page-views-low-form-views.js';
import highOrganicLowCtrGuidance from './experimentation-opportunities/guidance-high-organic-low-ctr-handler.js';
import paidConsentGuidance from './paid-cookie-consent/guidance-handler.js';
import paidTrafficAnalysisGuidance from './paid-traffic-analysis/guidance-handler.js';
import imageAltText from './image-alt-text/handler.js';
import preflight from './preflight/handler.js';
import llmBlocked from './llm-blocked/handler.js';
import geoBrandPresence from './geo-brand-presence/handler.js';
import detectGeoBrandPresence from './geo-brand-presence/detect-geo-brand-presence-handler.js';
import formAccessibilityGuidance from './forms-opportunities/guidance-handlers/guidance-accessibility.js';
import detectFormDetails from './forms-opportunities/form-details-handler/detect-form-details.js';
import mystiqueDetectedFormAccessibilityOpportunity from './forms-opportunities/oppty-handlers/accessibility-handler.js';
import accessibilityRemediationGuidance from './accessibility/guidance-handlers/guidance-accessibility-remediation.js';
import cdnAnalysis from './cdn-analysis/handler.js';
import cdnLogsReport from './cdn-logs-report/handler.js';
import analyticsReport from './analytics-report/handler.js';
import detectPageIntent from './page-intent/handler.detect.js';
import updatePageIntent from './page-intent/handler.update.js';
import missingAltTextGuidance from './image-alt-text/guidance-missing-alt-text-handler.js';
import readabilityGuidance from './readability/guidance-readability-handler.js';
import llmoReferralTraffic from './llmo-referral-traffic/handler.js';
import llmErrorPages from './llm-error-pages/handler.js';
import llmErrorPagesGuidance from './llm-error-pages/guidance-handler.js';
import { paidTrafficAnalysisWeekly, paidTrafficAnalysisMonthly } from './paid-traffic-analysis/handler.js';
import hreflang from './hreflang/handler.js';
import optimizationReportCallback from './optimization-report/handler.js';
import llmoCustomerAnalysis from './llmo-customer-analysis/handler.js';
import headings from './headings/handler.js';
<<<<<<< HEAD
import vulnerabilities from './vulnerabilities/handler.js';
=======
import prerender from './prerender/handler.js';
>>>>>>> c842dad2

const HANDLERS = {
  accessibility,
  apex,
  cwv,
  'lhs-mobile': lhsMobile,
  'lhs-desktop': lhsDesktop,
  404: notfound,
  sitemap,
  'sitemap-product-coverage': sitemapProductCoverage,
  'redirect-chains': redirectChains,
  paid,
  'paid-traffic-analysis-weekly': paidTrafficAnalysisWeekly,
  'paid-traffic-analysis-monthly': paidTrafficAnalysisMonthly,
  canonical,
  'broken-backlinks': backlinks,
  'broken-internal-links': internalLinks,
  experimentation,
  conversion,
  'experimentation-ess-daily': essExperimentationDaily,
  'experimentation-ess-all': essExperimentationAll,
  'experimentation-opportunities': experimentationOpportunities,
  'meta-tags': metaTags,
  costs,
  'structured-data': structuredData,
  'llm-blocked': llmBlocked,
  'forms-opportunities': formsOpportunities,
  'site-detection': siteDetection,
  'guidance:high-organic-low-ctr': highOrganicLowCtrGuidance,
  'guidance:broken-links': brokenLinksGuidance,
  'alt-text': imageAltText,
  'guidance:high-form-views-low-conversions': highFormViewsLowConversionsGuidance,
  'guidance:high-page-views-low-form-nav': highPageViewsLowFormNavGuidance,
  'guidance:high-page-views-low-form-views': highPageViewsLowFormViewsGuidance,
  'geo-brand-presence': geoBrandPresence,
  'detect:geo-brand-presence': detectGeoBrandPresence,
  'guidance:forms-a11y': formAccessibilityGuidance,
  'detect:forms-a11y': mystiqueDetectedFormAccessibilityOpportunity,
  'guidance:accessibility-remediation': accessibilityRemediationGuidance,
  'guidance:paid-cookie-consent': paidConsentGuidance,
  'guidance:traffic-analysis': paidTrafficAnalysisGuidance,
  'guidance:missing-alt-text': missingAltTextGuidance,
  'guidance:readability': readabilityGuidance,
  'guidance:structured-data-remediation': structuredDataGuidance,
  preflight,
  'cdn-analysis': cdnAnalysis,
  'cdn-logs-report': cdnLogsReport,
  'analytics-report': analyticsReport,
  'detect:page-intent': detectPageIntent,
  'detect:form-details': detectFormDetails,
  'page-intent': updatePageIntent,
  'llmo-referral-traffic': llmoReferralTraffic,
  'llm-error-pages': llmErrorPages,
  'guidance:llm-error-pages': llmErrorPagesGuidance,
  'optimization-report-callback': optimizationReportCallback,
  'llmo-customer-analysis': llmoCustomerAnalysis,
  hreflang,
  headings,
<<<<<<< HEAD
  'security-vulnerabilities': vulnerabilities,
=======
  prerender,
>>>>>>> c842dad2
  dummy: (message) => ok(message),
};

function getElapsedSeconds(startTime) {
  const endTime = process.hrtime(startTime);
  const elapsedSeconds = endTime[0] + endTime[1] / 1e9;
  return elapsedSeconds.toFixed(2);
}

/**
 * This is the main function
 * @param {object} message the message object received from SQS
 * @param {UniversalContext} context the context of the universal serverless function
 * @returns {Response} a response
 */
async function run(message, context) {
  const { log } = context;
  const { type, siteId } = message;

  log.info(`Received ${type} audit request for: ${siteId}. Message:`, message);

  const handler = HANDLERS[type];
  if (!handler) {
    const msg = `no such audit type: ${type}`;
    log.error(msg);
    return notFound();
  }

  const startTime = process.hrtime();

  try {
    const result = await (typeof handler.run === 'function' ? handler.run(message, context) : handler(message, context));

    log.info(`${type} audit for ${siteId} completed in ${getElapsedSeconds(startTime)} seconds`);

    return result;
  } catch (e) {
    log.error(`${type} audit for ${siteId} failed after ${getElapsedSeconds(startTime)} seconds. `, e);
    return internalServerError();
  }
}

export const main = wrap(run)
  .with(dataAccess)
  .with(sqsEventAdapter)
  .with(sqs)
  .with(s3Client)
  .with(secrets, { name: resolveSecretsName })
  .with(helixStatus);<|MERGE_RESOLUTION|>--- conflicted
+++ resolved
@@ -73,11 +73,8 @@
 import optimizationReportCallback from './optimization-report/handler.js';
 import llmoCustomerAnalysis from './llmo-customer-analysis/handler.js';
 import headings from './headings/handler.js';
-<<<<<<< HEAD
 import vulnerabilities from './vulnerabilities/handler.js';
-=======
 import prerender from './prerender/handler.js';
->>>>>>> c842dad2
 
 const HANDLERS = {
   accessibility,
@@ -136,11 +133,8 @@
   'llmo-customer-analysis': llmoCustomerAnalysis,
   hreflang,
   headings,
-<<<<<<< HEAD
+  prerender,
   'security-vulnerabilities': vulnerabilities,
-=======
-  prerender,
->>>>>>> c842dad2
   dummy: (message) => ok(message),
 };
 
