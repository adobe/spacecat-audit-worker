--- conflicted
+++ resolved
@@ -196,13 +196,8 @@
       const { Site } = context.dataAccess;
       const site = await Site.findById(siteId);
       if (site) {
-<<<<<<< HEAD
-        // Set the requiresValidation flag on the site object (ASO entitlement-based)
-        site.requiresValidation = await checkSiteRequiresValidation(site, context);
-=======
         // Set the requiresValidation flag on the site object
         site.requiresValidation = checkSiteRequiresValidation(site);
->>>>>>> 85b35cd1
         // Add the site to the context
         context.site = site;
         log.info(`Site ${siteId} requires validation: ${site.requiresValidation}`);
