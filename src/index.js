/*
 * Copyright 2023 Adobe. All rights reserved.
 * This file is licensed to you under the Apache License, Version 2.0 (the "License");
 * you may not use this file except in compliance with the License. You may obtain a copy
 * of the License at http://www.apache.org/licenses/LICENSE-2.0
 *
 * Unless required by applicable law or agreed to in writing, software distributed under
 * the License is distributed on an "AS IS" BASIS, WITHOUT WARRANTIES OR REPRESENTATIONS
 * OF ANY KIND, either express or implied. See the License for the specific language
 * governing permissions and limitations under the License.
 */
import wrap from '@adobe/helix-shared-wrap';
import { helixStatus } from '@adobe/helix-status';
import secrets from '@adobe/helix-shared-secrets';
import dataAccess from '@adobe/spacecat-shared-data-access';
import { resolveSecretsName, sqsEventAdapter } from '@adobe/spacecat-shared-utils';
import { internalServerError, notFound, ok } from '@adobe/spacecat-shared-http-utils';

import sqs from './support/sqs.js';
import s3Client from './support/s3-client.js';
import apex from './apex/handler.js';
import cwv from './cwv/handler.js';
import lhsDesktop from './lhs/handler-desktop.js';
import lhsMobile from './lhs/handler-mobile.js';
import notfound from './notfound/handler.js';
import sitemap from './sitemap/handler.js';
import canonical from './canonical/handler.js';
import backlinks from './backlinks/handler.js';
import internalLinks from './internal-links/handler.js';
import experimentation from './experimentation/handler.js';
import conversion from './conversion/handler.js';
import essExperimentationDaily from './experimentation-ess/daily.js';
import essExperimentationAll from './experimentation-ess/all.js';
import experimentationOpportunities from './experimentation-opportunities/handler.js';
import formsOpportunities from './forms-opportunities/handler.js';
import metaTags from './metatags/handler.js';
import costs from './costs/handler.js';
import structuredData from './structured-data/handler.js';
import siteDetection from './site-detection/handler.js';
import highOrganicLowCtrGuidance from './experimentation-opportunities/guidance-high-organic-low-ctr-handler.js';
import imageAltText from './image-alt-text/handler.js';

const HANDLERS = {
  apex,
  cwv,
  'lhs-mobile': lhsMobile,
  'lhs-desktop': lhsDesktop,
  404: notfound,
  sitemap,
  canonical,
  'broken-backlinks': backlinks,
  'broken-internal-links': internalLinks,
  experimentation,
  conversion,
  'experimentation-ess-daily': essExperimentationDaily,
  'experimentation-ess-all': essExperimentationAll,
  'experimentation-opportunities': experimentationOpportunities,
  'meta-tags': metaTags,
  costs,
  'structured-data': structuredData,
  'forms-opportunities': formsOpportunities,
  'site-detection': siteDetection,
  'guidance:high-organic-low-ctr': highOrganicLowCtrGuidance,
  'alt-text': imageAltText,
  dummy: (message) => ok(message),
};

function getElapsedSeconds(startTime) {
  const endTime = process.hrtime(startTime);
  const elapsedSeconds = endTime[0] + endTime[1] / 1e9;
  return elapsedSeconds.toFixed(2);
}

/**
 * This is the main function
 * @param {object} message the message object received from SQS
 * @param {UniversalContext} context the context of the universal serverless function
 * @returns {Response} a response
 */
async function run(message, context) {
  console.log('broken-internal-links-debug: Received message:', message, context);

  const { log } = context;
  const { type, siteId } = message;

<<<<<<< HEAD
  log.info(`broken-internal-links-debug:Received ${type} audit request for: ${siteId}`);
=======
  log.info(`Received ${type} audit request for: ${siteId}`);
  log.info(`Message ${message}`);
>>>>>>> 69fe99b0

  const handler = HANDLERS[type];
  if (!handler) {
    const msg = `no such audit type: ${type}`;
    log.error(msg);
    return notFound();
  }

  const startTime = process.hrtime();

  try {
    const result = await (typeof handler.run === 'function' ? handler.run(message, context) : handler(message, context));

    log.info(`${type} audit for ${siteId} completed in ${getElapsedSeconds(startTime)} seconds`);

    return result;
  } catch (e) {
    log.error(`${type} audit for ${siteId} failed after ${getElapsedSeconds(startTime)} seconds. `, e);
    return internalServerError();
  }
}

export const main = wrap(run)
  .with(dataAccess)
  .with(sqsEventAdapter)
  .with(sqs)
  .with(s3Client)
  .with(secrets, { name: resolveSecretsName })
  .with(helixStatus);<|MERGE_RESOLUTION|>--- conflicted
+++ resolved
@@ -78,17 +78,11 @@
  * @returns {Response} a response
  */
 async function run(message, context) {
-  console.log('broken-internal-links-debug: Received message:', message, context);
-
   const { log } = context;
   const { type, siteId } = message;
 
-<<<<<<< HEAD
-  log.info(`broken-internal-links-debug:Received ${type} audit request for: ${siteId}`);
-=======
   log.info(`Received ${type} audit request for: ${siteId}`);
   log.info(`Message ${message}`);
->>>>>>> 69fe99b0
 
   const handler = HANDLERS[type];
   if (!handler) {
