--- conflicted
+++ resolved
@@ -101,11 +101,8 @@
   'cdn-logs-report': cdnLogsReport,
   'analytics-report': analyticsReport,
   'detect:page-intent': detectPageIntent,
-<<<<<<< HEAD
   'detect:form-details': detectFormDetails,
-=======
   'page-intent': updatePageIntent,
->>>>>>> a2bd2354
   'llmo-referral-traffic': llmoReferralTraffic,
   dummy: (message) => ok(message),
 };
