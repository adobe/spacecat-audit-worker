--- conflicted
+++ resolved
@@ -29,11 +29,8 @@
 import conversion from './conversion/handler.js';
 import essExperimentationDaily from './experimentation-ess/daily.js';
 import essExperimentationAll from './experimentation-ess/all.js';
-<<<<<<< HEAD
 import opportunities from './opportunities/opportunities.js';
-=======
 import costs from './costs/handler.js';
->>>>>>> c24553a8
 
 const HANDLERS = {
   apex,
@@ -48,12 +45,9 @@
   conversion,
   'experimentation-ess-daily': essExperimentationDaily,
   'experimentation-ess-all': essExperimentationAll,
-<<<<<<< HEAD
   opportunities,
-=======
   costs,
   dummy: (message) => ok(message),
->>>>>>> c24553a8
 };
 
 function getElapsedSeconds(startTime) {
