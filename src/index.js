/*
 * Copyright 2023 Adobe. All rights reserved.
 * This file is licensed to you under the Apache License, Version 2.0 (the "License");
 * you may not use this file except in compliance with the License. You may obtain a copy
 * of the License at http://www.apache.org/licenses/LICENSE-2.0
 *
 * Unless required by applicable law or agreed to in writing, software distributed under
 * the License is distributed on an "AS IS" BASIS, WITHOUT WARRANTIES OR REPRESENTATIONS
 * OF ANY KIND, either express or implied. See the License for the specific language
 * governing permissions and limitations under the License.
 */
import wrap from '@adobe/helix-shared-wrap';
import { helixStatus } from '@adobe/helix-status';
import secrets from '@adobe/helix-shared-secrets';
import dataAccess from '@adobe/spacecat-shared-data-access';
import { resolveSecretsName, sqsEventAdapter } from '@adobe/spacecat-shared-utils';
import { internalServerError, notFound, ok } from '@adobe/spacecat-shared-http-utils';

import sqs from './support/sqs.js';
import apex from './apex/handler.js';
import cwv from './cwv/handler.js';
import lhsDesktop from './lhs/handler-desktop.js';
import lhsMobile from './lhs/handler-mobile.js';
import notfound from './notfound/handler.js';
import sitemap from './sitemap/handler.js';
import canonical from './canonical/handler.js';
import backlinks from './backlinks/handler.js';
import experimentation from './experimentation/handler.js';
import conversion from './conversion/handler.js';
import essExperimentationDaily from './experimentation-ess/daily.js';
import essExperimentationAll from './experimentation-ess/all.js';
import costs from './costs/handler.js';
import structuredData from './structured-data/handler.js';

const HANDLERS = {
  apex,
  cwv,
  'lhs-mobile': lhsMobile,
  'lhs-desktop': lhsDesktop,
  404: notfound,
  sitemap,
  canonical,
  'broken-backlinks': backlinks,
  experimentation,
  conversion,
  'experimentation-ess-daily': essExperimentationDaily,
  'experimentation-ess-all': essExperimentationAll,
  costs,
<<<<<<< HEAD
  'structured-data': structuredData,
=======
  dummy: (message) => ok(message),
>>>>>>> c24553a8
};

function getElapsedSeconds(startTime) {
  const endTime = process.hrtime(startTime);
  const elapsedSeconds = endTime[0] + endTime[1] / 1e9;
  return elapsedSeconds.toFixed(2);
}

/**
 * This is the main function
 * @param {object} message the message object received from SQS
 * @param {UniversalContext} context the context of the universal serverless function
 * @returns {Response} a response
 */
async function run(message, context) {
  const { log } = context;
  const { type, url } = message;

  log.info(`Audit req received for url: ${url}`);

  const handler = HANDLERS[type];
  if (!handler) {
    const msg = `no such audit type: ${type}`;
    log.error(msg);
    return notFound();
  }

  const startTime = process.hrtime();

  try {
    const result = await (typeof handler.run === 'function' ? handler.run(message, context) : handler(message, context));

    log.info(`Audit for ${type} completed in ${getElapsedSeconds(startTime)} seconds`);

    return result;
  } catch (e) {
    log.error(`Audit failed after ${getElapsedSeconds(startTime)} seconds`, e);
    return internalServerError();
  }
}

export const main = wrap(run)
  .with(dataAccess)
  .with(sqsEventAdapter)
  .with(sqs)
  .with(secrets, { name: resolveSecretsName })
  .with(helixStatus);<|MERGE_RESOLUTION|>--- conflicted
+++ resolved
@@ -46,11 +46,8 @@
   'experimentation-ess-daily': essExperimentationDaily,
   'experimentation-ess-all': essExperimentationAll,
   costs,
-<<<<<<< HEAD
   'structured-data': structuredData,
-=======
   dummy: (message) => ok(message),
->>>>>>> c24553a8
 };
 
 function getElapsedSeconds(startTime) {
