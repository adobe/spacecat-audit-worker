--- conflicted
+++ resolved
@@ -29,11 +29,8 @@
 import conversion from './conversion/handler.js';
 import essExperimentationDaily from './experimentation-ess/daily.js';
 import essExperimentationAll from './experimentation-ess/all.js';
-<<<<<<< HEAD
+import costs from './costs/handler.js';
 import pdpIndexability from './url-inspect/pdp-handler.js';
-=======
-import costs from './costs/handler.js';
->>>>>>> 63b17027
 
 const HANDLERS = {
   apex,
@@ -48,11 +45,8 @@
   conversion,
   'experimentation-ess-daily': essExperimentationDaily,
   'experimentation-ess-all': essExperimentationAll,
-<<<<<<< HEAD
+  costs,
   'pdp-indexability': pdpIndexability,
-=======
-  costs,
->>>>>>> 63b17027
 };
 
 function getElapsedSeconds(startTime) {
