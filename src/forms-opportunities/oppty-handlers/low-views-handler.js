--- conflicted
+++ resolved
@@ -11,10 +11,8 @@
  */
 
 import { isNonEmptyObject } from '@adobe/spacecat-shared-utils';
-<<<<<<< HEAD
 import { FORM_OPPORTUNITY_TYPES, ORIGINS } from '../constants.js';
 import { calculateProjectedConversionValue, filterForms, generateOpptyData } from '../utils.js';
-=======
 import { FORM_OPPORTUNITY_TYPES } from '../constants.js';
 import {
   calculateProjectedConversionValue,
@@ -22,7 +20,6 @@
   generateOpptyData,
   sendMessageToFormsQualityAgent,
 } from '../utils.js';
->>>>>>> 9600a408
 import { DATA_SOURCES } from '../../common/constants.js';
 
 /**
