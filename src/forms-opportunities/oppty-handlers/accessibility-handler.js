--- conflicted
+++ resolved
@@ -13,16 +13,12 @@
 import { ok } from '@adobe/spacecat-shared-http-utils';
 import { Audit } from '@adobe/spacecat-shared-data-access';
 import { FORM_OPPORTUNITY_TYPES, formOpportunitiesMap } from '../constants.js';
-<<<<<<< HEAD
 import {
   getSuccessCriteriaDetails,
   sendCodeFixMessagesToImporter,
   sendMessageToFormsQualityAgent,
   sendMessageToMystiqueForGuidance,
 } from '../utils.js';
-=======
-import { getSuccessCriteriaDetails, sendMessageToFormsQualityAgent, sendMessageToMystiqueForGuidance } from '../utils.js';
->>>>>>> b8dae3b4
 import { updateStatusToIgnored } from '../../accessibility/utils/scrape-utils.js';
 import {
   aggregateAccessibilityIssues,
@@ -472,7 +468,6 @@
     // Create individual suggestions from Mystique data
     await createFormAccessibilitySuggestionsFromMystique(a11y, opportunity, context);
 
-<<<<<<< HEAD
     // send message to importer for code-fix generation
     await sendCodeFixMessagesToImporter(
       opportunity,
@@ -480,8 +475,6 @@
       context,
     );
 
-=======
->>>>>>> b8dae3b4
     log.info(`[Form Opportunity] [Site Id: ${siteId}] a11y opportunity: ${JSON.stringify(opportunity, null, 2)}`);
     const opportunityData = opportunity.getData();
     const a11yData = opportunityData.accessibility;
