/*
 * Copyright 2024 Adobe. All rights reserved.
 * This file is licensed to you under the Apache License, Version 2.0 (the "License");
 * you may not use this file except in compliance with the License. You may obtain a copy
 * of the License at http://www.apache.org/licenses/LICENSE-2.0
 *
 * Unless required by applicable law or agreed to in writing, software distributed under
 * the License is distributed on an "AS IS" BASIS, WITHOUT WARRANTIES OR REPRESENTATIONS
 * OF ANY KIND, either express or implied. See the License for the specific language
 * governing permissions and limitations under the License.
 */

import RUMAPIClient from '@adobe/spacecat-shared-rum-api-client';
<<<<<<< HEAD
import { Audit } from '@adobe/spacecat-shared-data-access';
import { getRUMDomainkey } from '../support/utils.js';
=======
>>>>>>> 25ee0d93
import { AuditBuilder } from '../common/audit-builder.js';
import { wwwUrlResolver } from '../common/audit.js';
import { syncSuggestions } from '../utils/data-access.js';
import { createOpportunityData } from './opportunity-data-mapper.js';
import { convertToOpportunity } from '../common/opportunity.js';
import calculateKpiDeltasForAudit from './kpi-metrics.js';

const DAILY_THRESHOLD = 1000;
const INTERVAL = 7; // days
const auditType = Audit.AUDIT_TYPES.CWV;

export async function CWVRunner(auditUrl, context, site) {
  const rumAPIClient = RUMAPIClient.createFrom(context);
<<<<<<< HEAD
  const domainkey = await getRUMDomainkey(site.getBaseURL(), context);
  const groupedURLs = site.getConfig().getGroupedURLs(auditType);
=======
  const groupedURLs = site.getConfig().getGroupedURLs(AUDIT_TYPE);
>>>>>>> 25ee0d93
  const options = {
    domain: auditUrl,
    interval: INTERVAL,
    granularity: 'hourly',
    groupedURLs,
  };
  const cwvData = await rumAPIClient.query(auditType, options);
  const auditResult = {
    cwv: cwvData.filter((data) => data.pageviews >= DAILY_THRESHOLD * INTERVAL),
    auditContext: {
      interval: INTERVAL,
    },
  };

  return {
    auditResult,
    fullAuditRef: auditUrl,
  };
}

export async function opportunityAndSuggestions(auditUrl, auditData, context, site) {
  const groupedURLs = site.getConfig().getGroupedURLs(auditType);
  const kpiDeltas = calculateKpiDeltasForAudit(auditData, context, groupedURLs);
  const opportunity = await convertToOpportunity(
    auditUrl,
    auditData,
    context,
    createOpportunityData,
    auditType,
    kpiDeltas,
  );
  const { log } = context;
  // Sync suggestions
  const buildKey = (data) => (data.type === 'url' ? data.url : data.pattern);
  const maxOrganicForUrls = Math.max(...auditData.auditResult.cwv.filter((entry) => entry.type === 'url').map((entry) => entry.pageviews));

  await syncSuggestions({
    opportunity,
    newData: auditData.auditResult.cwv,
    buildKey,
    mapNewSuggestion: (entry) => ({
      opportunityId: opportunity.getId(),
      type: 'CODE_CHANGE',
      // the rank logic for CWV is as follows:
      // 1. if the entry is a group, then the rank is the max organic for URLs
      //   plus the organic for the group
      // 2. if the entry is a URL, then the rank is the max organic for URLs
      // Reason is because UI first shows groups and then URLs
      rank: entry.type === 'group' ? maxOrganicForUrls + entry.organic : entry.organic,
      data: {
        ...entry,
      },
    }),
    log,
  });
}

export default new AuditBuilder()
  .withUrlResolver(wwwUrlResolver)
  .withRunner(CWVRunner)
  .withPostProcessors([opportunityAndSuggestions])
  .build();<|MERGE_RESOLUTION|>--- conflicted
+++ resolved
@@ -11,11 +11,7 @@
  */
 
 import RUMAPIClient from '@adobe/spacecat-shared-rum-api-client';
-<<<<<<< HEAD
 import { Audit } from '@adobe/spacecat-shared-data-access';
-import { getRUMDomainkey } from '../support/utils.js';
-=======
->>>>>>> 25ee0d93
 import { AuditBuilder } from '../common/audit-builder.js';
 import { wwwUrlResolver } from '../common/audit.js';
 import { syncSuggestions } from '../utils/data-access.js';
@@ -29,12 +25,7 @@
 
 export async function CWVRunner(auditUrl, context, site) {
   const rumAPIClient = RUMAPIClient.createFrom(context);
-<<<<<<< HEAD
-  const domainkey = await getRUMDomainkey(site.getBaseURL(), context);
   const groupedURLs = site.getConfig().getGroupedURLs(auditType);
-=======
-  const groupedURLs = site.getConfig().getGroupedURLs(AUDIT_TYPE);
->>>>>>> 25ee0d93
   const options = {
     domain: auditUrl,
     interval: INTERVAL,
