--- conflicted
+++ resolved
@@ -87,27 +87,6 @@
 }
 
 /**
-<<<<<<< HEAD
- * Generates period identifier. 7-day periods return week format (w01-2024).
- * @param {Date} startDate - Period start date
- * @param {Date} endDate - Period end date
- * @returns {string} Period identifier
- * @example generatePeriodIdentifier(new Date('2024-12-16'), new Date('2024-12-22')) // 'w51-2024'
- */
-export function generatePeriodIdentifier(startDate, endDate) {
-  if (differenceInDays(endDate, startDate) + 1 === 7) {
-    // Use ISO week numbering: week starts on Monday and week 1 contains at least 4 days of the year
-    const weekNum = getWeek(startDate, { weekStartsOn: 1, firstWeekContainsDate: 4 });
-    const year = getYear(startDate);
-    return `w${String(weekNum).padStart(2, '0')}-${year}`;
-  }
-
-  return `${format(startDate, 'yyyy-MM-dd')}_to_${format(endDate, 'yyyy-MM-dd')}`;
-}
-
-/**
-=======
->>>>>>> f0e1d724
  * Generates reporting periods data for past weeks
  * @param {number|Date} [offsetOrDate=-1] - If number: weeks offset. If Date: reference date
  * @param {Date} [referenceDate=new Date()] - Reference date (when first param is number)
@@ -131,10 +110,6 @@
   weekEnd.setUTCDate(weekStart.getUTCDate() + 6);
   weekEnd.setUTCHours(23, 59, 59, 999);
 
-<<<<<<< HEAD
-  const weekNumber = getWeek(weekStart, { weekStartsOn: 1, firstWeekContainsDate: 4 });
-  const year = getYear(weekStart);
-=======
   const localDate = new Date(
     weekStart.getUTCFullYear(),
     weekStart.getUTCMonth(),
@@ -144,7 +119,6 @@
   const year = getYear(localDate);
 
   const periodIdentifier = `w${String(weekNumber).padStart(2, '0')}-${year}`;
->>>>>>> f0e1d724
 
   return {
     weeks: [{
