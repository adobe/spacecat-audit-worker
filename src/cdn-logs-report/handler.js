/*
 * Copyright 2025 Adobe. All rights reserved.
 * This file is licensed to you under the Apache License, Version 2.0 (the "License");
 * you may not use this file except in compliance with the License. You may obtain a copy
 * of the License at http://www.apache.org/licenses/LICENSE-2.0
 *
 * Unless required by applicable law or agreed to in writing, software distributed under
 * the License is distributed on an "AS IS" BASIS, WITHOUT WARRANTIES OR REPRESENTATIONS
 * OF ANY KIND, either express or implied. See the License for the specific language
 * governing permissions and limitations under the License.
 */
/* eslint-disable no-await-in-loop */

import { AWSAthenaClient } from '@adobe/spacecat-shared-athena-client';
import { AuditBuilder } from '../common/audit-builder.js';
import { getS3Config, ensureTableExists, loadSql } from './utils/report-utils.js';
import { runWeeklyReport } from './utils/report-runner.js';
import { wwwUrlResolver } from '../common/base-audit.js';
import { createLLMOSharepointClient } from '../utils/report-uploader.js';
import { getConfigs } from './constants/report-configs.js';
import { getImsOrgId } from '../utils/data-access.js';

async function runCdnLogsReport(url, context, site, auditContext) {
  const { log, dataAccess } = context;
  const s3Config = await getS3Config(site, context);

  if (!s3Config?.bucket) {
    return {
      auditResult: {
        success: false,
        error: 'No CDN bucket found',
        completedAt: new Date().toISOString(),
      },
      fullAuditRef: url,
    };
  }

  log.debug(`Starting CDN logs report audit for ${url}`);

  const sharepointClient = await createLLMOSharepointClient(
    context,
    auditContext?.sharepointOptions,
  );
  const athenaClient = AWSAthenaClient.fromContext(context, s3Config.getAthenaTempLocation(), {
    pollIntervalMs: 2000,
    maxPollAttempts: 200,
  });
  /* c8 ignore next */
  const { orgId } = site.getConfig().getLlmoCdnBucketConfig() || {};
  // for non-adobe customers, use the orgId from the config
  const imsOrgId = orgId || await getImsOrgId(site, dataAccess, log);
  // create db if not exists
  const sqlDb = await loadSql('create-database', { database: s3Config.databaseName });
  const sqlDbDescription = `[Athena Query] Create database ${s3Config.databaseName}`;
  await athenaClient.execute(sqlDb, s3Config.databaseName, sqlDbDescription);

  const reportConfigs = getConfigs(s3Config.bucket, s3Config.customerDomain, imsOrgId);

  const results = [];
  for (const reportConfig of reportConfigs) {
    await ensureTableExists(athenaClient, s3Config.databaseName, reportConfig, log);

<<<<<<< HEAD
    log.debug(`Running weekly report: ${reportConfig.name}...`);
    const weekOffset = auditContext?.weekOffset || -1;
=======
    log.info(`Running weekly report: ${reportConfig.name}...`);
    const weekOffset = auditContext?.weekOffset ?? -1;
>>>>>>> 50277506
    await runWeeklyReport({
      athenaClient,
      s3Config,
      reportConfig,
      log,
      site,
      sharepointClient,
      weekOffset,
    });

    results.push({
      name: reportConfig.name,
      table: reportConfig.tableName,
      database: s3Config.databaseName,
      customer: s3Config.customerName,
    });
  }

  return {
    auditResult: results,
    fullAuditRef: `${site.getConfig()?.getLlmoDataFolder()}`,
  };
}

export default new AuditBuilder()
  .withRunner(runCdnLogsReport)
  .withUrlResolver(wwwUrlResolver)
  .build();<|MERGE_RESOLUTION|>--- conflicted
+++ resolved
@@ -60,13 +60,8 @@
   for (const reportConfig of reportConfigs) {
     await ensureTableExists(athenaClient, s3Config.databaseName, reportConfig, log);
 
-<<<<<<< HEAD
     log.debug(`Running weekly report: ${reportConfig.name}...`);
-    const weekOffset = auditContext?.weekOffset || -1;
-=======
-    log.info(`Running weekly report: ${reportConfig.name}...`);
     const weekOffset = auditContext?.weekOffset ?? -1;
->>>>>>> 50277506
     await runWeeklyReport({
       athenaClient,
       s3Config,
