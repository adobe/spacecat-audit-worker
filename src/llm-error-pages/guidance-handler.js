/*
 * Copyright 2025 Adobe. All rights reserved.
 * This file is licensed to you under the Apache License, Version 2.0 (the "License");
 * you may not use this file except in compliance with the License. You may obtain a copy
 * of the License at http://www.apache.org/licenses/LICENSE-2.0
 *
 * Unless required by applicable law or agreed to in writing, software distributed under
 * the License is distributed on an "AS IS" BASIS, WITHOUT WARRANTIES OR REPRESENTATIONS
 * OF ANY KIND, either express or implied. See the License for the specific language
 * governing permissions and limitations under the License.
 */

import { badRequest, notFound, ok } from '@adobe/spacecat-shared-http-utils';
import ExcelJS from 'exceljs';
import {
  createLLMOSharepointClient, publishToAdminHlx, readFromSharePoint, uploadToSharePoint,
} from '../utils/report-uploader.js';
import {
  generateReportingPeriods,
  getS3Config,
  toPathOnly,
  SPREADSHEET_COLUMNS,
} from './utils.js';

/**
 * Handles Mystique responses for LLM error pages and updates suggestions with AI data
 * @param {Object} message - Message from Mystique with AI suggestions
 * @param {Object} context - Context object with data access and logger
 * @returns {Promise<Object>} - HTTP response
 */
export default async function handler(message, context) {
  const { log, dataAccess } = context;
  const { Site, Audit } = dataAccess;
  const { siteId, data, auditId } = message;
  const { brokenLinks } = data;

  log.info(`Message received in LLM error pages guidance handler: ${JSON.stringify(message, null, 2)}`);

  const site = await Site.findById(siteId);
  if (!site) {
    log.error(`Site not found for siteId: ${siteId}`);
    return notFound('Site not found');
  }
  const s3Config = await getS3Config(site, context);

  const audit = await Audit.findById(auditId);
  if (!audit) {
    log.warn(`No audit found for auditId: ${auditId}`);
    return notFound();
  }

  // Read-modify-write the weekly 404 Excel file in SharePoint
  try {
    const sharepointClient = await createLLMOSharepointClient(context);
    const week = generateReportingPeriods().weeks[0];
    const derivedPeriod = `w${week.weekNumber}-${week.year}`;
    const llmoFolder = site.getConfig()?.getLlmoDataFolder?.() || s3Config.customerName;
    const outputDir = `${llmoFolder}/agentic-traffic`;
    const filename = `agentictraffic-errors-404-${derivedPeriod}.xlsx`;

    const workbook = new ExcelJS.Workbook();
    const existingBuffer = await readFromSharePoint(filename, outputDir, sharepointClient, log);
    await workbook.xlsx.load(existingBuffer);
    const sheet = workbook.worksheets[0] || workbook.addWorksheet('data');

    const baseUrl = site.getBaseURL?.() || 'https://example.com';
    const col = (name) => SPREADSHEET_COLUMNS.indexOf(name) + 1;

    // Create a map of broken URLs for quick lookup
    const brokenUrlsMap = new Map();
    log.info(`Processing ${brokenLinks.length} broken links from Mystique`);

    brokenLinks.forEach((brokenLink) => {
      const {
        suggestedUrls, aiRationale, urlFrom, urlTo,
      } = brokenLink;
      const keyUrl = toPathOnly(urlTo, baseUrl);

      if (!suggestedUrls || suggestedUrls.length === 0) {
        log.warn(`No suggested URLs for broken link: ${urlTo}`);
      }

      brokenUrlsMap.set(keyUrl, {
        userAgents: urlFrom,
        suggestedUrls: suggestedUrls || [],
        aiRationale: aiRationale || '',
      });
    });

    let updatedRows = 0;

    for (let i = 2; i <= sheet.rowCount; i += 1) {
      const urlCell = sheet.getCell(i, col('URL')).value?.toString?.() || '';
      if (urlCell) {
        const pathOnlyUrl = toPathOnly(urlCell, baseUrl);
        // Look up the URL in brokenUrls and update if found
        const brokenUrlData = brokenUrlsMap.get(pathOnlyUrl);
        if (brokenUrlData) {
          const suggested = brokenUrlData.suggestedUrls.join('\n');
<<<<<<< HEAD
          const row = sheet.getRow(i);
          row.values = [
            userAgentCell,
            pathOnlyUrl,
            suggested,
            brokenUrlData.aiRationale,
            '',
          ];
          row.commit();
          log.debug(`Updated row ${i} for URL: ${pathOnlyUrl} with broken URL data`);
=======

          sheet.getCell(i, col('Suggested URLs')).value = suggested;
          sheet.getCell(i, col('AI Rationale')).value = brokenUrlData.aiRationale;
          updatedRows += 1;

          log.info(`✅ Updated row ${i} for URL: ${pathOnlyUrl} with ${brokenUrlData.suggestedUrls.length} suggestions`);
        } else {
          log.info(`No Mystique data found for URL: ${pathOnlyUrl}`);
>>>>>>> 50277506
        }
      }
    }

    log.info(`Updated ${updatedRows} rows with Mystique suggestions`);

    // Overwrite the file
    const buffer = await workbook.xlsx.writeBuffer();
    await uploadToSharePoint(buffer, filename, outputDir, sharepointClient, log);
    await publishToAdminHlx(filename, outputDir, log);
    log.debug(`Updated Excel 404 file with Mystique guidance: ${filename}`);
  } catch (e) {
    log.error(`Failed to update 404 Excel on Mystique callback: ${e.message}`);
    return badRequest('Failed to persist guidance');
  }

  return ok();
}<|MERGE_RESOLUTION|>--- conflicted
+++ resolved
@@ -97,32 +97,19 @@
         const brokenUrlData = brokenUrlsMap.get(pathOnlyUrl);
         if (brokenUrlData) {
           const suggested = brokenUrlData.suggestedUrls.join('\n');
-<<<<<<< HEAD
-          const row = sheet.getRow(i);
-          row.values = [
-            userAgentCell,
-            pathOnlyUrl,
-            suggested,
-            brokenUrlData.aiRationale,
-            '',
-          ];
-          row.commit();
-          log.debug(`Updated row ${i} for URL: ${pathOnlyUrl} with broken URL data`);
-=======
 
           sheet.getCell(i, col('Suggested URLs')).value = suggested;
           sheet.getCell(i, col('AI Rationale')).value = brokenUrlData.aiRationale;
           updatedRows += 1;
 
-          log.info(`✅ Updated row ${i} for URL: ${pathOnlyUrl} with ${brokenUrlData.suggestedUrls.length} suggestions`);
+          log.debug(`Updated row ${i} for URL: ${pathOnlyUrl} with ${brokenUrlData.suggestedUrls.length} suggestions`);
         } else {
           log.info(`No Mystique data found for URL: ${pathOnlyUrl}`);
->>>>>>> 50277506
         }
       }
     }
 
-    log.info(`Updated ${updatedRows} rows with Mystique suggestions`);
+    log.debug(`Updated ${updatedRows} rows with Mystique suggestions`);
 
     // Overwrite the file
     const buffer = await workbook.xlsx.writeBuffer();
