/*
 * Copyright 2025 Adobe. All rights reserved.
 * This file is licensed to you under the Apache License, Version 2.0 (the "License");
 * you may not use this file except in compliance with the License. You may obtain a copy
 * of the License at http://www.apache.org/licenses/LICENSE-2.0
 *
 * Unless required by applicable law or agreed to in writing, software distributed under
 * the License is distributed on an "AS IS" BASIS, WITHOUT WARRANTIES OR REPRESENTATIONS
 * OF ANY KIND, either express or implied. See the License for the specific language
 * governing permissions and limitations under the License.
 */

import { AWSAthenaClient } from '@adobe/spacecat-shared-athena-client';
import { AuditBuilder } from '../common/audit-builder.js';
import {
  getS3Config,
  generateReportingPeriods,
  buildSiteFilters,
  processErrorPagesResults,
  buildLlmErrorPagesQuery,
  getAllLlmProviders,
  consolidateErrorsByUrl,
  sortErrorsByTrafficVolume,
  categorizeErrorsByStatusCode,
} from './utils.js';
import { wwwUrlResolver } from '../common/index.js';
import { createOpportunityData } from './opportunity-data-mapper.js';
import { syncSuggestions } from '../utils/data-access.js';
import { createLLMOSharepointClient, saveExcelReport } from '../utils/report-uploader.js';
import { validateUrlsBatch } from './utils.js';
import ExcelJS from 'exceljs';

export async function createOpportunityForErrorCategory(
  errorCode,
  errorPages,
  context,
) {
  const {
    log, sqs, env, site, dataAccess, audit,
  } = context;
  const { Opportunity } = dataAccess;

  if (!errorPages || errorPages.length === 0) {
    log.info(`No validated errors for ${errorCode} category - skipping opportunity creation`);
    return;
  }

  log.info(`Creating opportunity for ${errorCode} errors with ${errorPages.length} suggestions`);

  const siteId = site.getId();
  const baseUrl = site.getBaseURL?.() || 'unknown';

  log.info(`Creating opportunity with siteId: ${siteId}`);

  const opportunityInstance = createOpportunityData({ errorCode, errorPages });

  let opportunity;
  try {
    // Look for existing opportunity with same type and error code
    const opportunities = await Opportunity.allBySiteIdAndStatus(siteId, 'NEW');
    opportunity = opportunities.find((oppty) => oppty.getType() === 'llm-error-pages'
      && oppty.getData()?.errorCode === errorCode);
  } catch (e) {
    log.error(`Fetching opportunities for siteId ${siteId} failed with error: ${e.message}`);
    throw new Error(`Failed to fetch opportunities for siteId ${siteId}: ${e.message}`);
  }

  try {
    if (!opportunity) {
      // Create new opportunity
      const opportunityData = {
        siteId,
        auditId: audit?.getId(),
        runbook: opportunityInstance.runbook,
        type: 'llm-error-pages',
        origin: opportunityInstance.origin,
        title: opportunityInstance.title,
        description: opportunityInstance.description,
        guidance: opportunityInstance.guidance,
        tags: opportunityInstance.tags,
        data: opportunityInstance.data,
      };
      opportunity = await Opportunity.create(opportunityData);
      log.info(`Created new opportunity ${opportunity.getId()} for ${errorCode} errors`);
    } else {
      // Update existing opportunity
      log.info(`Found existing opportunity ${opportunity.getId()} for ${errorCode} errors, updating...`);

      // Update opportunity data
      opportunity.setData({
        ...opportunity.getData(),
        totalErrors: opportunityInstance.data.totalErrors,
        uniqueUrls: opportunityInstance.data.uniqueUrls,
        uniqueUserAgents: opportunityInstance.data.uniqueUserAgents,
        dataSources: opportunityInstance.data.dataSources,
      });

      opportunity.setUpdatedBy('system');
      await opportunity.save();
      log.info(`Updated existing opportunity ${opportunity.getId()}`);
    }

    // Handle suggestions based on error code
    log.info(`Processing suggestions for ${errorCode} errors`);

    // Clean up existing suggestions for this error code
    const existingSuggestions = await opportunity.getSuggestions();
    const suggestionsToRemove = existingSuggestions.filter(
      (suggestion) => suggestion.getData()?.statusCode === errorCode,
    );

    if (suggestionsToRemove.length > 0) {
      log.info(`Removing ${suggestionsToRemove.length} outdated suggestions for ${errorCode} errors`);
      await Promise.all(suggestionsToRemove.map((suggestion) => suggestion.remove()));
    }

    const suggestionType = errorCode === '404' ? 'REDIRECT_UPDATE' : 'CODE_CHANGE';
    const template = 'Fix {errorCode} error for {url} - {userAgent} crawler affected';

    // Create suggestions
    const mapNewSuggestion = (errorPage, index) => ({
      opportunityId: opportunity.getId(),
      type: suggestionType,
      rank: index + 1,
      status: 'NEW',
      data: {
        url: errorPage.url,
        statusCode: errorPage.status,
        totalRequests: errorPage.totalRequests,
        userAgent: errorPage.userAgent,
        rawUserAgents: errorPage.rawUserAgents,
        suggestedUrls: [],
        aiRationale: null,
        confidenceScore: null,
        suggestion: template.replace('{url}', errorPage.url).replace('{userAgent}', errorPage.userAgent).replace('{errorCode}', errorCode),
      },
    });

    // Create suggestions
    await syncSuggestions({
      opportunity,
      newData: errorPages,
      buildKey: (errorPage) => `${errorPage.url}|${errorPage.status}|${errorPage.userAgent}`,
      context,
      mapNewSuggestion,
      log,
    });

    log.info(`Created ${errorPages.length} suggestions for ${errorCode} errors`);

    // Send SQS message to Mystique for 404 errors only
    if (errorCode === '404' && sqs && env?.QUEUE_SPACECAT_TO_MYSTIQUE) {
      const top500Errors = errorPages.slice(0, 500);
      const message = {
        type: 'guidance:broken-links',
        siteId: site.getId(),
        auditId: audit?.getId() || 'llm-error-pages-audit',
        deliveryType: site?.getDeliveryType?.() || 'aem_edge',
        time: new Date().toISOString(),
        data: {
          brokenLinks: top500Errors.map((errorPage) => ({
            urlFrom: errorPage.userAgent,
            urlTo: baseUrl ? `${baseUrl}${errorPage.url}` : errorPage.url,
            suggestionId: `llm-${errorPage.url}-${errorPage.userAgent}`,
          })),
          alternativeUrls: [],
          opportunityId: opportunity.getId(),
        },
      };

      await sqs.sendMessage(env.QUEUE_SPACECAT_TO_MYSTIQUE, message);
      log.info(`Queued ${errorPages.length} validated 404 URLs to Mystique for AI processing in single message`);
    }
  } catch (e) {
    log.error(`Failed to create/update opportunity for siteId ${siteId} and errorCode ${errorCode}: ${e.message}`);
    throw e;
  }
}

async function runLlmErrorPagesAudit(url, context, site) {
  const { log, message = {} } = context;
  const s3Config = getS3Config(site);

  log.info(`Starting LLM error pages audit for ${url}`);

  try {
    const athenaClient = AWSAthenaClient.fromContext(context, s3Config.getAthenaTempLocation());

<<<<<<< HEAD
    // Validate database and table exist
    /* c8 ignore next */
    // await validateDatabaseAndTable(athenaClient, s3Config, log);

    // Always use previous week's period (no custom date ranges)
=======
>>>>>>> 8844254a
    let startDate;
    let endDate;
    let periodIdentifier;
    const week = generateReportingPeriods().weeks[0];
    startDate = week.startDate;
    endDate = week.endDate;
    periodIdentifier = `w${week.weekNumber}-${week.year}`;
    log.info(`Running weekly audit for ${periodIdentifier}`);

    // Get site configuration
    const cdnLogsConfig = site.getConfig()?.getCdnLogsConfig?.() || {};
    const { filters } = cdnLogsConfig;
    const siteFilters = buildSiteFilters(filters);

    // Build and execute query
    const query = await buildLlmErrorPagesQuery({
      databaseName: s3Config.databaseName,
      tableName: s3Config.tableName,
      startDate,
      endDate,
      llmProviders: getAllLlmProviders(), // Query all LLM providers
      siteFilters,
    });

    log.info('Executing LLM error pages query...');
    const sqlQueryDescription = '[Athena Query] LLM error pages analysis';
    const results = await athenaClient.query(
      query,
      s3Config.databaseName,
      sqlQueryDescription,
    );

    // Process results
    const processedResults = processErrorPagesResults(results);

    const categorizedResults = categorizeErrorsByStatusCode(processedResults.errorPages);

    // Prepare SharePoint client and output location
    const sharepointClient = await createLLMOSharepointClient(context);
    const llmoFolder = site.getConfig()?.getLlmoDataFolder?.() || s3Config.customerName;
    const outputLocation = `${llmoFolder}/agentic-traffic`;

    const toPathOnly = (maybeUrl) => {
      try {
        const parsed = new URL(maybeUrl, site.getBaseURL?.() || 'https://example.com');
        return parsed.pathname + (parsed.search || '');
      } catch {
        return maybeUrl; // already a path
      }
    };

    const buildFilename = (code) => `agentictraffic-${periodIdentifier}-${code}-ui.xlsx`;

    const writeCategoryExcel = async (code, errors) => {
      if (!errors || errors.length === 0) return;
      const consolidated = consolidateErrorsByUrl(errors);
      const sorted = sortErrorsByTrafficVolume(consolidated);
      const validated = await validateUrlsBatch(sorted, log);

      const workbook = new ExcelJS.Workbook();
      const sheet = workbook.addWorksheet('data');
      sheet.addRow(['User Agent', 'URL', 'Number of Hits', 'Suggested URLs', 'AI Rationale', 'Confidence score']);
      validated.forEach((e) => {
        sheet.addRow([
          e.userAgent,
          toPathOnly(e.url),
          e.totalRequests,
          '',
          '',
          '',
        ]);
      });

      const filename = buildFilename(code);
      await saveExcelReport({
        workbook,
        outputLocation,
        log,
        sharepointClient,
        filename,
      });
      log.info(`Uploaded Excel for ${code}: ${filename} (${validated.length} rows)`);
    };

    // Generate and upload Excel files for each category
    await Promise.all([
      writeCategoryExcel('404', categorizedResults[404]),
      writeCategoryExcel('403', categorizedResults[403]),
      writeCategoryExcel('5xx', categorizedResults['5xx']),
    ]);

    // Send SQS message to Mystique for 404 errors only (no DB dependencies)
    const errors404 = categorizedResults[404] || [];
    if (errors404.length > 0 && context.sqs && context.env?.QUEUE_SPACECAT_TO_MYSTIQUE) {
      const baseUrl = site.getBaseURL?.() || '';
      const consolidated404 = consolidateErrorsByUrl(errors404);
      const sorted404 = sortErrorsByTrafficVolume(consolidated404);
      const validated404 = await validateUrlsBatch(sorted404, log);
      const messagePayload = {
        type: 'guidance:broken-links',
        siteId: site.getId(),
        auditId: context.auditId || 'unknown',
        deliveryType: site?.getDeliveryType?.() || 'aem_edge',
        time: new Date().toISOString(),
        periodIdentifier,
        llmoFolder,
        data: {
          brokenLinks: validated404.map((e) => ({
            urlFrom: e.userAgent,
            urlTo: baseUrl ? `${baseUrl}${toPathOnly(e.url)}` : toPathOnly(e.url),
          })),
        },
      };
      await context.sqs.sendMessage(context.env.QUEUE_SPACECAT_TO_MYSTIQUE, messagePayload);
      log.info(`Queued ${validated404.length} validated 404 URLs to Mystique for AI processing`);
    }

    log.info(`Found ${processedResults.totalErrors} total errors across ${processedResults.summary.uniqueUrls} unique URLs`);

    const auditResult = {
      success: true,
      timestamp: new Date().toISOString(),
      periodIdentifier,
      dateRange: {
        startDate: startDate.toISOString(),
        endDate: endDate.toISOString(),
      },
      database: s3Config.databaseName,
      table: s3Config.tableName,
      customer: s3Config.customerName,
      totalErrors: processedResults.totalErrors,
      summary: processedResults.summary,
      errorPages: processedResults.errorPages,
    };

    return {
      auditResult,
      fullAuditRef: url,
    };
  } catch (error) {
    log.error(`LLM error pages audit failed: ${error.message}`);

    return {
      auditResult: {
        success: false,
        timestamp: new Date().toISOString(),
        error: error.message,
        database: s3Config.databaseName,
        table: s3Config.tableName,
        customer: s3Config.customerName,
      },
      fullAuditRef: url,
    };
  }
}

export default new AuditBuilder()
  .withUrlResolver(wwwUrlResolver)
  .withRunner(runLlmErrorPagesAudit)
  .build();<|MERGE_RESOLUTION|>--- conflicted
+++ resolved
@@ -186,14 +186,6 @@
   try {
     const athenaClient = AWSAthenaClient.fromContext(context, s3Config.getAthenaTempLocation());
 
-<<<<<<< HEAD
-    // Validate database and table exist
-    /* c8 ignore next */
-    // await validateDatabaseAndTable(athenaClient, s3Config, log);
-
-    // Always use previous week's period (no custom date ranges)
-=======
->>>>>>> 8844254a
     let startDate;
     let endDate;
     let periodIdentifier;
