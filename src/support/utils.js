--- conflicted
+++ resolved
@@ -10,15 +10,10 @@
  * governing permissions and limitations under the License.
  */
 
-<<<<<<< HEAD
 import {
   AbortController, AbortError, context as h2, h1,
 } from '@adobe/fetch';
-import { hasText, resolveCustomerSecretsName } from '@adobe/spacecat-shared-utils';
-=======
-import { context as h2, h1 } from '@adobe/fetch';
 import { hasText, prependSchema, resolveCustomerSecretsName } from '@adobe/spacecat-shared-utils';
->>>>>>> 531c80e3
 import URI from 'urijs';
 import { JSDOM } from 'jsdom';
 import { GetSecretValueCommand, SecretsManagerClient } from '@aws-sdk/client-secrets-manager';
