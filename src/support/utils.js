--- conflicted
+++ resolved
@@ -21,10 +21,7 @@
 import URI from 'urijs';
 import { JSDOM } from 'jsdom';
 import { GetSecretValueCommand, SecretsManagerClient } from '@aws-sdk/client-secrets-manager';
-<<<<<<< HEAD
-=======
 import { ListObjectsV2Command } from '@aws-sdk/client-s3';
->>>>>>> 10d03d78
 import { getObjectFromKey } from '../utils/s3-utils.js';
 
 URI.preventInvalidHostname = true;
@@ -238,45 +235,6 @@
   return links;
 };
 
-export const getScrapedDataForSiteId = async (site, context) => {
-  const { s3Client, env, log } = context;
-  const siteId = site.getId();
-
-  let allFiles = [];
-  let isTruncated = true;
-  let continuationToken = null;
-
-  async function fetchFiles() {
-    const listCommand = new ListObjectsV2Command({
-      Bucket: env.S3_SCRAPER_BUCKET_NAME,
-      Prefix: `scrapes/${siteId}`,
-      ContinuationToken: continuationToken,
-    });
-
-    const listResponse = await s3Client.send(listCommand);
-    allFiles = allFiles.concat(
-      listResponse.Contents.filter((file) => file.Key.endsWith('.json')),
-    );
-    isTruncated = listResponse.IsTruncated;
-    continuationToken = listResponse.NextContinuationToken;
-
-    if (isTruncated) {
-      await fetchFiles();
-    }
-  }
-
-  await fetchFiles();
-
-  if (!isNonEmptyArray(allFiles)) {
-    return {
-      headerLinks: [],
-      siteData: [],
-    };
-  }
-<<<<<<< HEAD
-  return result;
-};
-
 /**
  * Fetches the organic traffic data for a site from S3 and calculate the CPC value as per
  * https://wiki.corp.adobe.com/pages/viewpage.action?spaceKey=AEMSites&title=Success+Studio+Projected+Business+Impact+Metrics#SuccessStudioProjectedBusinessImpactMetrics-IdentifyingCPCvalueforadomain
@@ -312,7 +270,43 @@
     log.error(`Error fetching organic traffic data for site ${siteId}. Using Default CPC value.`, err);
     return DEFAULT_CPC_VALUE;
   }
-=======
+}
+
+export const getScrapedDataForSiteId = async (site, context) => {
+  const { s3Client, env, log } = context;
+  const siteId = site.getId();
+
+  let allFiles = [];
+  let isTruncated = true;
+  let continuationToken = null;
+
+  async function fetchFiles() {
+    const listCommand = new ListObjectsV2Command({
+      Bucket: env.S3_SCRAPER_BUCKET_NAME,
+      Prefix: `scrapes/${siteId}`,
+      ContinuationToken: continuationToken,
+    });
+
+    const listResponse = await s3Client.send(listCommand);
+    allFiles = allFiles.concat(
+      listResponse.Contents.filter((file) => file.Key.endsWith('.json')),
+    );
+    isTruncated = listResponse.IsTruncated;
+    continuationToken = listResponse.NextContinuationToken;
+
+    if (isTruncated) {
+      await fetchFiles();
+    }
+  }
+
+  await fetchFiles();
+
+  if (!isNonEmptyArray(allFiles)) {
+    return {
+      headerLinks: [],
+      siteData: [],
+    };
+  }
 
   const extractedData = await Promise.all(
     allFiles.map(async (file) => {
@@ -346,5 +340,4 @@
   return new Promise((resolve) => {
     setTimeout(resolve, ms);
   });
->>>>>>> 10d03d78
 }