--- conflicted
+++ resolved
@@ -227,20 +227,13 @@
     });
 
     const listResponse = await s3Client.send(listCommand);
-<<<<<<< HEAD
-
     log.info('scraped data listResponse ==>', listResponse);
-    allFiles = allFiles.concat(
-      listResponse.Contents.filter((file) => file.Key.endsWith('.json')),
-    );
-=======
     if (listResponse && listResponse.Contents) {
       allFiles = allFiles.concat(
         listResponse.Contents.filter((file) => file.Key?.endsWith('.json')),
       );
     }
 
->>>>>>> 8be1b7b9
     isTruncated = listResponse.IsTruncated;
     continuationToken = listResponse.NextContinuationToken;
 
