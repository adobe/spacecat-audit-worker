/*
 * Copyright 2025 Adobe. All rights reserved.
 * This file is licensed to you under the Apache License, Version 2.0 (the "License");
 * you may not use this file except in compliance with the License. You may obtain a copy
 * of the License at http://www.apache.org/licenses/LICENSE-2.0
 *
 * Unless required by applicable law or agreed to in writing, software distributed under
 * the License is distributed on an "AS IS" BASIS, WITHOUT WARRANTIES OR REPRESENTATIONS
 * OF ANY KIND, either express or implied. See the License for the specific language
 * governing permissions and limitations under the License.
 */
/* eslint-disable no-use-before-define */

import { Audit } from '@adobe/spacecat-shared-data-access';
import {
  isString,
  isNonEmptyArray,
  isNonEmptyObject,
  isoCalendarWeek,
  llmoConfig,
} from '@adobe/spacecat-shared-utils';
import { parquetReadObjects } from 'hyparquet';
import { GetObjectCommand, PutObjectCommand } from '@aws-sdk/client-s3';
import { getSignedUrl } from '@aws-sdk/s3-request-presigner';
import { randomUUID } from 'node:crypto';
import { AuditBuilder } from '../common/audit-builder.js';
import { wwwUrlResolver } from '../common/index.js';

const { AUDIT_STEP_DESTINATIONS } = Audit;
export const LLMO_QUESTIONS_IMPORT_TYPE = 'llmo-prompts-ahrefs';
export const GEO_BRAND_PRESENCE_OPPTY_TYPE = 'detect:geo-brand-presence';
export const GEO_FAQ_OPPTY_TYPE = 'guidance:geo-faq';
export const OPPTY_TYPES = [
  GEO_BRAND_PRESENCE_OPPTY_TYPE,
  // GEO_FAQ_OPPTY_TYPE, // TODO reenable when working on faqs again
];

// Web search providers to send messages for
export const WEB_SEARCH_PROVIDERS = [
  'all',
  'chatgpt',
  'gemini',
  'google_ai_overviews',
  'ai_mode',
  'perplexity',
  // Add more providers here as needed
];

/**
 * @import { S3Client } from '@aws-sdk/client-s3';
 */

/**
 * Removes duplicate prompts from AI-generated prompts based on region, topic, and prompt text.
 * @param {Array<Object>} prompts - Array of prompt objects
 * @param {Object} log - Logger instance
 * @returns {Array<Object>} Deduplicated array of prompts
 */
function deduplicatePrompts(prompts, log) {
  /* c8 ignore start */
  if (!Array.isArray(prompts) || prompts.length === 0) {
    return prompts;
  }

  const regionTopicGroups = new Map();
  const deduplicatedPrompts = [];
  let totalDuplicatesRemoved = 0;
  let totalEmptyPromptsSkipped = 0;
  let totalInvalidItemsSkipped = 0;
  let totalErrorsRecovered = 0;
  const originalCount = prompts.length;

  for (let i = 0; i < prompts.length; i += 1) {
    const item = prompts[i];

    try {
      if (!item || typeof item !== 'object') {
        totalInvalidItemsSkipped += 1;
        log.warn(`GEO BRAND PRESENCE: [DEDUP] Skipping non-object item at index ${i}: ${typeof item}`);
      } else {
        // Get the prompt for duplicate checking
        const prompt = item.prompt || '';
        const region = (item.region || item.market || 'US').toLowerCase();
        const topic = (item.topic || item.keyword || '').toLowerCase();

        // Skip empty prompts
        if (!prompt || prompt.trim().length === 0) {
          totalEmptyPromptsSkipped += 1;
          log.debug(`GEO BRAND PRESENCE: [DEDUP] Skipping empty prompt at index ${i}: region='${region}', topic='${topic}'`);
        } else {
          // Check for duplicates BEFORE adding to result
          const regionTopicKey = `${region}:${topic}`;
          const promptKey = prompt.toLowerCase().trim();

          // Initialize group if not exists
          if (!regionTopicGroups.has(regionTopicKey)) {
            regionTopicGroups.set(regionTopicKey, {
              seenPrompts: new Set(),
              originalCount: 0,
            });
          }

          const group = regionTopicGroups.get(regionTopicKey);
          group.originalCount += 1;

          if (group.seenPrompts.has(promptKey)) {
            // Skip duplicate
            totalDuplicatesRemoved += 1;
            const truncatedPrompt = prompt.length > 50 ? `${prompt.substring(0, 50)}...` : prompt;
            log.debug(`GEO BRAND PRESENCE: [DEDUP] Skipping duplicate prompt at index ${i}: region='${region}', topic='${topic}', prompt='${truncatedPrompt}'`);
          } else {
            // Mark as seen BEFORE adding to result
            group.seenPrompts.add(promptKey);
            deduplicatedPrompts.push(item);
          }
        }
      }
    } catch (error) {
      totalErrorsRecovered += 1;
      log.error(`GEO BRAND PRESENCE: [DEDUP] Error processing item at index ${i}:`, error);
      // Include item in result even if processing fails
      deduplicatedPrompts.push(item);
    }
  }

  // Log deduplication statistics
  const finalCount = deduplicatedPrompts.length;
  const totalSkipped = totalDuplicatesRemoved + totalEmptyPromptsSkipped + totalInvalidItemsSkipped;
  const skipRate = originalCount > 0 ? ((totalSkipped / originalCount) * 100).toFixed(1) : 0;

  log.info(`GEO BRAND PRESENCE: [DEDUP] Processed ${originalCount} prompts across `
    + `${regionTopicGroups.size} region/topic groups`);
  log.info(`GEO BRAND PRESENCE: [DEDUP] Skipped ${totalSkipped} items (${skipRate}%): `
    + `${totalDuplicatesRemoved} duplicates, ${totalEmptyPromptsSkipped} empty, ${totalInvalidItemsSkipped} invalid`);
  if (totalErrorsRecovered > 0) {
    log.info(`GEO BRAND PRESENCE: [DEDUP] Recovered from ${totalErrorsRecovered} processing errors `
      + '(items included despite errors)');
  }
  log.info(`GEO BRAND PRESENCE: [DEDUP] Kept ${finalCount} unique prompts`);

  // Log group statistics if debug enabled
  if (log.debug) {
    regionTopicGroups.forEach((group, key) => {
      const [region, topic] = key.split(':');
      const keptCount = group.seenPrompts.size;
      const removedCount = group.originalCount - keptCount;
      if (removedCount > 0) {
        log.debug(`GEO BRAND PRESENCE: [DEDUP] Group '${region}/${topic}': ${group.originalCount} → ${keptCount} (removed ${removedCount})`);
      }
    });
  }
  /* c8 ignore end */
  return deduplicatedPrompts;
}

export async function sendToMystique(context, getPresignedUrl = getSignedUrl) {
  // TEMPORARY!!!!
  /* c8 ignore start */
  const {
    auditContext, log, sqs, env, site, audit, s3Client, brandPresenceCadence,
  } = context;

  const siteId = site.getId();
  const baseURL = site.getBaseURL();
  const isDaily = brandPresenceCadence === 'daily';

  const { calendarWeek, parquetFiles, success } = auditContext ?? /* c8 ignore next */ {};

  // For daily cadence, calculate date context
  let dailyDateContext;
  if (isDaily) {
    const referenceDate = auditContext?.referenceDate || new Date();
    const date = new Date(referenceDate);
    date.setUTCDate(date.getUTCDate() - 1); // Yesterday

    // Calculate ISO 8601 week and year using shared utility
    const { week, year } = isoCalendarWeek(date);

    dailyDateContext = {
      date: date.toISOString().split('T')[0],
      week,
      year,
    };
  }
  // Get aiPlatform from the audit result
  const auditResult = audit?.getAuditResult();
  const aiPlatform = auditResult?.aiPlatform;
  const providersToUse = WEB_SEARCH_PROVIDERS.includes(aiPlatform)
    ? [aiPlatform]
    : WEB_SEARCH_PROVIDERS;
  log.info('GEO BRAND PRESENCE: aiPlatform: %s for site id %s (%s). Will use providers: %j', aiPlatform, siteId, baseURL, providersToUse);

  if (success === false) {
    log.error('GEO BRAND PRESENCE: Received the following errors for site id %s (%s). Cannot send data to Mystique', siteId, baseURL, auditContext);
    return;
  }
  // For weekly cadence, validate calendarWeek; for daily, use dailyDateContext
  const dateContext = isDaily ? dailyDateContext : calendarWeek;
  if (!isNonEmptyObject(dateContext) || !dateContext.week || !dateContext.year) {
    log.error('GEO BRAND PRESENCE: Invalid date context for site id %s (%s). Cannot send data to Mystique', siteId, baseURL, auditContext);
    return;
  }
  if (!Array.isArray(parquetFiles) || !parquetFiles.every((x) => typeof x === 'string')) {
    log.error('GEO BRAND PRESENCE: Invalid parquetFiles in auditContext for site id %s (%s). Cannot send data to Mystique', siteId, baseURL, auditContext);
    return;
  }

  log.info('GEO BRAND PRESENCE: sending data to mystique for site id %s (%s), calendarWeek: %j', siteId, baseURL, calendarWeek);

  const bucket = context.env?.S3_IMPORTER_BUCKET_NAME ?? /* c8 ignore next */ '';
  const recordSets = await Promise.all(
    parquetFiles.map((key) => loadParquetDataFromS3({ key, bucket, s3Client })),
  );

  let parquetPrompts = recordSets.flat();
  for (const x of parquetPrompts) {
    x.market = x.region; // TODO(aurelio): remove when .region is supported by Mystique
    x.origin = x.source; // TODO(aurelio): remove when we decided which one to pick
  }

  log.info('GEO BRAND PRESENCE: Loaded %d raw parquet prompts for site id %s (%s)', parquetPrompts.length, siteId, baseURL);

  // Remove duplicates from AI-generated prompts
  parquetPrompts = deduplicatePrompts(parquetPrompts, log);

  // Load customer-defined prompts from customer config
  const {
    config,
    exists: configExists,
    version: configVersion,
  } = await llmoConfig.readConfig(siteId, s3Client, { s3Bucket: bucket });
  const customerPrompts = Object.values(config.topics).flatMap((x) => {
    const category = config.categories[x.category];
    return x.prompts.map((p) => ({
      prompt: p.prompt,
      region: p.regions.join(','),
      category: category.name,
      topic: x.name,
      url: '',
      keyword: '',
      keywordImportTime: -1,
      volume: -1,
      volumeImportTime: -1,
      source: 'human',
      market: p.regions.join(','),
      origin: 'human',
    }));
  });
  // Apply 200 limit with customer prompt priority (FIXED LOGIC)
  let prompts;
  if (!EXCLUDE_FROM_HARD_LIMIT.has(siteId)) {
    if (customerPrompts.length >= 200) {
      // Only use first 200 customer prompts
      prompts = customerPrompts.slice(0, 200);
    } else if (parquetPrompts.length + customerPrompts.length > 200) {
      // Use ALL customer prompts + fill remaining slots with parquet prompts
      const remainingSlots = 200 - customerPrompts.length;
      prompts = parquetPrompts.slice(0, remainingSlots).concat(customerPrompts);
    } else {
      // Total is <= 200, use all prompts
      prompts = parquetPrompts.concat(customerPrompts);
    }
  } else {
    // No limit for excluded sites
    prompts = parquetPrompts.concat(customerPrompts);
  }
  log.info('GEO BRAND PRESENCE: Found %d parquet prompts (after dedup) + %d customer prompts = %d total prompts for site id %s (%s)', parquetPrompts.length, customerPrompts.length, prompts.length, siteId, baseURL);
  if (prompts.length === 0) {
    log.warn('GEO BRAND PRESENCE: No keyword prompts found for site id %s (%s), skipping message to mystique', siteId, baseURL);
    return;
  }

  // Use daily-specific S3 path if daily cadence
  const s3Context = isDaily
    ? {
      ...context, getPresignedUrl, isDaily, dateContext,
    }
    : { ...context, getPresignedUrl };
  const url = await asPresignedJsonUrl(prompts, bucket, s3Context);
  log.info('GEO BRAND PRESENCE: Presigned URL for prompts for site id %s (%s): %s', siteId, baseURL, url);

  if (!isNonEmptyArray(providersToUse)) {
    log.warn('GEO BRAND PRESENCE: No web search providers configured for site id %s (%s), skipping message to mystique', siteId, baseURL);
    return;
  }

  // Determine opportunity types and message creation based on cadence
  const opptyTypes = isDaily ? ['detect:geo-brand-presence-daily'] : OPPTY_TYPES;

  if (isDaily) {
    // For daily cadence, send single message with aiPlatform if available
    const message = {
      type: 'detect:geo-brand-presence-daily',
      siteId,
      url: baseURL,
      auditId: audit.getId(),
      deliveryType: site.getDeliveryType(),
      time: new Date().toISOString(),
      week: dateContext.week,
      year: dateContext.year,
      data: {
        url,
<<<<<<< HEAD
        webSearchProvider,
        configVersion: configExists ? configVersion : null,
      });

      await sqs.sendMessage(env.QUEUE_SPACECAT_TO_MYSTIQUE, message);
      log.info('GEO BRAND PRESENCE: %s message sent to Mystique for site id %s (%s) with provider %s', opptyType, siteId, baseURL, webSearchProvider);
    })),
    /* c8 ignore end */
  );
=======
        date: dateContext.date,
      },
    };

    if (aiPlatform) {
      message.data.web_search_provider = aiPlatform;
    }

    await sqs.sendMessage(env.QUEUE_SPACECAT_TO_MYSTIQUE, message);
    log.info('GEO BRAND PRESENCE DAILY: Message sent to Mystique for site id %s (%s)', siteId, baseURL);
  } else {
    // Send messages for each combination of opportunity type and web search provider
    await Promise.all(
      opptyTypes.flatMap((opptyType) => providersToUse.map(async (webSearchProvider) => {
        const message = createMystiqueMessage({
          opptyType,
          siteId,
          baseURL,
          auditId: audit.getId(),
          deliveryType: site.getDeliveryType(),
          calendarWeek: dateContext,
          url,
          webSearchProvider,
          configVersion: /* c8 ignore next */ configExists ? configVersion : null,
        });

        await sqs.sendMessage(env.QUEUE_SPACECAT_TO_MYSTIQUE, message);
        log.info('GEO BRAND PRESENCE: %s message sent to Mystique for site id %s (%s) with provider %s', opptyType, siteId, baseURL, webSearchProvider);
      })),
    );
  }
>>>>>>> 13e97179
}

/**
 * Loads Parquet data from S3 and returns the parsed data.
 * @param {object} options - Options for loading Parquet data.
 * @param {string} options.key - The S3 object key for the Parquet file.
 * @param {string} options.bucket - The S3 bucket name.
 * @param {S3Client} options.s3Client - The S3 client instance.
 * @return {Promise<Array<Record<string, unknown>>>}
 */
export async function loadParquetDataFromS3({ key, bucket, s3Client }) {
  const res = await s3Client.send(new GetObjectCommand({ Bucket: bucket, Key: key }));
  const body = await res.Body?.transformToByteArray();
  /* c8 ignore start */
  if (!body) {
    throw new Error(`Failed to read Parquet file from s3://${bucket}/${key}`);
  }
  /* c8 ignore end */

  return parquetReadObjects({ file: body.buffer });
}

export async function asPresignedJsonUrl(data, bucketName, context) {
  const {
    s3Client, log, getPresignedUrl, isDaily, dateContext,
  } = context;

  // Use daily-specific path if daily cadence
  const basePath = isDaily ? 'temp/audit-geo-brand-presence-daily' : 'temp/audit-geo-brand-presence';
  const dateStr = isDaily ? dateContext.date : new Date().toISOString().split('T')[0];
  const key = `${basePath}/${dateStr}-${randomUUID()}.json`;
  await s3Client.send(new PutObjectCommand({
    Bucket: bucketName,
    Key: key,
    Body: JSON.stringify(data),
    ContentType: 'application/json',
  }));

  log.info('GEO BRAND PRESENCE: Data uploaded to S3 at s3://%s/%s', bucketName, key);
  return getPresignedUrl(
    s3Client,
    new GetObjectCommand({ Bucket: bucketName, Key: key }),
    { expiresIn: 86_400 /* seconds, 24h */ },
  );
}

export async function keywordPromptsImportStep(context) {
  const {
    site,
    data,
    finalUrl,
    log,
    brandPresenceCadence,
  } = context;

  let endDate;
  let aiPlatform;

  if (isString(data) && data.length > 0) {
    try {
      // Try to parse as JSON first (for new format with endDate and aiPlatform)
      const parsedData = JSON.parse(data);
      if (isNonEmptyObject(parsedData)) {
        if (parsedData.endDate && Date.parse(parsedData.endDate)) {
          endDate = parsedData.endDate;
        }
        aiPlatform = parsedData.aiPlatform;
      }
    } catch (e) {
      // If JSON parsing fails, treat as a date string (legacy behavior)
      if (Date.parse(data)) {
        endDate = data;
      } else {
        log.warn('GEO BRAND PRESENCE: Could not parse data as JSON or date string: %s', data);
      }
    }
  }

  log.info('GEO BRAND PRESENCE: Keyword prompts import step for %s with endDate: %s, aiPlatform: %s', finalUrl, endDate, aiPlatform);

  const result = {
    type: LLMO_QUESTIONS_IMPORT_TYPE,
    endDate,
    siteId: site.getId(),
    // auditResult can't be empty, so sending empty array and include aiPlatform
    auditResult: { keywordQuestions: [], aiPlatform },
    fullAuditRef: finalUrl,
  };

  // Add cadence if specified
  if (brandPresenceCadence) {
    result.auditResult.cadence = brandPresenceCadence;
  }

  return result;
}

/**
 * Creates a message object for sending to Mystique.
 * @param {object} params - Message parameters
 * @param {string} params.opptyType - The opportunity type
 * @param {string} params.siteId - The site ID
 * @param {string} params.baseURL - The base URL
 * @param {string} params.auditId - The audit ID
 * @param {string} params.deliveryType - The delivery type
 * @param {object} params.calendarWeek - The calendar week object
 * @param {string} params.url - The presigned URL for data
 * @param {string} params.webSearchProvider - The web search provider
 * @param {null | string} [params.configVersion] - The configuration version
 * @returns {object} The message object
 */
function createMystiqueMessage({
  opptyType,
  siteId,
  baseURL,
  auditId,
  deliveryType,
  calendarWeek,
  url,
  webSearchProvider,
  configVersion = null,
}) {
  return {
    type: opptyType,
    siteId,
    url: baseURL,
    auditId,
    deliveryType,
    time: new Date().toISOString(),
    week: calendarWeek.week,
    year: calendarWeek.year,
    data: {
      url,
      configVersion,
      web_search_provider: webSearchProvider,
    },
  };
}

const EXCLUDE_FROM_HARD_LIMIT = new Set([
  '9ae8877a-bbf3-407d-9adb-d6a72ce3c5e3',
  '63c38133-4991-4ed0-886b-2d0f440d81ab',
  '1f582f10-41d3-4ff0-afaa-cd1a267ba58a',
  'd8db1956-b24c-4ad7-bdb6-6f5a90d89edc',
  '4b4ed67e-af44-49f7-ab24-3dda37609c9d',
  '0f770626-6843-4fbd-897c-934a9c19f079',
  'fdc7c65b-c0d0-40ff-ab26-fd0e16b75877',
  '9a1cfdaf-3bb3-49a7-bbaa-995653f4c2f4',
  '1398e8f1-90c9-4a5d-bfca-f585fa35fc69',
  '1905ef6e-c112-477e-9fae-c22ebf21973a',
]);

export default new AuditBuilder()
  .withUrlResolver(wwwUrlResolver)
  .addStep('keywordPromptsImportStep', keywordPromptsImportStep, AUDIT_STEP_DESTINATIONS.IMPORT_WORKER)
  .addStep('sendToMystiqueStep', sendToMystique)
  .build();<|MERGE_RESOLUTION|>--- conflicted
+++ resolved
@@ -300,17 +300,6 @@
       year: dateContext.year,
       data: {
         url,
-<<<<<<< HEAD
-        webSearchProvider,
-        configVersion: configExists ? configVersion : null,
-      });
-
-      await sqs.sendMessage(env.QUEUE_SPACECAT_TO_MYSTIQUE, message);
-      log.info('GEO BRAND PRESENCE: %s message sent to Mystique for site id %s (%s) with provider %s', opptyType, siteId, baseURL, webSearchProvider);
-    })),
-    /* c8 ignore end */
-  );
-=======
         date: dateContext.date,
       },
     };
@@ -341,8 +330,8 @@
         log.info('GEO BRAND PRESENCE: %s message sent to Mystique for site id %s (%s) with provider %s', opptyType, siteId, baseURL, webSearchProvider);
       })),
     );
-  }
->>>>>>> 13e97179
+    /* c8 ignore end */
+  }
 }
 
 /**
