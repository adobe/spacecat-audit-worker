/*
 * Copyright 2025 Adobe. All rights reserved.
 * This file is licensed to you under the Apache License, Version 2.0 (the "License");
 * you may not use this file except in compliance with the License. You may obtain a copy
 * of the License at http://www.apache.org/licenses/LICENSE-2.0
 *
 * Unless required by applicable law or agreed to in writing, software distributed under
 * the License is distributed on an "AS IS" BASIS, WITHOUT WARRANTIES OR REPRESENTATIONS
 * OF ANY KIND, either express or implied. See the License for the specific language
 * governing permissions and limitations under the License.
 */
/* c8 ignore start */

import { badRequest, notFound, ok } from '@adobe/spacecat-shared-http-utils';
import { tracingFetch as fetch } from '@adobe/spacecat-shared-utils';
import { OPPTY_TYPES } from './handler.js';
import { createLLMOSharepointClient, uploadAndPublishFile } from '../utils/report-uploader.js';

export default async function handler(message, context) {
  const { log, dataAccess } = context;
  const { Audit, Site } = dataAccess;
  const {
    auditId, siteId, type: subType, data,
  } = message;

  log.info('GEO BRAND PRESENCE: Message received:', message);

  if (!subType || !OPPTY_TYPES.includes(subType)) {
    log.error(`GEO BRAND PRESENCE: Unsupported subtype: ${subType}`);
    return notFound();
  }

  const [audit, site] = await Promise.all([Audit.findById(auditId), Site.findById(siteId)]);
  if (!audit || !site) {
    log.error(`GEO BRAND PRESENCE: Audit or site not found for auditId: ${auditId}, siteId: ${siteId}`);
    return notFound();
  }

  // TODO: does data.config_version exist?
  const configVersion = data.config_version;
  const sheetUrl = URL.parse(data.presigned_url);
  if (!sheetUrl || !sheetUrl.href) {
    log.error(`GEO BRAND PRESENCE: Invalid presigned URL: ${data.presigned_url}`);
    return badRequest('Invalid presigned URL');
  }

  /** @type {Response} */
  const res = await fetch(sheetUrl);
  const sheet = await res.arrayBuffer();

  // upload to sharepoint & publish via hlx admin api
  const sharepointClient = await createLLMOSharepointClient(context);
<<<<<<< HEAD
  const mainOutputLocation = `${site.getConfig().getLlmoDataFolder()}/brand-presence`;
  const outputLocations = [mainOutputLocation, `${mainOutputLocation}/config_${configVersion || 'absent'}`];
=======
  const outputLocation = context.getOutputLocation
    ? context.getOutputLocation(site)
    : `${site.getConfig().getLlmoDataFolder()}/brand-presence`;
>>>>>>> a19f5c02
  const xlsxName = (
    /;\s*content=(brandpresence-.*$)/.exec(sheetUrl.searchParams.get('response-content-disposition') ?? '')?.[1]
    ?? sheetUrl.pathname.replace(/.*[/]/, '')
  );
  await Promise.all(outputLocations.map(async (outputLocation) => {
    await uploadAndPublishFile(sheet, xlsxName, outputLocation, sharepointClient, log);
  }));

  return ok();
}<|MERGE_RESOLUTION|>--- conflicted
+++ resolved
@@ -50,14 +50,10 @@
 
   // upload to sharepoint & publish via hlx admin api
   const sharepointClient = await createLLMOSharepointClient(context);
-<<<<<<< HEAD
-  const mainOutputLocation = `${site.getConfig().getLlmoDataFolder()}/brand-presence`;
-  const outputLocations = [mainOutputLocation, `${mainOutputLocation}/config_${configVersion || 'absent'}`];
-=======
-  const outputLocation = context.getOutputLocation
+  const mainOutputLocation = context.getOutputLocation
     ? context.getOutputLocation(site)
     : `${site.getConfig().getLlmoDataFolder()}/brand-presence`;
->>>>>>> a19f5c02
+  const outputLocations = [mainOutputLocation, `${mainOutputLocation}/config_${configVersion || 'absent'}`];
   const xlsxName = (
     /;\s*content=(brandpresence-.*$)/.exec(sheetUrl.searchParams.get('response-content-disposition') ?? '')?.[1]
     ?? sheetUrl.pathname.replace(/.*[/]/, '')
