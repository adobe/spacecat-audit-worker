--- conflicted
+++ resolved
@@ -12,24 +12,19 @@
 /* eslint-disable no-continue, no-await-in-loop */
 
 import GoogleClient from '@adobe/spacecat-shared-google-client';
-<<<<<<< HEAD
 import { getPrompt } from '@adobe/spacecat-shared-utils';
 import { FirefallClient } from '@adobe/spacecat-shared-gpt-client';
+import { Audit } from '@adobe/spacecat-shared-data-access';
 import * as cheerio from 'cheerio';
+
 import { AuditBuilder } from '../common/audit-builder.js';
-import { syncSuggestions } from '../utils/data-access.js';
 import { getObjectFromKey } from '../utils/s3-utils.js';
 import { getTopPagesForSiteId } from '../canonical/handler.js';
-=======
-import { isArray } from '@adobe/spacecat-shared-utils';
-import { Audit } from '@adobe/spacecat-shared-data-access';
-import { AuditBuilder } from '../common/audit-builder.js';
 import { syncSuggestions } from '../utils/data-access.js';
 import { convertToOpportunity } from '../common/opportunity.js';
 import { createOpportunityData } from './opportunity-data-mapper.js';
 
 const auditType = Audit.AUDIT_TYPES.STRUCTURED_DATA;
->>>>>>> f6989b21
 
 /**
  * Processes an audit of a set of pages from a site using Google's URL inspection tool.
@@ -181,39 +176,6 @@
   return filteredResults;
 }
 
-<<<<<<< HEAD
-export async function convertToOpportunity(auditUrl, auditData, context) {
-  const { dataAccess, log } = context;
-  const { Opportunity } = dataAccess;
-
-  const opportunities = await Opportunity.allBySiteIdAndStatus(auditData.siteId, 'NEW');
-  let opportunity = opportunities.find((oppty) => oppty.getType() === 'structured-data');
-
-  if (!opportunity) {
-    const opportunityData = {
-      siteId: auditData.siteId,
-      auditId: auditData.id,
-      runbook: 'https://adobe.sharepoint.com/:w:/r/sites/aemsites-engineering/Shared%20Documents/3%20-%20Experience%20Success/SpaceCat/Runbooks/Experience_Success_Studio_Structured_Data_Runbook.docx?d=wf814159992be44a58b72ce1950c0c9ab&csf=1&web=1&e=5Qq6vm',
-      type: 'structured-data',
-      origin: 'AUTOMATION',
-      title: 'Missing or invalid structured data',
-      description: 'Structured data (JSON-LD) is a way to organize and label important information on your website so that search engines can understand it more easily. It\'s important because it can lead to improved visibility in search.',
-      guidance: { // TODO?
-        steps: [],
-      },
-      tags: ['Traffic acquisition'],
-    };
-    try {
-      opportunity = await Opportunity.create(opportunityData);
-    } catch (e) {
-      log.error(`Failed to create new opportunity for siteId ${auditData.siteId} and auditId ${auditData.id}: ${e.message}`);
-      throw e;
-    }
-  } else {
-    opportunity.setAuditId(auditData.id);
-    await opportunity.save();
-  }
-=======
 export async function opportunityAndSuggestions(auditUrl, auditData, context) {
   const opportunity = await convertToOpportunity(
     auditUrl,
@@ -223,7 +185,6 @@
     auditType,
   );
   const { log } = context;
->>>>>>> f6989b21
 
   const buildKey = (data) => `${data.inspectionUrl}`;
 
@@ -263,19 +224,12 @@
 
   const siteId = site.getId();
 
-<<<<<<< HEAD
   // TODO: Replace error throws with audit object and success = false
 
   const topPages = await getTopPagesForSiteId(dataAccess, siteId, context, log);
   if (topPages.length === 0) {
     log.error(`No top pages for site ID ${siteId} found, ending audit.`);
     throw new Error(`No top pages for site ID ${siteId} found, ending audit.`);
-=======
-  const structuredDataURLs = await site.getConfig().getIncludedURLs(auditType);
-  if (structuredDataURLs && isArray(structuredDataURLs) && structuredDataURLs.length === 0) {
-    log.error(`No product detail pages found for site ID: ${siteId}`);
-    throw new Error(`No product detail pages found for site: ${baseURL}`);
->>>>>>> f6989b21
   }
 
   const auditResult = await processStructuredData(baseURL, context, topPages);
@@ -431,9 +385,5 @@
 export default new AuditBuilder()
   .withRunner(structuredDataHandler)
   .withUrlResolver((site) => site.getBaseURL())
-<<<<<<< HEAD
-  .withPostProcessors([generateSuggestionsData]) // convertToOpportunity
-=======
-  .withPostProcessors([opportunityAndSuggestions])
->>>>>>> f6989b21
+  .withPostProcessors([generateSuggestionsData]) // opportunityAndSuggestions
   .build();