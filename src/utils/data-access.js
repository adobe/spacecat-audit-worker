--- conflicted
+++ resolved
@@ -207,16 +207,7 @@
     statusToSetForOutdated,
   });
 
-<<<<<<< HEAD
-  log.debug(`Existing suggestions count: ${existingSuggestions.length}`);
-  if (existingSuggestions.length > 0 && existingSuggestions.length <= 10) {
-    log.debug(`Existing suggestions sample: ${JSON.stringify(existingSuggestions, null, 2)}`);
-  } else if (existingSuggestions.length > 10) {
-    log.debug(`Existing suggestions sample (first 10): ${JSON.stringify(existingSuggestions.slice(0, 10), null, 2)}`);
-  }
-=======
   log.debug(`Existing suggestions = ${existingSuggestions.length}: ${JSON.stringify(existingSuggestions, null, 2)}`);
->>>>>>> 92787af1
 
   // Update existing suggestions
   await Promise.all(
@@ -236,16 +227,7 @@
         return existing.save();
       }),
   );
-<<<<<<< HEAD
-  log.debug(`Updated existing suggestions count: ${existingSuggestions.length}`);
-  if (existingSuggestions.length > 0 && existingSuggestions.length <= 10) {
-    log.debug(`Updated existing suggestions sample: ${JSON.stringify(existingSuggestions, null, 2)}`);
-  } else if (existingSuggestions.length > 10) {
-    log.debug(`Updated existing suggestions sample (first 10): ${JSON.stringify(existingSuggestions.slice(0, 10), null, 2)}`);
-  }
-=======
   log.debug(`Updated existing suggestions = ${existingSuggestions.length}: ${JSON.stringify(existingSuggestions, null, 2)}`);
->>>>>>> 92787af1
 
   // Prepare new suggestions
   const newSuggestions = newData
@@ -257,16 +239,7 @@
   // Add new suggestions if any
   if (newSuggestions.length > 0) {
     const suggestions = await opportunity.addSuggestions(newSuggestions);
-<<<<<<< HEAD
-    log.debug(`New suggestions count: ${suggestions.length}`);
-    if (suggestions.length > 0 && suggestions.length <= 10) {
-      log.debug(`New suggestions sample: ${JSON.stringify(suggestions, null, 2)}`);
-    } else if (suggestions.length > 10) {
-      log.debug(`New suggestions sample (first 10): ${JSON.stringify(suggestions.slice(0, 10), null, 2)}`);
-    }
-=======
     log.debug(`New suggestions = ${suggestions.length}: ${JSON.stringify(suggestions, null, 2)}`);
->>>>>>> 92787af1
 
     if (suggestions.errorItems?.length > 0) {
       log.error(`Suggestions for siteId ${opportunity.getSiteId()} contains ${suggestions.errorItems.length} items with errors`);
