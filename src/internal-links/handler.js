--- conflicted
+++ resolved
@@ -152,16 +152,6 @@
 
   // generate suggestions
   try {
-<<<<<<< HEAD
-    log.info(`[${AUDIT_TYPE}] [Site: ${site.getId()}] Starting to generate suggestions`);
-    brokenInternalLinks = await generateSuggestionData(
-      finalUrl,
-      audit,
-      context,
-      site,
-    );
-    log.info(`[${AUDIT_TYPE}] [Site: ${site.getId()}] Generated suggestions:`, JSON.stringify(brokenInternalLinks, null, 2));
-=======
     if (audit.getAuditResult().success) {
       brokenInternalLinks = await generateSuggestionData(
         finalUrl,
@@ -172,7 +162,6 @@
     } else {
       log.info(`[${AUDIT_TYPE}] [Site: ${site.getId()}] Audit failed, skipping suggestions generation`);
     }
->>>>>>> c0c8d569
   } catch (error) {
     log.error(`[${AUDIT_TYPE}] [Site: ${site.getId()}] suggestion generation error: ${error.message}`);
   }
