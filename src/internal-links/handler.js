--- conflicted
+++ resolved
@@ -16,12 +16,9 @@
 import { AuditBuilder } from '../common/audit-builder.js';
 import { noopUrlResolver } from '../common/audit.js';
 import { syncSuggestions } from '../utils/data-access.js';
-<<<<<<< HEAD
 import { convertToOpportunity } from '../common/opportunity.js';
 import { createOpportunityData } from './opportunity-data-mapper.js';
-=======
 import { generateSuggestionData } from './suggestions-generator.js';
->>>>>>> 06d30e87
 
 const INTERVAL = 30; // days
 const auditType = Audit.AUDIT_TYPES.BROKEN_INTERNAL_LINKS;
@@ -101,7 +98,6 @@
   };
 }
 
-<<<<<<< HEAD
 export async function opportunityAndSuggestions(auditUrl, auditData, context) {
   const opportunity = await convertToOpportunity(
     auditUrl,
@@ -111,56 +107,6 @@
     auditType,
   );
   const { log } = context;
-=======
-// eslint-disable-next-line consistent-return
-export async function convertToOpportunity(auditUrl, auditData, context) {
-  const {
-    dataAccess,
-    log,
-  } = context;
-  const { Opportunity } = dataAccess;
-
-  let opportunity;
-  try {
-    const opportunities = await Opportunity.allBySiteIdAndStatus(auditData.siteId, 'NEW');
-    opportunity = opportunities.find((oppty) => oppty.getType() === AUDIT_TYPE);
-  } catch (e) {
-    log.error(`Fetching opportunities for siteId ${auditData.siteId} failed with error: ${e.message}`);
-    return internalServerError(`Failed to fetch opportunities for siteId ${auditData.siteId}: ${e.message}`);
-  }
-
-  try {
-    if (!opportunity) {
-      const opportunityData = {
-        siteId: auditData.siteId,
-        auditId: auditData.id,
-        runbook: 'https://adobe.sharepoint.com/sites/aemsites-engineering/Shared%20Documents/3%20-%20Experience%20Success/SpaceCat/Runbooks/Experience_Success_Studio_Broken_Internal_Links_Runbook.docx?web=1',
-        type: AUDIT_TYPE,
-        origin: 'AUTOMATION',
-        title: 'Broken internal links are impairing user experience and SEO crawlability',
-        description: 'We\'ve detected broken internal links on your website. Broken links can negatively impact user experience and SEO. Please review and fix these links to ensure smooth navigation and accessibility.',
-        guidance: {
-          steps: [
-            'Update each broken internal link to valid URLs.',
-            'Test the implemented changes manually to ensure they are working as expected.',
-            'Monitor internal links for 404 errors in RUM tool over time to ensure they are functioning correctly.',
-          ],
-        },
-        tags: [
-          'Traffic acquisition',
-          'Engagement',
-        ],
-      };
-      opportunity = await Opportunity.create(opportunityData);
-    } else {
-      opportunity.setAuditId(auditData.id);
-      await opportunity.save();
-    }
-  } catch (e) {
-    log.error(`Failed to create new opportunity for siteId ${auditData.siteId} and auditId ${auditData.id}: ${e.message}`);
-    throw e;
-  }
->>>>>>> 06d30e87
 
   const buildKey = (item) => `${item.url_from}-${item.url_to}`;
 
@@ -188,9 +134,5 @@
 export default new AuditBuilder()
   .withUrlResolver(noopUrlResolver)
   .withRunner(internalLinksAuditRunner)
-<<<<<<< HEAD
-  .withPostProcessors([opportunityAndSuggestions])
-=======
-  .withPostProcessors([generateSuggestionData, convertToOpportunity])
->>>>>>> 06d30e87
+  .withPostProcessors([generateSuggestionData, opportunityAndSuggestions])
   .build();