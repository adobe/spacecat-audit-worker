/*
 * Copyright 2024 Adobe. All rights reserved.
 * This file is licensed to you under the Apache License, Version 2.0 (the "License");
 * you may not use this file except in compliance with the License. You may obtain a copy
 * of the License at http://www.apache.org/licenses/LICENSE-2.0
 *
 * Unless required by applicable law or agreed to in writing, software distributed under
 * the License is distributed on an "AS IS" BASIS, WITHOUT WARRANTIES OR REPRESENTATIONS
 * OF ANY KIND, either express or implied. See the License for the specific language
 * governing permissions and limitations under the License.
 */

import { composeAuditURL, getPrompt } from '@adobe/spacecat-shared-utils';
import AhrefsAPIClient from '@adobe/spacecat-shared-ahrefs-client';
import { FirefallClient } from '@adobe/spacecat-shared-gpt-client';
import { syncSuggestions } from '../utils/data-access.js';
import { AuditBuilder } from '../common/audit-builder.js';
import {
  getScrapedDataForSiteId,
  isFixedURL,
  sleep,
  fetchWithTimeout, TIMEOUT,
} from '../support/utils.js';

async function filterOutValidBacklinks(backlinks, log) {
<<<<<<< HEAD
  const isStillBrokenBacklink = async (backlink) => {
    try {
      const response = await fetchWithTimeout(backlink.url_to, TIMEOUT, log);
      if (!response.ok && response.status !== 404
=======
  const fetchWithTimeout = async (url, timeout) => {
    const controller = new AbortController();
    const { signal } = controller;
    const id = setTimeout(() => controller.abort(), timeout);

    try {
      const response = await fetch(url, { signal });
      clearTimeout(id);
      return response;
    } catch (error) {
      if (error instanceof AbortError) {
        log.warn(`Request to ${url} timed out after ${timeout}ms`);
        return { ok: false, status: 408 };
      } else {
        log.warn(`Request to ${url} failed with error: ${error.message}`);
      }
    } finally {
      clearTimeout(id);
    }
    return { ok: false, status: 500 };
  };

  const isStillBrokenBacklink = async (backlink) => {
    const response = await fetchWithTimeout(backlink.url_to, TIMEOUT);
    if (!response.ok && response.status !== 404
>>>>>>> e71f39fa
        && response.status >= 400 && response.status < 500) {
      log.warn(`Backlink ${backlink.url_to} returned status ${response.status}`);
    }
    return !response.ok;
  };

  const backlinkStatuses = await Promise.all(backlinks.map(isStillBrokenBacklink));
  return backlinks.filter((_, index) => backlinkStatuses[index]);
}

export async function brokenBacklinksAuditRunner(auditUrl, context, site) {
  const { log } = context;
  const siteId = site.getId();

  try {
    const ahrefsAPIClient = AhrefsAPIClient.createFrom(context);
    const {
      result,
      fullAuditRef,
    } = await ahrefsAPIClient.getBrokenBacklinks(auditUrl);
    log.info(`Found ${result?.backlinks?.length} broken backlinks for siteId: ${siteId} and url ${auditUrl}`);
    const excludedURLs = site.getConfig().getExcludedURLs('broken-backlinks');
    const filteredBacklinks = result?.backlinks?.filter(
      (backlink) => !excludedURLs?.includes(backlink.url_to),
    );

    return {
      fullAuditRef,
      auditResult: {
        brokenBacklinks: await filterOutValidBacklinks(filteredBacklinks, log),
      },
    };
  } catch (e) {
    log.error(`Broken Backlinks audit for ${siteId} with url ${auditUrl} failed with error: ${e.message}`, e);
    return {
      fullAuditRef: auditUrl,
      auditResult: {
        error: `Broken Backlinks audit for ${siteId} with url ${auditUrl} failed with error: ${e.message}`,
        success: false,
      },
    };
  }
}

export const generateSuggestionData = async (finalUrl, auditData, context, site) => {
  const { dataAccess, log } = context;
  const { Configuration } = dataAccess;

  if (auditData.auditResult.success === false) {
    log.info('Audit failed, skipping suggestions generation');
    return { ...auditData };
  }

  const configuration = await Configuration.findLatest();
  if (!configuration.isHandlerEnabledForSite('broken-backlinks-auto-suggest', site)) {
    log.info('Auto-suggest is disabled for site');
    return { ...auditData };
  }

  log.info(`Generating suggestions for site ${finalUrl}`);

  const firefallClient = FirefallClient.createFrom(context);
  const firefallOptions = { responseFormat: 'json_object' };
  const BATCH_SIZE = 300;

  const data = await getScrapedDataForSiteId(site, context);
  const { siteData, headerLinks } = data;
  const totalBatches = Math.ceil(siteData.length / BATCH_SIZE);
  const dataBatches = Array.from(
    { length: totalBatches },
    (_, i) => siteData.slice(i * BATCH_SIZE, (i + 1) * BATCH_SIZE),
  );

  log.info(`Processing ${siteData.length} alternative URLs in ${totalBatches} batches of ${BATCH_SIZE}...`);

  const processBatch = async (batch, urlTo) => {
    try {
      const requestBody = await getPrompt({ alternative_urls: batch, broken_url: urlTo }, 'broken-backlinks', log);
      await sleep(1000);
      const response = await firefallClient.fetchChatCompletion(requestBody, firefallOptions);

      if (response.choices?.length >= 1 && response.choices[0].finish_reason !== 'stop') {
        log.error(`No suggestions found for ${urlTo}`);
        return null;
      }

      return JSON.parse(response.choices[0].message.content);
    } catch (error) {
      log.error(`Batch processing error: ${error.message}`);
      return null;
    }
  };

  const processBacklink = async (backlink, headerSuggestions) => {
    log.info(`Processing backlink: ${backlink.url_to}`);
    const suggestions = [];
    for (const batch of dataBatches) {
      // eslint-disable-next-line no-await-in-loop
      const result = await processBatch(batch, backlink.url_to);
      if (result) {
        suggestions.push(result);
      }
    }

    if (totalBatches > 1) {
      log.info(`Compiling final suggestions for: ${backlink.url_to}`);
      try {
        const finalRequestBody = await getPrompt({ suggested_urls: suggestions, header_links: headerSuggestions, broken_url: backlink.url_to }, 'broken-backlinks-followup', log);
        await sleep(1000);
        const finalResponse = await firefallClient
          .fetchChatCompletion(finalRequestBody, firefallOptions);

        if (finalResponse.choices?.length >= 1 && finalResponse.choices[0].finish_reason !== 'stop') {
          log.error(`No final suggestions found for ${backlink.url_to}`);
          return { ...backlink };
        }

        const answer = JSON.parse(finalResponse.choices[0].message.content);
        log.info(`Final suggestion for ${backlink.url_to}: ${JSON.stringify(answer)}`);
        return {
          ...backlink,
          urls_suggested: answer.suggested_urls?.length > 0 ? answer.suggested_urls : [finalUrl],
          ai_rationale: answer.ai_rationale?.length > 0 ? answer.ai_rationale : 'No suitable suggestions found',
        };
      } catch (error) {
        log.error(`Final suggestion error for ${backlink.url_to}: ${error.message}`);
        return { ...backlink };
      }
    }

    log.info(`Suggestions for ${backlink.url_to}: ${JSON.stringify(suggestions[0]?.suggested_urls)}`);
    return {
      ...backlink,
      urls_suggested:
        suggestions[0]?.suggested_urls?.length > 0 ? suggestions[0]?.suggested_urls : [finalUrl],
      ai_rationale:
        suggestions[0]?.ai_rationale?.length > 0 ? suggestions[0]?.ai_rationale : 'No suitable suggestions found',
    };
  };

  const headerSuggestionsResults = [];
  for (const backlink of auditData.auditResult.brokenBacklinks) {
    try {
      // eslint-disable-next-line no-await-in-loop
      const requestBody = await getPrompt({ alternative_urls: headerLinks, broken_url: backlink.url_to }, 'broken-backlinks', log);
      // eslint-disable-next-line no-await-in-loop
      const response = await firefallClient.fetchChatCompletion(requestBody, firefallOptions);

      if (response.choices?.length >= 1 && response.choices[0].finish_reason !== 'stop') {
        log.error(`No header suggestions for ${backlink.url_to}`);
        headerSuggestionsResults.push(null);
        // eslint-disable-next-line no-continue
        continue;
      }

      headerSuggestionsResults.push(JSON.parse(response.choices[0].message.content));
    } catch (error) {
      log.error(`Header suggestion error: ${error.message}`);
      headerSuggestionsResults.push(null);
    }
  }

  const updatedBacklinks = [];
  for (let index = 0; index < auditData.auditResult.brokenBacklinks.length; index += 1) {
    const backlink = auditData.auditResult.brokenBacklinks[index];
    const headerSuggestions = headerSuggestionsResults[index];
    // eslint-disable-next-line no-await-in-loop
    const updatedBacklink = await processBacklink(backlink, headerSuggestions);
    updatedBacklinks.push(updatedBacklink);
  }

  log.info('Suggestions generation complete.');
  return {
    ...auditData,
    auditResult: {
      brokenBacklinks: updatedBacklinks,
    },
  };
};

export const convertToOpportunity = async (auditUrl, auditData, context) => {
  const { dataAccess, log } = context;
  const { Opportunity } = dataAccess;
  const opportunities = await Opportunity.allBySiteIdAndStatus(auditData.siteId, 'NEW');
  let opportunity = opportunities.find((oppty) => oppty.getType() === 'broken-backlinks');

  if (!opportunity) {
    const opportunityData = {
      siteId: auditData.siteId,
      auditId: auditData.id,
      runbook: 'https://adobe.sharepoint.com/:w:/r/sites/aemsites-engineering/_layouts/15/doc2.aspx?sourcedoc=%7BAC174971-BA97-44A9-9560-90BE6C7CF789%7D&file=Experience_Success_Studio_Broken_Backlinks_Runbook.docx&action=default&mobileredirect=true',
      type: 'broken-backlinks',
      origin: 'AUTOMATION',
      title: 'Authoritative Domains are linking to invalid URLs. This could impact your SEO.',
      description: 'Provide the correct target URL that each of the broken backlinks should be redirected to.',
      guidance: {
        steps: [
          'Review the list of broken target URLs and the suggested redirects.',
          'Manually override redirect URLs as needed.',
          'Copy redirects.',
          'Paste new entries in your website redirects file.',
          'Publish the changes.',
        ],
      },
      tags: ['Traffic acquisition'],
    };
    try {
      opportunity = await Opportunity.create(opportunityData);
    } catch (e) {
      log.error(`Failed to create new opportunity for siteId ${auditData.siteId} and auditId ${auditData.id}: ${e.message}`);
      throw e;
    }
  } else {
    opportunity.setAuditId(auditData.id);
    await opportunity.save();
  }

  const buildKey = (data) => `${data.url_from}|${data.url_to}`;

  await syncSuggestions({
    opportunity,
    newData: auditData.auditResult.brokenBacklinks,
    buildKey,
    isFixed: isFixedURL,
    mapNewSuggestion: (backlink) => ({
      opportunityId: opportunity.getId(),
      type: 'REDIRECT_UPDATE',
      rank: backlink.traffic_domain,
      data: {
        title: backlink.title,
        url_from: backlink.url_from,
        url_to: backlink.url_to,
        urls_suggested: backlink.urls_suggested || [],
        ai_rationale: backlink.ai_rationale || '',
        traffic_domain: backlink.traffic_domain,
      },
    }),
    log,
  });
};

export default new AuditBuilder()
  .withUrlResolver((site) => composeAuditURL(site.getBaseURL()))
  .withRunner(brokenBacklinksAuditRunner)
  .withPostProcessors([generateSuggestionData, convertToOpportunity])
  .build();<|MERGE_RESOLUTION|>--- conflicted
+++ resolved
@@ -23,38 +23,9 @@
 } from '../support/utils.js';
 
 async function filterOutValidBacklinks(backlinks, log) {
-<<<<<<< HEAD
-  const isStillBrokenBacklink = async (backlink) => {
-    try {
-      const response = await fetchWithTimeout(backlink.url_to, TIMEOUT, log);
-      if (!response.ok && response.status !== 404
-=======
-  const fetchWithTimeout = async (url, timeout) => {
-    const controller = new AbortController();
-    const { signal } = controller;
-    const id = setTimeout(() => controller.abort(), timeout);
-
-    try {
-      const response = await fetch(url, { signal });
-      clearTimeout(id);
-      return response;
-    } catch (error) {
-      if (error instanceof AbortError) {
-        log.warn(`Request to ${url} timed out after ${timeout}ms`);
-        return { ok: false, status: 408 };
-      } else {
-        log.warn(`Request to ${url} failed with error: ${error.message}`);
-      }
-    } finally {
-      clearTimeout(id);
-    }
-    return { ok: false, status: 500 };
-  };
-
   const isStillBrokenBacklink = async (backlink) => {
     const response = await fetchWithTimeout(backlink.url_to, TIMEOUT);
     if (!response.ok && response.status !== 404
->>>>>>> e71f39fa
         && response.status >= 400 && response.status < 500) {
       log.warn(`Backlink ${backlink.url_to} returned status ${response.status}`);
     }
