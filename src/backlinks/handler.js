--- conflicted
+++ resolved
@@ -62,13 +62,8 @@
   return backlinks.filter((_, index) => backlinkStatuses[index]);
 }
 
-<<<<<<< HEAD
-export async function auditBrokenBacklinks(message, context) {
-  const { type, auditContext = {} } = message;
-=======
 export default async function auditBrokenBacklinks(message, context) {
   const { type, siteId, auditContext = {} } = message;
->>>>>>> 0a668af1
   const { dataAccess, log, sqs } = context;
   const {
     Audit, Configuration, Opportunity, SiteTopPage,
