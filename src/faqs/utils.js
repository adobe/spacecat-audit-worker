--- conflicted
+++ resolved
@@ -95,20 +95,12 @@
           action: 'appendChild',
         },
         item: {
-<<<<<<< HEAD
           question: faq.question,
           answer: faq.answer,
           sources: normalizeSources(faq.sources),
           questionRelevanceReason: faq.questionRelevanceReason,
           answerSuitabilityReason: faq.answerSuitabilityReason,
-=======
-          question: suggestion.question,
-          answer: suggestion.answer,
-          sources: normalizeSources(suggestion.sources),
-          questionRelevanceReason: suggestion.questionRelevanceReason,
-          answerSuitabilityReason: suggestion.answerSuitabilityReason,
-          scrapedAt: suggestion.scrapedAt || new Date().toISOString(),
->>>>>>> 11359ac5
+          scrapedAt: faq.scrapedAt || new Date().toISOString(),
         },
       });
     });
