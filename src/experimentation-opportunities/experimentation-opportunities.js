--- conflicted
+++ resolved
@@ -12,11 +12,6 @@
 
 import RUMAPIClient from '@adobe/spacecat-shared-rum-api-client';
 import { AuditBuilder } from '../common/audit-builder.js';
-<<<<<<< HEAD
-import { getRUMDomainkey } from '../support/utils.js';
-=======
-import s3Client from '../support/s3-client.js';
->>>>>>> d1998595
 import { wwwUrlResolver } from '../common/audit.js';
 
 const DAYS = 7;
@@ -76,7 +71,7 @@
  * @returns
  */
 
-export async function handler(auditUrl, context, site) {
+export async function handler(auditUrl, context) {
   const { log } = context;
 
   const rumAPIClient = RUMAPIClient.createFrom(context);
