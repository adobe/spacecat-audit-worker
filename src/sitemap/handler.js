/*
 * Copyright 2024 Adobe. All rights reserved.
 * This file is licensed to you under the Apache License, Version 2.0 (the "License");
 * you may not use this file except in compliance with the License. You may obtain a copy
 * of the License at http://www.apache.org/licenses/LICENSE-2.0
 *
 * Unless required by applicable law or agreed to in writing, software distributed under
 * the License is distributed on an "AS IS" BASIS, WITHOUT WARRANTIES OR REPRESENTATIONS
 * OF ANY KIND, either express or implied. See the License for the specific language
 * governing permissions and limitations under the License.
 */

import {
  composeAuditURL,
  isArray,
  prependSchema,
  tracingFetch as fetch,
} from '@adobe/spacecat-shared-utils';
import { Audit } from '@adobe/spacecat-shared-data-access';
import {
  extractDomainAndProtocol,
  getBaseUrlPagesFromSitemapContents,
  getSitemapUrlsFromSitemapIndex,
  getUrlWithoutPath,
  toggleWWW,
} from '../support/utils.js';
import { AuditBuilder } from '../common/audit-builder.js';
import { syncSuggestions } from '../utils/data-access.js';
import { convertToOpportunity } from '../common/opportunity.js';
import { createOpportunityData } from './opportunity-data-mapper.js';

const auditType = Audit.AUDIT_TYPES.SITEMAP;

export const ERROR_CODES = Object.freeze({
  INVALID_URL: 'INVALID URL',
  NO_SITEMAP_IN_ROBOTS: 'NO SITEMAP FOUND IN ROBOTS',
  NO_VALID_PATHS_EXTRACTED: 'NO VALID URLs FOUND IN SITEMAP',
  SITEMAP_NOT_FOUND: 'NO SITEMAP FOUND',
  SITEMAP_EMPTY: 'EMPTY SITEMAP',
  SITEMAP_FORMAT: 'INVALID SITEMAP FORMAT',
  FETCH_ERROR: 'ERROR FETCHING DATA',
});

const VALID_MIME_TYPES = Object.freeze([
  'application/xml',
  'text/xml',
  'text/html',
  'text/plain',
]);

// Add new constant for status codes we want to track
const TRACKED_STATUS_CODES = Object.freeze([301, 302, 404]);

/**
 * Fetches the content from a given URL.
 *
 * @async
 * @param {string} targetUrl - The URL from which to fetch the content.
 * @returns {Promise<{
 *    payload: string,
 *    type: string
 * } | null>} - A promise that resolves to the content.
 * of the response as a structure having the contents as the payload string
 * and the content type as the type string if the request was successful, otherwise null.
 * @throws {Error} If the fetch operation fails or the response status is not OK.
 */
export async function fetchContent(targetUrl) {
  const response = await fetch(targetUrl, {
    method: 'GET',
    headers: {
      'User-Agent': 'Mozilla/5.0 (Macintosh; Intel Mac OS X 10_15_7) AppleWebKit/537.36 (KHTML, like Gecko) Chrome/131.0.0.0 Safari/537.36',
    },
  });
  if (!response.ok) {
    throw new Error(`Fetch error for ${targetUrl} Status: ${response.status}`);
  }
  return { payload: await response.text(), type: response.headers.get('content-type') };
}

/**
 * Checks the robots.txt file for a sitemap and returns the sitemap paths if found.
 *
 * @async
 * @param {string} protocol - The protocol (http or https) of the site.
 * @param {string} domain - The domain of the site.
 * @returns {Promise<{ paths: string[], reasons: string[] }>} - A Promise that resolves
 * to an object containing the sitemap paths and reasons for success or failure.
 * The object has the following properties:
 * - paths: An array of strings representing the sitemap paths found in the robots.txt file.
 * - reasons: An array of strings representing the reasons for not finding any sitemap paths.
 * @throws {Error} If the fetch operation fails or the response status is not OK.
 */
export async function checkRobotsForSitemap(protocol, domain) {
  const robotsUrl = `${protocol}://${domain}/robots.txt`;
  const sitemapPaths = [];
  const robotsContent = await fetchContent(robotsUrl);
  if (robotsContent !== null) {
    const sitemapMatches = robotsContent.payload.matchAll(/Sitemap:\s*(.*)/gi);
    for (const match of sitemapMatches) {
      const answer = match[1].trim();
      if (answer?.length) {
        sitemapPaths.push(answer);
      }
    }
  }
  return {
    paths: sitemapPaths,
    reasons: sitemapPaths.length ? [] : [ERROR_CODES.NO_SITEMAP_IN_ROBOTS],
  };
}
/**
 * Checks if the sitemap content is valid.
 *
 * @param {{ payload: string, type: string }} sitemapContent - The sitemap content to validate.
 * @returns {boolean} - True if the sitemap content is valid, otherwise false.
 */
export function isSitemapContentValid(sitemapContent) {
  const validStarts = ['<?xml', '<urlset', '<sitemapindex'];
  return validStarts.some((start) => sitemapContent.payload.trim()
    .startsWith(start))
    || VALID_MIME_TYPES.some((type) => sitemapContent.type.includes(type));
}

/**
 * Checks the validity and existence of a sitemap by fetching its content.
 *
 * @async
 * @param {string} sitemapUrl - The URL of the sitemap to check.
 * @returns {Promise<Object>} - A Promise that resolves to an object representing the result check.
 * The object has the following properties:
 * - existsAndIsValid: A boolean indicating whether the sitemap exists and is in a valid format.
 * - reasons: An array of strings representing the reasons for the sitemap's errors.
 * - details: An object with details about sitemap.Is only present if the sitemap exists and valid.
 *   The details object has the following properties:
 *   - sitemapContent: The content of the sitemap.
 *   - isText: A boolean indicating whether the sitemap content is plain text.
 *   - isSitemapIndex: A boolean indicating whether the sitemap is an index of other sitemaps.
 */
export async function checkSitemap(sitemapUrl) {
  try {
    const sitemapContent = await fetchContent(sitemapUrl);
    const isValidFormat = isSitemapContentValid(sitemapContent);
    const isSitemapIndex = isValidFormat && sitemapContent.payload.includes('</sitemapindex>');
    const isText = isValidFormat && sitemapContent.type === 'text/plain';

    if (!isValidFormat) {
      return {
        existsAndIsValid: false,
        reasons: [ERROR_CODES.SITEMAP_FORMAT],
      };
    }
    return {
      existsAndIsValid: true,
      reasons: [],
      details: { sitemapContent, isText, isSitemapIndex },
    };
  } catch (error) {
    if (error.message.includes('404')) {
      return {
        existsAndIsValid: false,
        reasons: [ERROR_CODES.SITEMAP_NOT_FOUND],
      };
    }
    return {
      existsAndIsValid: false,
      reasons: [ERROR_CODES.FETCH_ERROR],
    };
  }
}

/**
 * Filters a list of URLs to return only those that exist.
 *
 * @async
 * @param {string[]} urls - An array of URLs to check.
 * @returns {Promise<{ok: string[], notOk: string[], networkErrors: string[]}>} -
 * A promise that resolves to a dict of URLs categorized by status.
 */
export async function filterValidUrls(urls) {
  const OK = 0;
  const NOT_OK = 1;
  const NETWORK_ERROR = 2;
  const batchSize = 50;

  const fetchUrl = async (url) => {
    try {
      const response = await fetch(url, {
        method: 'HEAD',
        redirect: 'manual',
        headers: {
          'User-Agent': 'Mozilla/5.0 (Macintosh; Intel Mac OS X 10_15_7) AppleWebKit/537.36 (KHTML, like Gecko) Chrome/131.0.0.0 Safari/537.36',
        },
      });

      if (response.status === 200) {
        return { status: OK, url };
      }

      // if it's a redirect, follow it to get the final URL
      if (response.status === 301 || response.status === 302) {
        const redirectUrl = response.headers.get('location');
        const finalUrl = new URL(redirectUrl, url).href;
        try {
          const redirectResponse = await fetch(finalUrl, {
            method: 'HEAD',
            redirect: 'follow',
            headers: {
              'User-Agent': 'Mozilla/5.0 (Macintosh; Intel Mac OS X 10_15_7) AppleWebKit/537.36 (KHTML, like Gecko) Chrome/131.0.0.0 Safari/537.36',
            },
          });
          return {
            status: NOT_OK,
            url,
            statusCode: response.status,
            finalUrl: redirectResponse.url,
          };
        } catch {
          return {
            status: NOT_OK,
            url,
            statusCode: response.status,
            finalUrl,
          };
        }
      }

      // Only track specific status codes
      if (TRACKED_STATUS_CODES.includes(response.status)) {
        return { status: NOT_OK, url, statusCode: response.status };
      }

      // Any other status code is treated as OK
      return { status: OK, url };
    } catch {
      return { status: NETWORK_ERROR, url, error: 'NETWORK_ERROR' };
    }
  };

  const fetchPromises = urls.map(fetchUrl);

  const batches = [];
  for (let i = 0; i < fetchPromises.length; i += batchSize) {
    batches.push(fetchPromises.slice(i, i + batchSize));
  }

  const results = [];
  for (const batch of batches) {
    // eslint-disable-next-line no-await-in-loop
    const batchResults = await Promise.allSettled(batch);
    for (const result of batchResults) {
      results.push(result);
    }
  }

  // filter only the fulfilled promises that have a valid URL
  const filtered = results
    .filter((result) => result.status === 'fulfilled')
    .map((result) => result.value);

  return filtered.reduce(
    (acc, result) => {
      if (result.status === OK) {
        acc.ok.push(result.url);
      } else if (result.status === NETWORK_ERROR) {
        acc.networkErrors.push({
          url: result.url,
          error: result.error,
        });
      } else {
        acc.notOk.push({
          url: result.url,
          statusCode: result.statusCode,
          ...(result.finalUrl && { urls_suggested: result.finalUrl }),
        });
      }
      return acc;
    },
    { ok: [], notOk: [], networkErrors: [] },
  );
}

/**
 * Retrieves the base URL pages from the given sitemaps.
 *
 * @async
 * @param {string} baseUrl - The base URL to find pages for.
 * @param {string[]} urls - The list of sitemap URLs to check.
 * @returns {Promise<Object>} - Resolves to an object mapping sitemap URLs to arrays of page URLs.
 */
export async function getBaseUrlPagesFromSitemaps(baseUrl, urls) {
  const baseUrlVariant = toggleWWW(baseUrl);
  const contentsCache = {};

  // Prepare all promises for checking each sitemap URL.
  const checkPromises = urls.map(async (url) => {
    const urlData = await checkSitemap(url);
    contentsCache[url] = urlData;
    return { url, urlData };
  });

  // Execute all checks concurrently.
  const results = await Promise.all(checkPromises);
  const matchingUrls = [];

  // Process each result.
  results.forEach(({ url, urlData }) => {
    if (urlData.existsAndIsValid) {
      if (urlData.details.isSitemapIndex) {
        // Handle sitemap index by extracting more URLs and recursively check them
        const extractedSitemaps = getSitemapUrlsFromSitemapIndex(urlData.details.sitemapContent);
        extractedSitemaps.forEach((extractedSitemapUrl) => {
          if (!contentsCache[extractedSitemapUrl]) {
            matchingUrls.push(extractedSitemapUrl);
          }
        });
      } else if (url.startsWith(baseUrl) || url.startsWith(baseUrlVariant)) {
        matchingUrls.push(url);
      }
    }
  });

  // Further process matching URLs if necessary
  const response = {};
  const pagesPromises = matchingUrls.map(async (matchingUrl) => {
    // Check if further detailed checks are needed or directly use cached data
    if (!contentsCache[matchingUrl]) {
      contentsCache[matchingUrl] = await checkSitemap(matchingUrl);
    }
    const pages = getBaseUrlPagesFromSitemapContents(
      baseUrl,
      contentsCache[matchingUrl].details,
    );

    if (pages.length > 0) {
      response[matchingUrl] = pages;
    }
  });

  // Wait for all pages promises to resolve
  await Promise.all(pagesPromises);

  return response;
}
/**
 * This function is used to find the sitemap of a given URL.
 * It first extracts the domain and protocol from the input URL.
 * If the URL is invalid, it returns an error message.
 * If the URL is valid, it checks the sitemap path in the robots.txt file.
 * Then toggles the input URL with www and filters the sitemap URLs.
 * It then gets the base URL pages from the sitemaps.
 * The extracted paths response length > 0, it returns the success status, log messages, and paths.
 * The extracted paths response length < 0, log messages and returns the failure status and reasons.
 *
 * @param {string} inputUrl - The URL for which to find and validate the sitemap
 * @returns {Promise<{success: boolean, reasons: Array<{value}>, paths?: any}>} result of sitemap
 */
export async function findSitemap(inputUrl) {
  const parsedUrl = extractDomainAndProtocol(inputUrl);
  if (!parsedUrl) {
    return {
      success: false,
      reasons: [{ value: inputUrl, error: ERROR_CODES.INVALID_URL }],
    };
  }

  const { protocol, domain } = parsedUrl;
  let sitemapUrls = { ok: [], notOk: [] };
  try {
    const robotsResult = await checkRobotsForSitemap(protocol, domain);
    if (robotsResult && robotsResult.paths && robotsResult.paths.length) {
      sitemapUrls.ok = robotsResult.paths;
    }
  } catch (error) {
    return {
      success: false,
      reasons: [{ value: `${error.message}`, error: ERROR_CODES.FETCH_ERROR }],
    };
  }

  if (!sitemapUrls.ok.length) {
    const commonSitemapUrls = [
      `${protocol}://${domain}/sitemap.xml`,
      `${protocol}://${domain}/sitemap_index.xml`,
    ];
    sitemapUrls = await filterValidUrls(commonSitemapUrls);
    if (!sitemapUrls.ok || !sitemapUrls.ok.length) {
      return {
        success: false,
        reasons: [
          {
            value: `${protocol}://${domain}/robots.txt`,
            error: ERROR_CODES.NO_SITEMAP_IN_ROBOTS,
          },
        ],
        details: {
          issues: sitemapUrls.notOk,
        },
      };
    }
  }

  const inputUrlToggledWww = toggleWWW(inputUrl);
  const filteredSitemapUrls = sitemapUrls.ok.filter(
    (path) => path.startsWith(inputUrl) || path.startsWith(inputUrlToggledWww),
  );
  const extractedPaths = await getBaseUrlPagesFromSitemaps(inputUrl, filteredSitemapUrls);
  const notOkPagesFromSitemap = {};

  if (extractedPaths && Object.keys(extractedPaths).length > 0) {
    const extractedSitemapUrls = Object.keys(extractedPaths);
    for (const s of extractedSitemapUrls) {
      const urlsToCheck = extractedPaths[s];
      if (urlsToCheck && urlsToCheck.length) {
        // eslint-disable-next-line no-await-in-loop
        const existingPages = await filterValidUrls(urlsToCheck);

        // Only collect tracked status codes in issues
        if (existingPages.notOk && existingPages.notOk.length > 0) {
          const trackedIssues = existingPages.notOk
            .filter((issue) => TRACKED_STATUS_CODES.includes(issue.statusCode));
          if (trackedIssues.length > 0) {
            notOkPagesFromSitemap[s] = trackedIssues;
          }
        }

        // Consider the sitemap valid if it has any OK URLs or tracked status codes
        const hasValidUrls = existingPages.ok.length > 0
          || existingPages.notOk.some((issue) => [301, 302].includes(issue.statusCode));

        if (!hasValidUrls) {
          delete extractedPaths[s];
        } else {
          extractedPaths[s] = existingPages.ok;
        }
      }
    }
  }

  if (extractedPaths && Object.keys(extractedPaths).length > 0) {
    return {
      success: true,
      reasons: [{ value: 'Sitemaps found and checked.' }],
      url: inputUrl,
      details: { issues: notOkPagesFromSitemap },
    };
  } else {
    return {
      success: false,
      reasons: [
        {
          value: filteredSitemapUrls[0],
          error: ERROR_CODES.NO_VALID_PATHS_EXTRACTED,
        },
      ],
      url: inputUrl,
      details: { issues: notOkPagesFromSitemap },
    };
  }
}

/**
 * Performs an audit for a specified site based on the audit request message.
 *
 * @async
 * @param {string} baseURL - The URL to run the audit against.
 * @param {Object} context - The lambda context object.
 * @returns {Promise<{fullAuditRef: string, auditResult: Object}>}
 */
export async function sitemapAuditRunner(baseURL, context) {
  const { log } = context;
  const startTime = process.hrtime();
  const auditResult = await findSitemap(baseURL);
  const endTime = process.hrtime(startTime);
  const elapsedSeconds = endTime[0] + endTime[1] / 1e9;
  const formattedElapsed = elapsedSeconds.toFixed(2);

  log.info(`Sitemap audit for ${baseURL} completed in ${formattedElapsed} seconds`);

  return {
    fullAuditRef: baseURL,
    auditResult,
    url: baseURL,
  };
}

export function getSitemapsWithIssues(auditData) {
  return Object.keys(auditData?.auditResult?.details?.issues ?? {});
}

/**
 * Retrieves a list of pages with issues from the audit data.
 *
 * @param {Object} auditData - The audit data containing sitemap and issue details.
 * @returns {Array} An array of objects representing pages with issues.
 *
 * @example
 * const auditData = {
 *   auditResult: {
 *     details: {
 *       issues: {
 *         "https://site.url/sitemap.xml": [
 *           { url: "https://site.url/page1", statusCode: 404 },
 *           { url: "https://site.url/page2" },
 *         ]
 *       }
 *     }
 *   }
 * };
 * const result = getPagesWithIssues(auditData);
 * console.log(result);
 * // Output:
 * // [
 * //   { type: 'url', sitemapUrl: 'https://site.url/sitemap.xml', pageUrl: 'https://site.url/page1', statusCode: 404 },
 * //   { type: 'url', sitemapUrl: 'https://site.url/sitemap.xml', pageUrl: 'https://site.url/page2', statusCode: 500 }
 * // ]
 */
export function getPagesWithIssues(auditData) {
  const sitemapsWithPagesWithIssues = getSitemapsWithIssues(auditData);

  return sitemapsWithPagesWithIssues.flatMap((sitemapUrl) => {
    const issues = auditData.auditResult.details.issues[sitemapUrl];

    if (!isArray(issues)) {
      return [];
    }

    return issues.map((page) => ({
      type: 'url',
      sitemapUrl,
      pageUrl: page.url,
      statusCode: page.statusCode ?? 0, // default to 0 if not present
      ...(page.urls_suggested && { urls_suggested: page.urls_suggested }),
    }));
  });
}

/**
 *
 * @param auditUrl - The URL of the audit
 * @param auditData - The audit data containing the audit result and additional details.
 * @param context - The context object containing the logger
 * @returns {Array} An array of suggestions or error objects.
 */
export function generateSuggestions(auditUrl, auditData, context) {
  const { log } = context;
  log.info(`Classifying suggestions for ${JSON.stringify(auditData)}`);

  const { success, reasons } = auditData.auditResult;
  const response = success
    ? []
    : reasons.map(({ error }) => ({ type: 'error', error }));

  const pagesWithIssues = getPagesWithIssues(auditData);
  const suggestions = [...response, ...pagesWithIssues]
    .filter(Boolean)
    .map((issue) => ({
      ...issue,
      recommendedAction: issue.urls_suggested
        ? `use this url instead: ${issue.urls_suggested}`
        : 'Make sure your sitemaps only include URLs that return the 200 (OK) response code.',
    }));

  log.info(`Classified suggestions: ${JSON.stringify(suggestions)}`);
  return {
    ...auditData,
    suggestions,
  };
}

export async function opportunityAndSuggestions(auditUrl, auditData, context) {
  const { log } = context;

  // suggestions are in auditData.suggestions
  if (!auditData.suggestions || !auditData.suggestions.length) {
    log.info('No sitemap issues found, skipping opportunity creation');
    return;
  }

<<<<<<< HEAD
  const opportunities = await Opportunity.allBySiteIdAndStatus(auditData.siteId, 'NEW');
  log.info(`opportunities: ${JSON.stringify(opportunities)}`);

  let opportunity = opportunities.find((oppty) => oppty.getType() === AUDIT_TYPE);
  log.info(`opportunity: ${JSON.stringify(opportunity)}`);

  if (!opportunity) {
    const opportunityData = {
      siteId: auditData.siteId,
      auditId: auditData.id,
      type: AUDIT_TYPE,
      origin: 'AUTOMATION',
      title: 'Sitemap issues found',
      runbook:
        'https://adobe.sharepoint.com/:w:/r/sites/aemsites-engineering/Shared%20Documents/3%20-%20Experience%20Success/SpaceCat/Runbooks/Experience_Success_Studio_Sitemap_Runbook.docx?d=w6e82533ac43841949e64d73d6809dff3&csf=1&web=1&e=GDaoxS',
      guidance: {
        steps: [
          'Verify each URL in the sitemap, identifying any that do not return a 200 (OK) status code.',
          'Check RUM data to identify any sitemap pages with unresolved 3xx, 4xx or 5xx status codes – it should be none of them.',
        ],
      },
      tags: ['Traffic Acquisition'],
    };
    try {
      opportunity = await Opportunity.create(opportunityData);
    } catch (e) {
      log.error(`Failed to create new opportunity for siteId ${auditData.siteId} and auditId ${auditData.id}: ${e.message}`, e);
      throw e;
    }
  } else {
    opportunity.setAuditId(auditData.id);
    await opportunity.save();
  }
=======
  const opportunity = await convertToOpportunity(
    auditUrl,
    auditData,
    context,
    createOpportunityData,
    auditType,
  );
>>>>>>> 7b05d26f

  const buildKey = (data) => (data.type === 'url' ? `${data.sitemapUrl}|${data.pageUrl}` : data.error);

  await syncSuggestions({
    opportunity,
    newData: auditData.suggestions,
    buildKey,
    mapNewSuggestion: (issue) => ({
      opportunityId: opportunity.getId(),
      type: 'REDIRECT_UPDATE',
      rank: 0,
      data: issue,
    }),
    log,
  });
}

export default new AuditBuilder()
  .withRunner(sitemapAuditRunner)
  .withUrlResolver((site) => composeAuditURL(site.getBaseURL())
    .then((url) => getUrlWithoutPath(prependSchema(url))))
  .withPostProcessors([generateSuggestions, opportunityAndSuggestions])
  .build();<|MERGE_RESOLUTION|>--- conflicted
+++ resolved
@@ -576,41 +576,6 @@
     return;
   }
 
-<<<<<<< HEAD
-  const opportunities = await Opportunity.allBySiteIdAndStatus(auditData.siteId, 'NEW');
-  log.info(`opportunities: ${JSON.stringify(opportunities)}`);
-
-  let opportunity = opportunities.find((oppty) => oppty.getType() === AUDIT_TYPE);
-  log.info(`opportunity: ${JSON.stringify(opportunity)}`);
-
-  if (!opportunity) {
-    const opportunityData = {
-      siteId: auditData.siteId,
-      auditId: auditData.id,
-      type: AUDIT_TYPE,
-      origin: 'AUTOMATION',
-      title: 'Sitemap issues found',
-      runbook:
-        'https://adobe.sharepoint.com/:w:/r/sites/aemsites-engineering/Shared%20Documents/3%20-%20Experience%20Success/SpaceCat/Runbooks/Experience_Success_Studio_Sitemap_Runbook.docx?d=w6e82533ac43841949e64d73d6809dff3&csf=1&web=1&e=GDaoxS',
-      guidance: {
-        steps: [
-          'Verify each URL in the sitemap, identifying any that do not return a 200 (OK) status code.',
-          'Check RUM data to identify any sitemap pages with unresolved 3xx, 4xx or 5xx status codes – it should be none of them.',
-        ],
-      },
-      tags: ['Traffic Acquisition'],
-    };
-    try {
-      opportunity = await Opportunity.create(opportunityData);
-    } catch (e) {
-      log.error(`Failed to create new opportunity for siteId ${auditData.siteId} and auditId ${auditData.id}: ${e.message}`, e);
-      throw e;
-    }
-  } else {
-    opportunity.setAuditId(auditData.id);
-    await opportunity.save();
-  }
-=======
   const opportunity = await convertToOpportunity(
     auditUrl,
     auditData,
@@ -618,7 +583,6 @@
     createOpportunityData,
     auditType,
   );
->>>>>>> 7b05d26f
 
   const buildKey = (data) => (data.type === 'url' ? `${data.sitemapUrl}|${data.pageUrl}` : data.error);
 
