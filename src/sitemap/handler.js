/*
 * Copyright 2024 Adobe. All rights reserved.
 * This file is licensed to you under the Apache License, Version 2.0 (the "License");
 * you may not use this file except in compliance with the License. You may obtain a copy
 * of the License at http://www.apache.org/licenses/LICENSE-2.0
 *
 * Unless required by applicable law or agreed to in writing, software distributed under
 * the License is distributed on an "AS IS" BASIS, WITHOUT WARRANTIES OR REPRESENTATIONS
 * OF ANY KIND, either express or implied. See the License for the specific language
 * governing permissions and limitations under the License.
 */

import { composeAuditURL, prependSchema } from '@adobe/spacecat-shared-utils';
import {
  extractDomainAndProtocol,
  fetch,
  getBaseUrlPagesFromSitemapContents,
  getSitemapUrlsFromSitemapIndex,
  getUrlWithoutPath,
  toggleWWW,
} from '../support/utils.js';
import { AuditBuilder } from '../common/audit-builder.js';

export const ERROR_CODES = Object.freeze({
  INVALID_URL: 'INVALID_URL',
  NO_SITEMAP_IN_ROBOTS: 'NO_SITEMAP_IN_ROBOTS_TXT',
  NO_PATHS_IN_SITEMAP: 'NO_PATHS_IN_SITEMAP',
  SITEMAP_NOT_FOUND: 'SITEMAP_NOT_FOUND',
  SITEMAP_EMPTY: 'SITEMAP_EMPTY',
  SITEMAP_FORMAT: 'INVALID_SITEMAP_FORMAT',
  FETCH_ERROR: 'FETCH_ERROR',
});

const VALID_MIME_TYPES = Object.freeze([
  'application/xml',
  'text/xml',
  'text/html',
  'text/plain',
]);

/**
 * Fetches the content from a given URL.
 *
 * @async
 * @param {string} targetUrl - The URL from which to fetch the content.
 * @returns {Promise<{
 *    payload: string,
 *    type: string
 * } | null>} - A promise that resolves to the content.
 * of the response as a structure having the contents as the payload string
 * and the content type as the type string if the request was successful, otherwise null.
 * @throws {Error} If the fetch operation fails or the response status is not OK.
 */
export async function fetchContent(targetUrl) {
  const response = await fetch(targetUrl);
  if (!response.ok) {
    throw new Error(`Failed to fetch content from ${targetUrl}. Status: ${response.status}`);
  }
  return { payload: await response.text(), type: response.headers.get('content-type') };
}

/**
 * Checks the robots.txt file for a sitemap and returns the sitemap paths if found.
 *
 * @async
 * @param {string} protocol - The protocol (http or https) of the site.
 * @param {string} domain - The domain of the site.
 * @returns {Promise<{ paths: string[], reasons: string[] }>} - A Promise that resolves
 * to an object containing the sitemap paths and reasons for success or failure.
 * The object has the following properties:
 * - paths: An array of strings representing the sitemap paths found in the robots.txt file.
 * - reasons: An array of strings representing the reasons for not finding any sitemap paths.
 * @throws {Error} If the fetch operation fails or the response status is not OK.
 */
export async function checkRobotsForSitemap(protocol, domain) {
  const robotsUrl = `${protocol}://${domain}/robots.txt`;
  const sitemapPaths = [];
  const robotsContent = await fetchContent(robotsUrl);
  if (robotsContent !== null) {
    const sitemapMatches = robotsContent.payload.matchAll(/Sitemap:\s*(.*)/gi);
    for (const match of sitemapMatches) {
      sitemapPaths.push(match[1].trim());
    }
  }
  return {
    paths: sitemapPaths,
    reasons: sitemapPaths.length ? [] : [ERROR_CODES.NO_SITEMAP_IN_ROBOTS],
  };
}
/**
 * Checks if the sitemap content is valid.
 *
 * @param {{ payload: string, type: string }} sitemapContent - The sitemap content to validate.
 * @returns {boolean} - True if the sitemap content is valid, otherwise false.
 */
export function isSitemapContentValid(sitemapContent) {
  return sitemapContent.payload.trim().startsWith('<?xml')
      || VALID_MIME_TYPES.some((type) => sitemapContent.type.includes(type));
}

/**
 * Checks the validity and existence of a sitemap by fetching its content.
 *
 * @async
 * @param {string} sitemapUrl - The URL of the sitemap to check.
 * @returns {Promise<Object>} - A Promise that resolves to an object representing the result check.
 * The object has the following properties:
 * - existsAndIsValid: A boolean indicating whether the sitemap exists and is in a valid format.
 * - reasons: An array of strings representing the reasons for the sitemap's errors.
 * - details: An object with details about sitemap.Is only present if the sitemap exists and valid.
 *   The details object has the following properties:
 *   - sitemapContent: The content of the sitemap.
 *   - isText: A boolean indicating whether the sitemap content is plain text.
 *   - isSitemapIndex: A boolean indicating whether the sitemap is an index of other sitemaps.
 */
export async function checkSitemap(sitemapUrl) {
  try {
    const sitemapContent = await fetchContent(sitemapUrl);
    const isValidFormat = isSitemapContentValid(sitemapContent);
    const isSitemapIndex = isValidFormat && sitemapContent.payload.includes('</sitemapindex>');
    const isText = isValidFormat && sitemapContent.type === 'text/plain';

    if (!isValidFormat) {
      return {
        existsAndIsValid: false,
        reasons: [ERROR_CODES.SITEMAP_FORMAT],
      };
    }
    return {
      existsAndIsValid: true,
      reasons: [],
      details: { sitemapContent, isText, isSitemapIndex },
    };
  } catch (error) {
    if (error.message.includes('404')) {
      return {
        existsAndIsValid: false,
        reasons: [ERROR_CODES.SITEMAP_NOT_FOUND],
      };
    }
    return {
      existsAndIsValid: false,
      reasons: [ERROR_CODES.FETCH_ERROR],
    };
  }
}

/**
 * Filters a list of URLs to return only those that exist.
 *
 * @async
 * @param {string[]} urls - An array of URLs to check.
 * @param {Object} log - The logging object to record information and errors.
 * @returns {Promise<string[]>} - A promise that resolves to an array of URLs that exist.
 */
async function filterValidUrls(urls, log) {
  const fetchPromises = urls.map(async (url) => {
    try {
      const response = await fetch(url, { method: 'HEAD' });
      if (response.ok) {
        return url;
      } else {
        log.info(`URL ${url} returned status code ${response.status}`);
        return null;
      }
    } catch (error) {
      log.error(`Failed to fetch URL ${url}: ${error.message}`);
      return null;
    }
  });

  const results = await Promise.allSettled(fetchPromises);

  // filter only the fulfilled promises that have a valid URL
  return results
    .filter((result) => result.status === 'fulfilled' && result.value !== null)
    .map((result) => result.value);
}

/**
 * Retrieves the base URL pages from the given sitemaps.
 *
 * @async
 * @param {string} baseUrl - The base URL to find pages for.
 * @param {string[]} urls - The list of sitemap URLs to check.
 * @returns {Promise<Object>} - Resolves to an object mapping sitemap URLs to arrays of page URLs.
 */
export async function getBaseUrlPagesFromSitemaps(baseUrl, urls) {
  const baseUrlVariant = toggleWWW(baseUrl);
  const contentsCache = {};

  // Prepare all promises for checking each sitemap URL.
  const checkPromises = urls.map(async (url) => {
    const urlData = await checkSitemap(url);
    contentsCache[url] = urlData;
    return { url, urlData };
  });

  // Execute all checks concurrently.
  const results = await Promise.all(checkPromises);
  const matchingUrls = [];

  // Process each result.
  results.forEach(({ url, urlData }) => {
    if (urlData.existsAndIsValid) {
      if (urlData.details.isSitemapIndex) {
        // Handle sitemap index by extracting more URLs and recursively check them
        const extractedSitemaps = getSitemapUrlsFromSitemapIndex(urlData.details.sitemapContent);
        extractedSitemaps.forEach((extractedSitemapUrl) => {
          if (!contentsCache[extractedSitemapUrl]) {
            matchingUrls.push(extractedSitemapUrl);
          }
        });
      } else if (url.startsWith(baseUrl) || url.startsWith(baseUrlVariant)) {
        matchingUrls.push(url);
      }
    }
  });

  // Further process matching URLs if necessary
  const response = {};
  const pagesPromises = matchingUrls.map(async (matchingUrl) => {
    // Check if further detailed checks are needed or directly use cached data
    if (!contentsCache[matchingUrl]) {
      contentsCache[matchingUrl] = await checkSitemap(matchingUrl);
    }
    const pages = getBaseUrlPagesFromSitemapContents(
      baseUrl,
      contentsCache[matchingUrl].details,
    );

    if (pages.length > 0) {
      response[matchingUrl] = pages;
    }
  });

  // Wait for all pages promises to resolve
  await Promise.all(pagesPromises);

  return response;
}
/**
 * This function is used to find the sitemap of a given URL.
 * It first extracts the domain and protocol from the input URL.
 * If the URL is invalid, it returns an error message.
 * If the URL is valid, it checks the sitemap path in the robots.txt file.
 * Then toggles the input URL with www and filters the sitemap URLs.
 * It then gets the base URL pages from the sitemaps.
 * The extracted paths response length > 0, it returns the success status, log messages, and paths.
 * The extracted paths response length < 0, log messages and returns the failure status and reasons.
 *
 * @param {string} inputUrl - The URL for which to find and validate the sitemap
 * @param log
 * @returns {Promise<{success: boolean, reasons: Array<{value}>, paths?: any}>} result of sitemap
 */
<<<<<<< HEAD
export async function obtainSitemapUrls(inputUrl) {
=======
export async function findSitemap(inputUrl, log) {
>>>>>>> 6e1aabab
  const logMessages = [];

  const parsedUrl = extractDomainAndProtocol(inputUrl);
  if (!parsedUrl) {
    logMessages.push({
      value: inputUrl,
      error: ERROR_CODES.INVALID_URL,
    });
    return {
      success: false,
      reasons: logMessages,
    };
  }

  const { protocol, domain } = parsedUrl;
  let sitemapUrls = [];
  try {
    const robotsResult = await checkRobotsForSitemap(protocol, domain);
    if (robotsResult.paths.length) {
      sitemapUrls = robotsResult.paths;
    }
  } catch (error) {
    logMessages.push({ value: `Error fetching or processing robots.txt: ${error.message}`, error: ERROR_CODES.FETCH_ERROR });
    // Don't return failure yet, try the fallback URLs
  }

  if (!sitemapUrls.length) {
    const commonSitemapUrls = [`${protocol}://${domain}/sitemap.xml`, `${protocol}://${domain}/sitemap_index.xml`];
    sitemapUrls = await filterValidUrls(commonSitemapUrls, log);
    if (!sitemapUrls.length) {
      logMessages.push({ value: `No sitemap found in robots.txt or common paths for ${protocol}://${domain}`, error: ERROR_CODES.NO_SITEMAP_IN_ROBOTS });
      return { success: false, reasons: logMessages };
    }
  }

  const inputUrlToggledWww = toggleWWW(inputUrl);
  const filteredSitemapUrls = sitemapUrls.filter(
    (path) => path.startsWith(inputUrl) || path.startsWith(inputUrlToggledWww),
  );
  const extractedPaths = await getBaseUrlPagesFromSitemaps(inputUrl, filteredSitemapUrls);

  // check if URLs from each sitemap exist and remove entries if none exist
  if (Object.entries(extractedPaths).length > 0) {
    const extractedSitemapUrls = Object.keys(extractedPaths);
    for (const s of extractedSitemapUrls) {
      const urlsToCheck = extractedPaths[s];
      // eslint-disable-next-line no-await-in-loop
      const existingPages = await filterValidUrls(urlsToCheck, log);

      if (existingPages.length === 0) {
        delete extractedPaths[s];
      } else {
        extractedPaths[s] = existingPages;
      }
    }
  }

  if (Object.entries(extractedPaths).length > 0) {
    logMessages.push({ value: 'Sitemaps found and validated successfully.' });
    return {
      success: true, reasons: logMessages, paths: extractedPaths, url: inputUrl,
    };
  } else {
    logMessages.push({ value: 'No valid paths extracted from sitemaps.', error: ERROR_CODES.NO_PATHS_IN_SITEMAP });
    return { success: false, reasons: logMessages, url: inputUrl };
  }
}

/**
 * Performs an audit for a specified site based on the audit request message.
 *
 * @async
 * @param {string} baseURL - The URL to run the audit against.
 * @param {Object} context - The lambda context object.
 * @returns {Promise<{fullAuditRef: string, auditResult: Object}>}
 */
export async function sitemapAuditRunner(baseURL, context) {
  const { log } = context;
  log.info(`Received sitemap audit request for ${baseURL}`);
  const startTime = process.hrtime();
<<<<<<< HEAD
  const auditResult = await obtainSitemapUrls(baseURL);
=======
  const auditResult = await findSitemap(baseURL, log);
>>>>>>> 6e1aabab

  const endTime = process.hrtime(startTime);
  const elapsedSeconds = endTime[0] + endTime[1] / 1e9;
  const formattedElapsed = elapsedSeconds.toFixed(2);

  log.info(`Sitemap audit for ${baseURL} completed in ${formattedElapsed} seconds`);

  return {
    fullAuditRef: baseURL,
    auditResult,
    url: baseURL,
  };
}

export default new AuditBuilder()
  .withRunner(sitemapAuditRunner)
  .withUrlResolver((site) => composeAuditURL(site.getBaseURL())
    .then((url) => (getUrlWithoutPath(prependSchema(url)))))
  .build();<|MERGE_RESOLUTION|>--- conflicted
+++ resolved
@@ -253,11 +253,7 @@
  * @param log
  * @returns {Promise<{success: boolean, reasons: Array<{value}>, paths?: any}>} result of sitemap
  */
-<<<<<<< HEAD
-export async function obtainSitemapUrls(inputUrl) {
-=======
-export async function findSitemap(inputUrl, log) {
->>>>>>> 6e1aabab
+export async function obtainSitemapUrls(inputUrl, log) {
   const logMessages = [];
 
   const parsedUrl = extractDomainAndProtocol(inputUrl);
@@ -338,11 +334,7 @@
   const { log } = context;
   log.info(`Received sitemap audit request for ${baseURL}`);
   const startTime = process.hrtime();
-<<<<<<< HEAD
-  const auditResult = await obtainSitemapUrls(baseURL);
-=======
-  const auditResult = await findSitemap(baseURL, log);
->>>>>>> 6e1aabab
+  const auditResult = await obtainSitemapUrls(baseURL, log);
 
   const endTime = process.hrtime(startTime);
   const elapsedSeconds = endTime[0] + endTime[1] / 1e9;
