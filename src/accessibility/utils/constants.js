--- conflicted
+++ resolved
@@ -726,7 +726,6 @@
     'link-name',
     'select-name',
   ],
-<<<<<<< HEAD
   'form-accessibility': [
     // All existing 'a11y-assistive' rules
     'aria-hidden-focus',
@@ -749,11 +748,10 @@
     'color-contrast',
     'target-size',
     'aria-input-field-name',
-=======
+  ],
   'a11y-color-contrast': [
     'color-contrast',
     'link-in-text-block',
->>>>>>> 3d6e2a08
   ],
 };
 
