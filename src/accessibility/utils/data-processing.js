--- conflicted
+++ resolved
@@ -308,11 +308,7 @@
   log,
   outputKey,
   version,
-<<<<<<< HEAD
   maxRetries = 2,
-=======
-  maxRetries = 1,
->>>>>>> 0aa138a2
 ) {
   if (!s3Client || !bucketName || !siteId) {
     const message = 'Missing required parameters for aggregateAccessibilityData';
@@ -358,10 +354,7 @@
       objectKeys,
       log,
       maxRetries,
-<<<<<<< HEAD
       getObjectFromKey,
-=======
->>>>>>> 0aa138a2
     );
 
     // Check if we have any successful results to process
