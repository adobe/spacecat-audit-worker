/*
 * Copyright 2025 Adobe. All rights reserved.
 * This file is licensed to you under the Apache License, Version 2.0 (the "License");
 * you may not use this file except in compliance with the License. You may obtain a copy
 * of the License at http://www.apache.org/licenses/LICENSE-2.0
 *
 * Unless required by applicable law or agreed to in writing, software distributed under
 * the License is distributed on an "AS IS" BASIS, WITHOUT WARRANTIES OR REPRESENTATIONS
 * OF ANY KIND, either express or implied. See the License for the specific language
 * governing permissions and limitations under the License.
 */

import { isNonEmptyArray } from '@adobe/spacecat-shared-utils';
import { Audit } from '@adobe/spacecat-shared-data-access';
import { AuditBuilder } from '../common/audit-builder.js';
import {
  aggregateAccessibilityData,
  getUrlsForAudit,
  generateReportOpportunities,
  sendRunImportMessage,
} from './utils/data-processing.js';
import {
  getExistingObjectKeysFromFailedAudits,
  getRemainingUrls,
  getExistingUrlsFromFailedAudits,
  updateStatusToIgnored,
} from './utils/scrape-utils.js';
import { createAccessibilityIndividualOpportunities } from './utils/generate-individual-opportunities.js';
import { URL_SOURCE_SEPARATOR, A11Y_METRICS_AGGREGATOR_IMPORT_TYPE, WCAG_CRITERIA_COUNTS } from './utils/constants.js';

const { AUDIT_STEP_DESTINATIONS } = Audit;
const AUDIT_TYPE_ACCESSIBILITY = Audit.AUDIT_TYPES.ACCESSIBILITY; // Defined audit type

export async function processImportStep(context) {
  const { site, finalUrl } = context;

  const s3BucketPath = `scrapes/${site.getId()}/`;

  return {
    auditResult: { status: 'preparing', finalUrl },
    fullAuditRef: s3BucketPath,
    type: 'top-pages',
    siteId: site.getId(),
    allowCache: true,
  };
}

// First step: sends a message to the content scraper to generate accessibility audits
export async function scrapeAccessibilityData(context, deviceType = 'desktop') {
  const {
    site, log, finalUrl, env, s3Client, dataAccess,
  } = context;
  const siteId = site.getId();
  const bucketName = env.S3_SCRAPER_BUCKET_NAME;
  if (!bucketName) {
    const errorMsg = 'Missing S3 bucket configuration for accessibility audit';
    log.error(`[A11yProcessingError] ${errorMsg}`);
    return {
      status: 'PROCESSING_FAILED',
      error: errorMsg,
    };
  }
  log.debug(`[A11yAudit] Step 1: Preparing content scrape for ${deviceType} accessibility audit for ${site.getBaseURL()} with siteId ${siteId}`);

  let urlsToScrape = [];
  urlsToScrape = await getUrlsForAudit(s3Client, bucketName, siteId, log);

  if (urlsToScrape.length === 0) {
    const { SiteTopPage } = dataAccess;
    const topPages = await SiteTopPage.allBySiteIdAndSourceAndGeo(site.getId(), 'ahrefs', 'global');
    log.debug(`[A11yAudit] Found ${topPages?.length || 0} top pages for site ${site.getBaseURL()}: ${JSON.stringify(topPages || [], null, 2)}`);
    if (!isNonEmptyArray(topPages)) {
      log.info(`[A11yAudit] No top pages found for site ${siteId} (${site.getBaseURL()}), skipping audit`);
      return {
        status: 'NO_OPPORTUNITIES',
        message: 'No top pages found, skipping audit',
      };
    }

    urlsToScrape = topPages
      .map((page) => ({ url: page.getUrl(), traffic: page.getTraffic(), urlId: page.getId() }))
      .sort((a, b) => b.traffic - a.traffic)
      .slice(0, 100);
    log.debug(`[A11yAudit] Top 100 pages for site ${siteId} (${site.getBaseURL()}): ${JSON.stringify(urlsToScrape, null, 2)}`);
  }

  const existingObjectKeys = await getExistingObjectKeysFromFailedAudits(
    s3Client,
    bucketName,
    siteId,
    log,
  );

  const existingUrls = await getExistingUrlsFromFailedAudits(
    s3Client,
    bucketName,
    log,
    existingObjectKeys,
  );

  const remainingUrls = getRemainingUrls(urlsToScrape, existingUrls);

  // get scraping config from site
  const scrapingConfig = await site.getConfig();
  // eslint-disable-next-line max-len
  const accessibilityScrapingParams = scrapingConfig?.state?.handlers?.accessibility?.scrapingParams || null;
  log.info(`[A11yAudit] Accessibility scraping params for site ${siteId} (${site.getBaseURL()}): ${JSON.stringify(accessibilityScrapingParams, null, 2)}`);

  // The first step MUST return auditResult and fullAuditRef.
  // fullAuditRef could point to where the raw scraped data will be stored (e.g., S3 path).
  const storagePrefix = deviceType === 'mobile' ? 'accessibility-mobile' : 'accessibility';
  return {
    auditResult: {
      status: 'SCRAPING_REQUESTED',
      message: 'Content scraping for accessibility audit initiated.',
      scrapedUrls: remainingUrls,
    },
    fullAuditRef: finalUrl,
    // Data for the CONTENT_SCRAPER
    urls: remainingUrls,
    siteId,
    jobId: siteId,
    processingType: AUDIT_TYPE_ACCESSIBILITY,
    options: {
<<<<<<< HEAD
      storagePrefix,
      deviceType,
=======
      accessibilityScrapingParams,
>>>>>>> 7728e7a9
    },
  };
}

// Second step: gets data from the first step and processes it to create new opportunities
export async function processAccessibilityOpportunities(context) {
  const {
    site, log, s3Client, env, dataAccess, sqs,
  } = context;
  const siteId = site.getId();
  const version = new Date().toISOString().split('T')[0];
  const outputKey = `accessibility/${siteId}/${version}-final-result.json`;

  // Get the S3 bucket name from config or environment
  const bucketName = env.S3_SCRAPER_BUCKET_NAME;
  if (!bucketName) {
    const errorMsg = 'Missing S3 bucket configuration for accessibility audit';
    log.error(`[A11yProcessingError] ${errorMsg}`);
    return {
      status: 'PROCESSING_FAILED',
      error: errorMsg,
    };
  }

  log.debug(`[A11yAudit] Step 2: Processing scraped data for site ${siteId} (${site.getBaseURL()})`);

  // Use the accessibility aggregator to process data
  let aggregationResult;
  try {
    aggregationResult = await aggregateAccessibilityData(
      s3Client,
      bucketName,
      siteId,
      log,
      outputKey,
      AUDIT_TYPE_ACCESSIBILITY,
      version,
    );

    if (!aggregationResult.success) {
      log.error(`[A11yAudit][A11yProcessingError] No data aggregated for site ${siteId} (${site.getBaseURL()}): ${aggregationResult.message}`);
      return {
        status: 'NO_OPPORTUNITIES',
        message: aggregationResult.message,
      };
    }
  } catch (error) {
    log.error(`[A11yAudit][A11yProcessingError] Error processing accessibility data for site ${siteId} (${site.getBaseURL()}): ${error.message}`, error);
    return {
      status: 'PROCESSING_FAILED',
      error: error.message,
    };
  }

  // change status to IGNORED for older opportunities
  await updateStatusToIgnored(dataAccess, siteId, log);

  try {
    await generateReportOpportunities(
      site,
      aggregationResult,
      context,
      AUDIT_TYPE_ACCESSIBILITY,
    );
  } catch (error) {
    log.error(`[A11yAudit][A11yProcessingError] Error generating report opportunities for site ${siteId} (${site.getBaseURL()}): ${error.message}`, error);
    return {
      status: 'PROCESSING_FAILED',
      error: error.message,
    };
  }

  // Step 2c: Create individual opportunities (URL-specific accessibility issues)
  try {
    await createAccessibilityIndividualOpportunities(
      aggregationResult.finalResultFiles.current,
      context,
    );
    log.debug(`[A11yAudit] Individual opportunities created successfully for site ${siteId} (${site.getBaseURL()})`);
  } catch (error) {
    log.error(`[A11yAudit][A11yProcessingError] Error creating individual opportunities for site ${siteId} (${site.getBaseURL()}): ${error.message}`, error);
    return {
      status: 'PROCESSING_FAILED',
      error: error.message,
    };
  }

  // step 3 save a11y metrics to s3
  try {
    // Send message to importer-worker to save a11y metrics
    await sendRunImportMessage(
      sqs,
      env.IMPORT_WORKER_QUEUE_URL,
      A11Y_METRICS_AGGREGATOR_IMPORT_TYPE,
      siteId,
      {
        scraperBucketName: env.S3_SCRAPER_BUCKET_NAME,
        importerBucketName: env.S3_IMPORTER_BUCKET_NAME,
        version,
        urlSourceSeparator: URL_SOURCE_SEPARATOR,
        totalChecks: WCAG_CRITERIA_COUNTS.TOTAL,
        options: {},
      },
    );
    log.debug(`[A11yAudit] Sent message to importer-worker to save a11y metrics for site ${siteId}`);
  } catch (error) {
    log.error(`[A11yAudit][A11yProcessingError] Error sending message to importer-worker to save a11y metrics for site ${siteId} (${site.getBaseURL()}): ${error.message}`, error);
    return {
      status: 'PROCESSING_FAILED',
      error: error.message,
    };
  }

  // Extract key metrics for the audit result summary
  const totalIssues = aggregationResult.finalResultFiles.current.overall.violations.total;
  // Subtract 1 for the 'overall' key to get actual URL count
  const urlsProcessed = Object.keys(aggregationResult.finalResultFiles.current).length - 1;

  log.info(`[A11yAudit] Found ${totalIssues} issues across ${urlsProcessed} unique URLs for site ${siteId} (${site.getBaseURL()})`);

  // Return the final audit result with metrics and status
  return {
    status: totalIssues > 0 ? 'OPPORTUNITIES_FOUND' : 'NO_OPPORTUNITIES',
    opportunitiesFound: totalIssues,
    urlsProcessed,
    summary: `Found ${totalIssues} accessibility issues across ${urlsProcessed} URLs`,
    fullReportUrl: outputKey, // Reference to the full report in S3
  };
}

// Factory function to create device-specific processing function
export function createProcessAccessibilityOpportunitiesWithDevice(deviceType) {
  return async function processAccessibilityOpportunitiesWithDevice(context) {
    const {
      site, log, s3Client, env, dataAccess, sqs,
    } = context;
    const siteId = site.getId();
    const version = new Date().toISOString().split('T')[0];
    const outputKey = deviceType === 'mobile' ? `accessibility-mobile/${siteId}/${version}-final-result.json` : `accessibility/${siteId}/${version}-final-result.json`;

    // Get the S3 bucket name from config or environment
    const bucketName = env.S3_SCRAPER_BUCKET_NAME;
    if (!bucketName) {
      const errorMsg = 'Missing S3 bucket configuration for accessibility audit';
      log.error(`[A11yProcessingError] ${errorMsg}`);
      return {
        status: 'PROCESSING_FAILED',
        error: errorMsg,
      };
    }

    log.info(`[A11yAudit] Step 2: Processing scraped data for ${deviceType} on site ${siteId} (${site.getBaseURL()})`);

    // Use the accessibility aggregator to process data
    let aggregationResult;
    try {
      aggregationResult = await aggregateAccessibilityData(
        s3Client,
        bucketName,
        siteId,
        log,
        outputKey,
        `${AUDIT_TYPE_ACCESSIBILITY}-${deviceType}`,
        version,
      );

      if (!aggregationResult.success) {
        log.error(`[A11yAudit][A11yProcessingError] No data aggregated for ${deviceType} on site ${siteId} (${site.getBaseURL()}): ${aggregationResult.message}`);
        return {
          status: 'NO_OPPORTUNITIES',
          message: aggregationResult.message,
        };
      }
    } catch (error) {
      log.error(`[A11yAudit][A11yProcessingError] Error processing accessibility data for ${deviceType} on site ${siteId} (${site.getBaseURL()}): ${error.message}`, error);
      return {
        status: 'PROCESSING_FAILED',
        error: error.message,
      };
    }

    // change status to IGNORED for older opportunities for this device type
    await updateStatusToIgnored(dataAccess, siteId, log, deviceType);

    try {
      await generateReportOpportunities(
        site,
        aggregationResult,
        context,
        `${AUDIT_TYPE_ACCESSIBILITY}-${deviceType}`,
        deviceType,
      );
    } catch (error) {
      log.error(`[A11yAudit][A11yProcessingError] Error generating report opportunities for ${deviceType} on site ${siteId} (${site.getBaseURL()}): ${error.message}`, error);
      return {
        status: 'PROCESSING_FAILED',
        error: error.message,
      };
    }

    // Step 2c and Step 3: Skip for mobile audits as requested
    if (deviceType !== 'mobile') {
      // Step 2c: Create individual opportunities for the specific device
      try {
        await createAccessibilityIndividualOpportunities(
          aggregationResult.finalResultFiles.current,
          context,
        );
        log.debug(`[A11yAudit] Individual opportunities created successfully for ${deviceType} on site ${siteId} (${site.getBaseURL()})`);
      } catch (error) {
        log.error(`[A11yAudit][A11yProcessingError] Error creating individual opportunities for ${deviceType} on site ${siteId} (${site.getBaseURL()}): ${error.message}`, error);
        return {
          status: 'PROCESSING_FAILED',
          error: error.message,
        };
      }

      // step 3 save a11y metrics to s3 for this device type
      try {
        // Send message to importer-worker to save a11y metrics
        await sendRunImportMessage(
          sqs,
          env.IMPORT_WORKER_QUEUE_URL,
          `${A11Y_METRICS_AGGREGATOR_IMPORT_TYPE}_${deviceType}`,
          siteId,
          {
            scraperBucketName: env.S3_SCRAPER_BUCKET_NAME,
            importerBucketName: env.S3_IMPORTER_BUCKET_NAME,
            version,
            urlSourceSeparator: URL_SOURCE_SEPARATOR,
            totalChecks: WCAG_CRITERIA_COUNTS.TOTAL,
            deviceType,
            options: {},
          },
        );
        log.debug(`[A11yAudit] Sent message to importer-worker to save a11y metrics for ${deviceType} on site ${siteId}`);
      } catch (error) {
        log.error(`[A11yAudit][A11yProcessingError] Error sending message to importer-worker to save a11y metrics for ${deviceType} on site ${siteId} (${site.getBaseURL()}): ${error.message}`, error);
        return {
          status: 'PROCESSING_FAILED',
          error: error.message,
        };
      }
    } else {
      log.info(`[A11yAudit] Skipping individual opportunities (Step 2c) and metrics import (Step 3) for mobile audit on site ${siteId}`);
    }

    // Extract key metrics for the audit result summary, filtered by device type
    // Subtract 1 for the 'overall' key to get actual URL count
    const urlsProcessed = Object.keys(aggregationResult.finalResultFiles.current).length - 1;

    // Calculate device-specific metrics from the aggregated data
    let deviceSpecificIssues = 0;

    Object.entries(aggregationResult.finalResultFiles.current).forEach(([key, urlData]) => {
      if (key === 'overall' || !urlData.violations) return;

      ['critical', 'serious'].forEach((severity) => {
        if (urlData.violations[severity]?.items) {
          Object.values(urlData.violations[severity].items).forEach((rule) => {
            if (rule.htmlData) {
              rule.htmlData.forEach((htmlItem) => {
                if (htmlItem.deviceTypes?.includes(deviceType)) {
                  deviceSpecificIssues += 1;
                }
              });
            }
          });
        }
      });
    });

    log.info(`[A11yAudit] Found ${deviceSpecificIssues} ${deviceType} accessibility issues across ${urlsProcessed} unique URLs for site ${siteId} (${site.getBaseURL()})`);

    // Return the final audit result with device-specific metrics and status
    return {
      status: deviceSpecificIssues > 0 ? 'OPPORTUNITIES_FOUND' : 'NO_OPPORTUNITIES',
      opportunitiesFound: deviceSpecificIssues,
      urlsProcessed,
      deviceType,
      summary: `Found ${deviceSpecificIssues} ${deviceType} accessibility issues across ${urlsProcessed} URLs`,
      fullReportUrl: outputKey, // Reference to the full report in S3
    };
  };
}

export default new AuditBuilder()
  .addStep(
    'processImport',
    processImportStep,
    AUDIT_STEP_DESTINATIONS.IMPORT_WORKER,
  )
  .addStep(
    'scrapeAccessibilityData',
    scrapeAccessibilityData,
    AUDIT_STEP_DESTINATIONS.CONTENT_SCRAPER,
  )
  .addStep('processAccessibilityOpportunities', processAccessibilityOpportunities)
  .build();<|MERGE_RESOLUTION|>--- conflicted
+++ resolved
@@ -122,12 +122,9 @@
     jobId: siteId,
     processingType: AUDIT_TYPE_ACCESSIBILITY,
     options: {
-<<<<<<< HEAD
       storagePrefix,
       deviceType,
-=======
       accessibilityScrapingParams,
->>>>>>> 7728e7a9
     },
   };
 }
