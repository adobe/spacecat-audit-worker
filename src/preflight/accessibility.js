--- conflicted
+++ resolved
@@ -161,105 +161,23 @@
 
   log.debug(`[preflight-audit] Processing individual accessibility result files for ${site.getBaseURL()}`);
 
-<<<<<<< HEAD
   for (const url of previewUrls) {
     try {
       // Generate the expected filename for this URL
       const filename = generateAccessibilityFilename(url);
 
       const fileKey = `accessibility-preflight/${siteId}/${filename}`;
-      log.info(`[preflight-audit] Processing accessibility file: ${fileKey}`);
-=======
-  try {
-    // Process each preview URL's accessibility result file
-    for (const url of previewUrls) {
-      try {
-        // Generate the expected filename for this URL
-        const filename = generateAccessibilityFilename(url);
-
-        const fileKey = `accessibility-preflight/${siteId}/${filename}`;
-        log.debug(`[preflight-audit] Processing accessibility file: ${fileKey}`);
-
-        // Get the accessibility result file from S3 using existing utility
-        // eslint-disable-next-line no-await-in-loop
-        const accessibilityData = await getObjectFromKey(s3Client, bucketName, fileKey, log);
-
-        if (!accessibilityData) {
-          log.warn(`[preflight-audit] No accessibility data found for ${url} at key: ${fileKey}`);
-          // Skip to next URL if no data found
-        } else {
-          log.debug(`[preflight-audit] Successfully loaded accessibility data for ${url}`);
-
-          // Get the page result for this URL
-          const pageResult = audits.get(url);
-          const accessibilityAudit = pageResult.audits.find(
-            (a) => a.name === PREFLIGHT_ACCESSIBILITY,
-          );
-
-          if (accessibilityAudit) {
-            // Process violations and map them to opportunity types
-            if (accessibilityData.violations) {
-              Object.entries(accessibilityData.violations).forEach(([impact, impactData]) => {
-                if (impact === 'total') return; // Skip the total count
-
-                if (impactData.items) {
-                  Object.entries(impactData.items).forEach(([violationId, violationData]) => {
-                    // Map violation to opportunity type based on accessibilityOpportunitiesMap
-                    let opportunityType = null;
-                    let checkType = violationId;
-
-                    // Check if this violation belongs to any defined opportunity type
-                    for (const [type, checks] of Object.entries(accessibilityOpportunitiesMap)) {
-                      if (checks.includes(violationId)) {
-                        opportunityType = type;
-                        checkType = violationId;
-                        break;
-                      }
-                    }
->>>>>>> 4904286e
+      log.debug(`[preflight-audit] Processing accessibility file: ${fileKey}`);
 
       // Get the accessibility result file from S3 using existing utility
       // eslint-disable-next-line no-await-in-loop
       const accessibilityData = await getObjectFromKey(s3Client, bucketName, fileKey, log);
 
-<<<<<<< HEAD
       if (!accessibilityData) {
         log.warn(`[preflight-audit] No accessibility data found for ${url} at key: ${fileKey}`);
         // Skip to next URL if no data found
       } else {
-        log.info(`[preflight-audit] Successfully loaded accessibility data for ${url}`);
-=======
-                    // Create opportunity object matching the accessibility audit format
-                    const opportunity = {
-                      wcagLevel: violationData.level || '',
-                      severity: impact,
-                      occurrences: violationData.count || '',
-                      htmlWithIssues: violationData.htmlWithIssues?.map((html, index) => ({
-                        target_selector: violationData.target?.[index] || '',
-                        update_from: html || '',
-                      })) || [],
-                      failureSummary: violationData.failureSummary || '',
-                      wcagRule: formatWcagRule(violationData.successCriteriaTags?.[0] || ''),
-                      description: violationData.description || '',
-                      check: opportunityType,
-                      type: checkType,
-                      understandingUrl: violationData.understandingUrl || '',
-                    };
-
-                    accessibilityAudit.opportunities.push(opportunity);
-                  });
-                }
-              });
-            }
-
-            log.debug(`[preflight-audit] Accessibility audit details for ${url}:`, JSON.stringify(accessibilityAudit, null, 2));
-          } else {
-            log.warn(`[preflight-audit] No accessibility audit found for URL: ${url}`);
-          }
-        }
-      } catch (error) {
-        log.error(`[preflight-audit] Error processing accessibility file for ${url}: ${error.message}`, error);
->>>>>>> 4904286e
+        log.debug(`[preflight-audit] Successfully loaded accessibility data for ${url}`);
 
         // Get the page result for this URL
         const pageResult = audits.get(url);
@@ -316,62 +234,13 @@
             });
           }
 
-          log.info(`[preflight-audit] Accessibility audit details for ${url}:`, JSON.stringify(accessibilityAudit, null, 2));
+          log.debug(`[preflight-audit] Accessibility audit details for ${url}:`, JSON.stringify(accessibilityAudit, null, 2));
         } else {
           log.warn(`[preflight-audit] No accessibility audit found for URL: ${url}`);
         }
       }
-<<<<<<< HEAD
     } catch (error) {
       log.error(`[preflight-audit] Error processing accessibility file for ${url}: ${error.message}`, error);
-=======
-    }
-
-    const accessibilityEndTime = Date.now();
-    const accessibilityEndTimestamp = new Date().toISOString();
-    const accessibilityElapsed = ((accessibilityEndTime - accessibilityStartTime) / 1000)
-      .toFixed(2);
-
-    log.debug(
-      `[preflight-audit] site: ${site.getId()}, job: ${jobId}, step: ${step}.
-Accessibility audit completed in ${accessibilityElapsed} seconds`,
-    );
-
-    timeExecutionBreakdown.push({
-      name: 'accessibility-processing',
-      duration: `${accessibilityElapsed} seconds`,
-      startTime: accessibilityStartTimestamp,
-      endTime: accessibilityEndTimestamp,
-    });
-
-    await saveIntermediateResults(context, auditsResult, 'accessibility audit');
-
-    // Clean up individual accessibility files after processing
-    try {
-      const filesToDelete = auditContext.previewUrls.map((url) => {
-        const filename = generateAccessibilityFilename(url);
-        return `accessibility-preflight/${siteId}/${filename}`;
-      });
-
-      log.debug(`[preflight-audit] Cleaning up ${filesToDelete.length} individual accessibility files`);
-
-      const deleteCommand = new DeleteObjectsCommand({
-        Bucket: bucketName,
-        Delete: {
-          Objects: filesToDelete.map((Key) => ({ Key })),
-          Quiet: true,
-        },
-      });
-
-      await s3Client.send(deleteCommand);
-      log.debug(`[preflight-audit] Successfully cleaned up ${filesToDelete.length} accessibility files`);
-    } catch (cleanupError) {
-      log.warn(`[preflight-audit] Failed to clean up accessibility files: ${cleanupError.message}`);
-      // Don't fail the entire audit if cleanup fails
-    }
-  } catch (error) {
-    log.error(`[preflight-audit] site: ${site.getId()}, job: ${jobId}, step: ${step}. Accessibility audit failed: ${error.message}`, error);
->>>>>>> 4904286e
 
       // Add error opportunity to the audit
       const pageResult = audits.get(url);
@@ -395,7 +264,7 @@
   const accessibilityElapsed = ((accessibilityEndTime - accessibilityStartTime) / 1000)
     .toFixed(2);
 
-  log.info(
+  log.debug(
     `[preflight-audit] site: ${site.getId()}, job: ${jobId}, step: ${step}.
 Accessibility audit completed in ${accessibilityElapsed} seconds`,
   );
@@ -416,7 +285,7 @@
       return `accessibility-preflight/${siteId}/${filename}`;
     });
 
-    log.info(`[preflight-audit] Cleaning up ${filesToDelete.length} individual accessibility files`);
+    log.debug(`[preflight-audit] Cleaning up ${filesToDelete.length} individual accessibility files`);
 
     const deleteCommand = new DeleteObjectsCommand({
       Bucket: bucketName,
@@ -427,7 +296,7 @@
     });
 
     await s3Client.send(deleteCommand);
-    log.info(`[preflight-audit] Successfully cleaned up ${filesToDelete.length} accessibility files`);
+    log.debug(`[preflight-audit] Successfully cleaned up ${filesToDelete.length} accessibility files`);
   } catch (cleanupError) {
     log.warn(`[preflight-audit] Failed to clean up accessibility files: ${cleanupError.message}`);
     // Don't fail the entire audit if cleanup fails
