/*
 * Copyright 2025 Adobe. All rights reserved.
 * This file is licensed to you under the Apache License, Version 2.0 (the "License");
 * you may not use this file except in compliance with the License. You may obtain a copy
 * of the License at http://www.apache.org/licenses/LICENSE-2.0
 *
 * Unless required by applicable law or agreed to in writing, software distributed under
 * the License is distributed on an "AS IS" BASIS, WITHOUT WARRANTIES OR REPRESENTATIONS
 * OF ANY KIND, either express or implied. See the License for the specific language
 * governing permissions and limitations under the License.
 */
import { isNonEmptyArray, stripTrailingSlash } from '@adobe/spacecat-shared-utils';
import { load as cheerioLoad } from 'cheerio';
import { saveIntermediateResults } from './utils.js';
import { runLinksChecks } from './links-checks.js';
import { generateSuggestionData } from '../internal-links/suggestions-generator.js';
import { getDomElementSelector, toElementTargets } from '../utils/dom-selector.js';

export const PREFLIGHT_LINKS = 'links';

/**
 * Create an issue object for a broken internal link with AI suggestions
 * @param {string} urlTo - The URL that is broken
 * @param {number} status - HTTP status code
 * @param {string} baseURLOrigin - Base URL origin to replace preview origin
 * @param {Array} urlsSuggested - Optional array of suggested alternative URLs from AI
 * @param {string} aiRationale - Optional AI rationale for suggestions
 * @returns {Object} Issue object with all fields including aiSuggestion
 */
export function createBrokenLinkIssue(
  urlTo,
  status,
  baseURLOrigin,
  urlsSuggested,
  aiRationale,
  elements = [],
) {
  const aiUrls = (urlsSuggested && urlsSuggested.length > 0)
    ? urlsSuggested.map((url) => stripTrailingSlash(
      url.replace(new URL(url).origin, baseURLOrigin),
    )) : [];

  return {
    url: stripTrailingSlash(urlTo.replace(new URL(urlTo).origin, baseURLOrigin)),
    issue: `Status ${status}`,
    seoImpact: 'High',
    seoRecommendation: 'Fix or remove broken links to improve user experience and SEO',
    aiSuggestion: aiUrls.length > 0 ? aiUrls[0] : undefined,
    aiRationale,
    ...(elements && elements.length ? { elements } : {}),
  };
}

export default async function links(context, auditContext) {
  const {
    site, job, log,
  } = context;
  const {
    previewBaseURL,
    previewUrls,
    step,
    audits,
    auditsResult,
    scrapedObjects,
    urls,
    pageAuthToken,
    timeExecutionBreakdown,
  } = auditContext;

  // Create links audit entries for all pages
  previewUrls.forEach((url) => {
    const pageResult = audits.get(url);
    pageResult.audits.push({ name: PREFLIGHT_LINKS, type: 'seo', opportunities: [] });
  });

  // Pre-index PREFLIGHT_LINKS audits for O(1) lookups
  const linksAuditMap = new Map();
  previewUrls.forEach((url) => {
    const pageResult = audits.get(url);
    if (pageResult) {
      const linksAudit = pageResult.audits.find((a) => a.name === PREFLIGHT_LINKS);
      if (linksAudit) {
        linksAuditMap.set(url, linksAudit);
      }
    }
  });

  // Link checks (both internal and external)
  const linksStartTime = Date.now();
  const linksStartTimestamp = new Date().toISOString();
  const auditUrls = urls.map((url) => stripTrailingSlash(url));
  const { auditResult } = await runLinksChecks(auditUrls, scrapedObjects, context, {
    pageAuthToken,
  });

  const brokenInternalLinksByPage = new Map();
  const brokenExternalLinksByPage = new Map();

  // Process internal links
  if (isNonEmptyArray(auditResult.brokenInternalLinks)) {
    const baseURLOrigin = new URL(previewBaseURL).origin;
    if (step === 'suggest') {
      const normalizeHref = (value) => stripTrailingSlash(value);
      const normalizeUrlTo = (value) => stripTrailingSlash(
        value.replace(new URL(value).origin, site.getBaseURL()),
      );
      const selectorKey = (hrefValue, urlValue) => `${normalizeHref(hrefValue)}|${normalizeUrlTo(urlValue)}`;
      const selectorsByLink = new Map();
      auditResult.brokenInternalLinks.forEach((link) => {
        selectorsByLink.set(selectorKey(link.href, link.urlTo), link.elements || []);
      });
      const brokenLinks = auditResult.brokenInternalLinks.map((link) => ({
        urlTo: normalizeUrlTo(link.urlTo),
        href: normalizeHref(link.href),
        status: link.status,
      }));
      log.debug(`[preflight-audit] Found ${JSON.stringify(brokenLinks)} broken internal links`);
      const brokenInternalLinks = await
      generateSuggestionData(previewBaseURL, brokenLinks, context, site);
      log.debug(`[preflight-audit] Generated suggestions for broken internal links: ${JSON.stringify(brokenInternalLinks)}`);
      brokenInternalLinks.forEach(({
        urlTo, href, status, urlsSuggested, aiRationale,
      }) => {
        if (!brokenInternalLinksByPage.has(href)) {
          brokenInternalLinksByPage.set(href, []);
        }
        const issue = createBrokenLinkIssue(
          urlTo,
          status,
          baseURLOrigin,
          urlsSuggested,
          aiRationale,
          selectorsByLink.get(selectorKey(href, urlTo)),
        );
        brokenInternalLinksByPage.get(href).push(issue);
      });
    } else {
      auditResult.brokenInternalLinks.forEach(({
        urlTo, href, status, elements,
      }) => {
        if (!brokenInternalLinksByPage.has(href)) {
          brokenInternalLinksByPage.set(href, []);
        }
        brokenInternalLinksByPage.get(href).push({
          url: urlTo.replace(new URL(urlTo).origin, baseURLOrigin),
          issue: `Status ${status}`,
          seoImpact: 'High',
          seoRecommendation: 'Fix or remove broken links to improve user experience and SEO',
          ...(elements && elements.length ? { elements } : {}),
        });
      });
    }
  }

  // Process external links from the same audit auditsResult
  if (isNonEmptyArray(auditResult.brokenExternalLinks)) {
    auditResult.brokenExternalLinks.forEach(({
      urlTo, href, status, elements,
    }) => {
      if (!brokenExternalLinksByPage.has(href)) {
        brokenExternalLinksByPage.set(href, []);
      }
      brokenExternalLinksByPage.get(href).push({
        url: urlTo,
        issue: `Status ${status}`,
        seoImpact: 'High',
        seoRecommendation: 'Fix or remove broken links to improve user experience',
        ...(elements && elements.length ? { elements } : {}),
      });
    });
  }

  brokenInternalLinksByPage.forEach((issues, href) => {
    const audit = linksAuditMap.get(stripTrailingSlash(href));
    if (audit && issues.length > 0) {
      audit.opportunities.push({
        check: 'broken-internal-links',
        issue: issues,
      });
    }
  });

  brokenExternalLinksByPage.forEach((issues, href) => {
    const audit = linksAuditMap.get(stripTrailingSlash(href));
    if (audit && issues.length > 0) {
      audit.opportunities.push({
        check: 'broken-external-links',
        issue: issues,
      });
    }
  });

  const linksEndTime = Date.now();
  const linksEndTimestamp = new Date().toISOString();
  const linksElapsed = ((linksEndTime - linksStartTime) / 1000).toFixed(2);
  log.debug(`[preflight-audit] site: ${site.getId()}, job: ${job.getId()}, step: ${step}. Links audit completed in ${linksElapsed} seconds`);

  timeExecutionBreakdown.push({
    name: 'links',
    duration: `${linksElapsed} seconds`,
    startTime: linksStartTimestamp,
    endTime: linksEndTimestamp,
  });

  // Check for insecure links in each scraped page
  scrapedObjects.forEach(({ data }) => {
    const { finalUrl, scrapeResult: { rawBody } } = data;
    const $ = cheerioLoad(rawBody);
    const auditUrl = stripTrailingSlash(finalUrl);
    const audit = linksAuditMap.get(auditUrl);
<<<<<<< HEAD
    const insecureLinks = Array.from(doc.querySelectorAll('a'))
      .filter((anchor) => anchor.href.startsWith('http://'))
      .map((anchor) => {
        const selector = getDomElementSelector(anchor);
        return {
          url: anchor.href,
          issue: 'Link using HTTP instead of HTTPS',
          seoImpact: 'High',
          seoRecommendation: 'Update all links to use HTTPS protocol',
          ...(selector ? { elements: toElementTargets(selector) } : {}),
        };
      });
=======
    const insecureLinks = $('a').map((i, anchor) => {
      const href = $(anchor).attr('href');
      if (href && href.startsWith('http://')) {
        // Normalize URL using URL class to match jsdom behavior
        let normalizedUrl;
        try {
          normalizedUrl = new URL(href).href;
        } catch {
          normalizedUrl = href;
        }
        return {
          url: normalizedUrl,
          issue: 'Link using HTTP instead of HTTPS',
          seoImpact: 'High',
          seoRecommendation: 'Update all links to use HTTPS protocol',
        };
      }
      return null;
    }).get().filter((link) => link !== null);
>>>>>>> cfc184f4

    if (insecureLinks.length > 0) {
      audit.opportunities.push({ check: 'bad-links', issue: insecureLinks });
    }
  });

  await saveIntermediateResults(context, auditsResult, 'links audit');
}<|MERGE_RESOLUTION|>--- conflicted
+++ resolved
@@ -202,26 +202,11 @@
     endTime: linksEndTimestamp,
   });
 
-  // Check for insecure links in each scraped page
   scrapedObjects.forEach(({ data }) => {
     const { finalUrl, scrapeResult: { rawBody } } = data;
     const $ = cheerioLoad(rawBody);
     const auditUrl = stripTrailingSlash(finalUrl);
     const audit = linksAuditMap.get(auditUrl);
-<<<<<<< HEAD
-    const insecureLinks = Array.from(doc.querySelectorAll('a'))
-      .filter((anchor) => anchor.href.startsWith('http://'))
-      .map((anchor) => {
-        const selector = getDomElementSelector(anchor);
-        return {
-          url: anchor.href,
-          issue: 'Link using HTTP instead of HTTPS',
-          seoImpact: 'High',
-          seoRecommendation: 'Update all links to use HTTPS protocol',
-          ...(selector ? { elements: toElementTargets(selector) } : {}),
-        };
-      });
-=======
     const insecureLinks = $('a').map((i, anchor) => {
       const href = $(anchor).attr('href');
       if (href && href.startsWith('http://')) {
@@ -232,21 +217,23 @@
         } catch {
           normalizedUrl = href;
         }
+        const selector = getDomElementSelector(anchor);
         return {
           url: normalizedUrl,
           issue: 'Link using HTTP instead of HTTPS',
           seoImpact: 'High',
           seoRecommendation: 'Update all links to use HTTPS protocol',
+          ...(selector ? { elements: toElementTargets(selector) } : {}),
         };
       }
       return null;
     }).get().filter((link) => link !== null);
->>>>>>> cfc184f4
 
     if (insecureLinks.length > 0) {
       audit.opportunities.push({ check: 'bad-links', issue: insecureLinks });
     }
   });
+  // Check for insecure links in each scraped page
 
   await saveIntermediateResults(context, auditsResult, 'links audit');
 }