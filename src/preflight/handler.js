/*
 * Copyright 2025 Adobe. All rights reserved.
 * This file is licensed to you under the Apache License, Version 2.0 (the "License");
 * you may not use this file except in compliance with the License. You may obtain a copy
 * of the License at http://www.apache.org/licenses/LICENSE-2.0
 *
 * Unless required by applicable law or agreed to in writing, software distributed under
 * the License is distributed on an "AS IS" BASIS, WITHOUT WARRANTIES OR REPRESENTATIONS
 * OF ANY KIND, either express or implied. See the License for the specific language
 * governing permissions and limitations under the License.
 */

import { isNonEmptyArray, isValidUrl, retrievePageAuthentication } from '@adobe/spacecat-shared-utils';
import { Audit, AsyncJob } from '@adobe/spacecat-shared-data-access';
import { JSDOM } from 'jsdom';
import { AuditBuilder } from '../common/audit-builder.js';
import { noopPersister } from '../common/index.js';
import { metatagsAutoDetect } from '../metatags/handler.js';
import { getObjectKeysUsingPrefix, getObjectFromKey } from '../utils/s3-utils.js';
import metatagsAutoSuggest from '../metatags/metatags-auto-suggest.js';
import { runInternalLinkChecks } from './internal-links.js';
import { validateCanonicalFormat, validateCanonicalTag } from '../canonical/handler.js';

const { AUDIT_STEP_DESTINATIONS } = Audit;
export const AUDIT_STEP_IDENTIFY = 'identify';
export const AUDIT_STEP_SUGGEST = 'suggest';
const AUDIT_CANONICAL = 'canonical';
const AUDIT_LINKS = 'links';
const AUDIT_METATAGS = 'metatags';
const AUDIT_BODY_SIZE = 'body-size';
const AUDIT_LOREM_IPSUM = 'lorem-ipsum';
const AUDIT_H1_COUNT = 'h1-count';
const AUDITS = {
  seo: [
    AUDIT_CANONICAL,
    AUDIT_LINKS,
    AUDIT_METATAGS,
    AUDIT_BODY_SIZE,
    AUDIT_LOREM_IPSUM,
    AUDIT_H1_COUNT,
  ],
};

export function isValidUrls(urls) {
  return (
    isNonEmptyArray(urls)
    && urls.every((url) => isValidUrl(url))
  );
}

export async function scrapePages(context) {
  const { site, job } = context;
  const siteId = site.getId();

  const jobMetadata = job.getMetadata();
  const { urls } = jobMetadata.payload;

  if (!isValidUrls(urls)) {
    throw new Error(`[preflight-audit] site: ${siteId}. Invalid urls provided for scraping`);
  }

  return {
    urls: urls.map((url) => {
      const urlObj = new URL(url);
      return {
        url: `${urlObj.origin}${urlObj.pathname.replace(/\/$/, '')}`,
      };
    }),
    siteId: site.getId(),
    type: 'preflight',
    allowCache: false,
    options: {
      enableAuthentication: true,
      screenshotTypes: [],
    },
  };
}

export const preflightAudit = async (context) => {
  const startTime = Date.now();
  const startTimestamp = new Date().toISOString();

  const {
    site, job, s3Client, log,
  } = context;
  const { S3_SCRAPER_BUCKET_NAME } = context.env;

  const jobMetadata = job.getMetadata();
  /**
   * @type {{urls: string[], step: AUDIT_STEP_IDENTIFY | AUDIT_STEP_SUGGEST}}
   */
  const { urls, step = AUDIT_STEP_IDENTIFY } = jobMetadata.payload;
  const normalizedStep = step.toLowerCase();
  const normalizedUrls = urls.map((url) => {
    if (!isValidUrl(url)) {
      throw new Error(`[preflight-audit] site: ${site.getId()}. Invalid URL provided: ${url}`);
    }
    const urlObj = new URL(url);
    return `${urlObj.origin}${urlObj.pathname.replace(/\/$/, '')}`;
  });

  log.info(`[preflight-audit] site: ${site.getId()}. Preflight audit started for jobId: ${job.getId()} and step: ${normalizedStep}`);

  if (job.getStatus() !== AsyncJob.Status.IN_PROGRESS) {
    throw new Error(`[preflight-audit] site: ${site.getId()}. Job not in progress for jobId: ${job.getId()}. Status: ${job.getStatus()}`);
  }

  try {
    const pageAuthToken = await retrievePageAuthentication(site, context);
    const baseURL = new URL(normalizedUrls[0]).origin;
    const authHeader = { headers: { Authorization: `token ${pageAuthToken}` } };

    // Initialize results
    const result = normalizedUrls.map((url) => ({
      pageUrl: url,
      step: normalizedStep,
      audits: AUDITS.seo.map((auditName) => ({ name: auditName, type: 'seo', opportunities: [] })),
    }));
    const resultMap = new Map(result.map((r) => [r.pageUrl, r]));

    // Canonical checks
    const canonicalStartTime = Date.now();
    const canonicalStartTimestamp = new Date().toISOString();
    const canonicalResults = await Promise.all(
      normalizedUrls.map(async (url) => {
        const {
          canonicalUrl,
          checks: tagChecks,
        } = await validateCanonicalTag(url, log, authHeader, true);
        const allChecks = [...tagChecks];
        if (canonicalUrl) {
          log.info(`Found Canonical URL: ${canonicalUrl}`);
          allChecks.push(...validateCanonicalFormat(canonicalUrl, baseURL, log, true));
        }
        return { url, checks: allChecks.filter((c) => !c.success) };
      }),
    );
    const canonicalEndTime = Date.now();
    const canonicalEndTimestamp = new Date().toISOString();
    const canonicalElapsed = ((canonicalEndTime - canonicalStartTime) / 1000).toFixed(2);
    log.info(`[preflight-audit] Canonical checks completed in ${canonicalElapsed} seconds`);

    canonicalResults.forEach(({ url, checks }) => {
      const audit = resultMap.get(url).audits.find((a) => a.name === AUDIT_CANONICAL);
      checks.forEach((check) => audit.opportunities.push({
        check: check.check,
        issue: check.explanation,
        seoImpact: check.seoImpact || 'Moderate',
        seoRecommendation: check.explanation,
      }));
    });

    // Retrieve scraped pages
    const prefix = `scrapes/${site.getId()}/`;
    const allKeys = await getObjectKeysUsingPrefix(s3Client, S3_SCRAPER_BUCKET_NAME, prefix, log);
    const targetKeys = new Set(normalizedUrls.map((u) => `scrapes/${site.getId()}${new URL(u).pathname.replace(/\/$/, '')}/scrape.json`));
    const scrapedObjects = await Promise.all(
      allKeys
        .filter((key) => targetKeys.has(key))
        .map(async (Key) => ({
          Key, data: await getObjectFromKey(s3Client, S3_SCRAPER_BUCKET_NAME, Key, log),
        })),
    );

    // Internal link checks
<<<<<<< HEAD
    const linksStartTime = Date.now();
    const linksStartTimestamp = new Date().toISOString();
    const { auditResult } = await runInternalLinkChecks(scrapedObjects, pageAuthToken, context);
=======
    const { auditResult } = await runInternalLinkChecks(scrapedObjects, context, {
      pageAuthToken: `token ${pageAuthToken}`,
    });
>>>>>>> 74bb8ecd
    if (isNonEmptyArray(auditResult.brokenInternalLinks)) {
      auditResult.brokenInternalLinks.forEach(({ pageUrl, href, status }) => {
        const audit = resultMap.get(pageUrl).audits.find((a) => a.name === AUDIT_LINKS);
        audit.opportunities.push({
          check: 'broken-internal-links',
          issue: {
            url: href,
            issue: `Status ${status}`,
            seoImpact: 'High',
            seoRecommendation: 'Fix or remove broken links to improve user experience and SEO',
          },
        });
      });
    }
    const linksEndTime = Date.now();
    const linksEndTimestamp = new Date().toISOString();
    const linksElapsed = ((linksEndTime - linksStartTime) / 1000).toFixed(2);
    log.info(`[preflight-audit] Internal link checks completed in ${linksElapsed} seconds`);

    // Meta tags checks
    const metatagsStartTime = Date.now();
    const metatagsStartTimestamp = new Date().toISOString();
    const {
      seoChecks,
      detectedTags,
      extractedTags,
    } = await metatagsAutoDetect(site, targetKeys, context);
    const tagCollection = normalizedStep === AUDIT_STEP_SUGGEST
      ? await metatagsAutoSuggest({
        detectedTags,
        healthyTags: seoChecks.getFewHealthyTags(),
        extractedTags,
      }, context, site, { forceAutoSuggest: true })
      : detectedTags;
    Object.entries(tagCollection).forEach(([path, tags]) => {
      const pageUrl = `${baseURL}${path}`;
      const audit = resultMap.get(pageUrl)?.audits.find((a) => a.name === AUDIT_METATAGS);
      return tags && Object.values(tags).forEach((data, tag) => audit.opportunities.push({
        ...data,
        tagName: Object.keys(tags)[tag],
      }));
    });
    const metatagsEndTime = Date.now();
    const metatagsEndTimestamp = new Date().toISOString();
    const metatagsElapsed = ((metatagsEndTime - metatagsStartTime) / 1000).toFixed(2);
    log.info(`[preflight-audit] Meta tags checks completed in ${metatagsElapsed} seconds`);

    // DOM-based checks: body size, lorem ipsum, h1 count, bad links
    const domStartTime = Date.now();
    const domStartTimestamp = new Date().toISOString();
    scrapedObjects.forEach(({ data }) => {
      const { finalUrl, scrapeResult: { rawBody } } = data;
      const doc = new JSDOM(rawBody).window.document;

      const auditsByName = Object.fromEntries(
        resultMap.get(finalUrl).audits.map((auditEntry) => [auditEntry.name, auditEntry]),
      );

      const textContent = doc.body.textContent.replace(/\n/g, '').trim();

      if (textContent.length > 0 && textContent.length <= 100) {
        auditsByName[AUDIT_BODY_SIZE].opportunities.push({
          check: 'content-length',
          issue: 'Body content length is below 100 characters',
          seoImpact: 'Moderate',
          seoRecommendation: 'Add more meaningful content to the page',
        });
      }

      if (/lorem ipsum/i.test(textContent)) {
        auditsByName[AUDIT_LOREM_IPSUM].opportunities.push({
          check: 'placeholder-text',
          issue: 'Found Lorem ipsum placeholder text in the page content',
          seoImpact: 'High',
          seoRecommendation: 'Replace placeholder text with meaningful content',
        });
      }

      const headingCount = doc.querySelectorAll('h1').length;
      if (headingCount !== 1) {
        auditsByName[AUDIT_H1_COUNT].opportunities.push({
          check: headingCount > 1 ? 'multiple-h1' : 'missing-h1',
          issue: headingCount > 1 ? `Found ${headingCount} H1 tags` : 'No H1 tag found on the page',
          seoImpact: 'High',
          seoRecommendation: 'Use exactly one H1 tag per page for better SEO structure',
        });
      }

      const insecureLinks = Array.from(doc.querySelectorAll('a'))
        .filter((anchor) => anchor.href.startsWith('http://'))
        .map((anchor) => ({
          url: anchor.href,
          issue: 'Link using HTTP instead of HTTPS',
          seoImpact: 'High',
          seoRecommendation: 'Update all links to use HTTPS protocol',
        }));

      if (insecureLinks.length > 0) {
        auditsByName[AUDIT_LINKS].opportunities.push({ check: 'bad-links', issue: insecureLinks });
      }
    });
    const domEndTime = Date.now();
    const domEndTimestamp = new Date().toISOString();
    const domElapsed = ((domEndTime - domStartTime) / 1000).toFixed(2);
    log.info(`[preflight-audit] DOM-based checks completed in ${domElapsed} seconds`);

    const endTime = Date.now();
    const endTimestamp = new Date().toISOString();
    const totalElapsed = ((endTime - startTime) / 1000).toFixed(2);
    log.info(`[preflight-audit] Total audit time: ${totalElapsed} seconds`);
    log.info(`[preflight-audit] Audit started at: ${startTimestamp}`);
    log.info(`[preflight-audit] Audit completed at: ${endTimestamp}`);
    log.info(`[preflight-audit] Breakdown:
      - Canonical checks: ${canonicalElapsed}s (${canonicalStartTimestamp} - ${canonicalEndTimestamp})
      - Internal link checks: ${linksElapsed}s (${linksStartTimestamp} - ${linksEndTimestamp})
      - Meta tags checks: ${metatagsElapsed}s (${metatagsStartTimestamp} - ${metatagsEndTimestamp})
      - DOM-based checks: ${domElapsed}s (${domStartTimestamp} - ${domEndTimestamp})`);

    // Add profiling results to each page result
    const resultWithProfiling = result.map((pageResult) => ({
      ...pageResult,
      profiling: {
        total: `${totalElapsed} seconds`,
        startTime: startTimestamp,
        endTime: endTimestamp,
        breakdown: [
          {
            name: 'canonical',
            duration: `${canonicalElapsed} seconds`,
            startTime: canonicalStartTimestamp,
            endTime: canonicalEndTimestamp,
          },
          {
            name: 'links',
            duration: `${linksElapsed} seconds`,
            startTime: linksStartTimestamp,
            endTime: linksEndTimestamp,
          },
          {
            name: 'metatags',
            duration: `${metatagsElapsed} seconds`,
            startTime: metatagsStartTimestamp,
            endTime: metatagsEndTimestamp,
          },
          {
            name: 'dom',
            duration: `${domElapsed} seconds`,
            startTime: domStartTimestamp,
            endTime: domEndTimestamp,
          },
        ],
      },
    }));

    log.info(JSON.stringify(resultWithProfiling));

    job.setStatus(AsyncJob.Status.COMPLETED);
    job.setResultType(AsyncJob.ResultType.INLINE);
    job.setResult(resultWithProfiling);
    job.setEndedAt(new Date().toISOString());
    await job.save();
  } catch (error) {
    log.error(`[preflight-audit] site: ${site.getId()}. Error during preflight audit for jobId: ${job.getId()}`, error);
    job.setStatus(AsyncJob.Status.FAILED);
    job.setError({ code: '', message: error.message });
    await job.save();
    throw error;
  }

  log.info(`[preflight-audit] site: ${site.getId()}. Preflight audit completed for jobId: ${job.getId()}`);
};

export default new AuditBuilder()
  .withPersister(noopPersister)
  .addStep('scrape-pages', scrapePages, AUDIT_STEP_DESTINATIONS.CONTENT_SCRAPER)
  .addStep('preflight-audit', preflightAudit)
  .withAsyncJob()
  .build();<|MERGE_RESOLUTION|>--- conflicted
+++ resolved
@@ -163,15 +163,11 @@
     );
 
     // Internal link checks
-<<<<<<< HEAD
     const linksStartTime = Date.now();
     const linksStartTimestamp = new Date().toISOString();
-    const { auditResult } = await runInternalLinkChecks(scrapedObjects, pageAuthToken, context);
-=======
     const { auditResult } = await runInternalLinkChecks(scrapedObjects, context, {
       pageAuthToken: `token ${pageAuthToken}`,
     });
->>>>>>> 74bb8ecd
     if (isNonEmptyArray(auditResult.brokenInternalLinks)) {
       auditResult.brokenInternalLinks.forEach(({ pageUrl, href, status }) => {
         const audit = resultMap.get(pageUrl).audits.find((a) => a.name === AUDIT_LINKS);
