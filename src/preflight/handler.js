/*
 * Copyright 2025 Adobe. All rights reserved.
 * This file is licensed to you under the Apache License, Version 2.0 (the "License");
 * you may not use this file except in compliance with the License. You may obtain a copy
 * of the License at http://www.apache.org/licenses/LICENSE-2.0
 *
 * Unless required by applicable law or agreed to in writing, software distributed under
 * the License is distributed on an "AS IS" BASIS, WITHOUT WARRANTIES OR REPRESENTATIONS
 * OF ANY KIND, either express or implied. See the License for the specific language
 * governing permissions and limitations under the License.
 */

import { isNonEmptyArray, isValidUrl, retrievePageAuthentication } from '@adobe/spacecat-shared-utils';
import { Audit, AsyncJob, Site } from '@adobe/spacecat-shared-data-access';
import { JSDOM } from 'jsdom';
import { AuditBuilder } from '../common/audit-builder.js';
import { noopPersister } from '../common/index.js';
import { metatagsAutoDetect } from '../metatags/handler.js';
import { getObjectKeysUsingPrefix, getObjectFromKey } from '../utils/s3-utils.js';
import metatagsAutoSuggest from '../metatags/metatags-auto-suggest.js';
import { runLinksChecks } from './links-checks.js';
import { generateSuggestionData } from '../internal-links/suggestions-generator.js';
import { validateCanonicalFormat, validateCanonicalTag } from '../canonical/handler.js';

const { AUDIT_STEP_DESTINATIONS } = Audit;
export const AUDIT_STEP_IDENTIFY = 'identify';
export const AUDIT_STEP_SUGGEST = 'suggest';

/**
 * NOTE: When adding a new audit check:
 * 1. Define the constant here.
 * 2. Update the AVAILABLE_CHECKS array defined in:
 *    https://github.com/adobe/spacecat-api-service/blob/main/src/controllers/preflight.js
 *    for the POST /preflight/jobs API endpoint.
 */
export const AUDIT_CANONICAL = 'canonical';
export const AUDIT_LINKS = 'links';
export const AUDIT_METATAGS = 'metatags';
export const AUDIT_BODY_SIZE = 'body-size';
export const AUDIT_LOREM_IPSUM = 'lorem-ipsum';
export const AUDIT_H1_COUNT = 'h1-count';

export function isValidUrls(urls) {
  return (
    isNonEmptyArray(urls)
    && urls.every((url) => isValidUrl(url))
  );
}

export function getPrefixedPageAuthToken(site, token, options) {
  if (site.getDeliveryType() === Site.DELIVERY_TYPES.AEM_CS && options.promiseToken) {
    return `Bearer ${token}`;
  } else {
    return `token ${token}`;
  }
}

export async function scrapePages(context) {
  const { site, job } = context;
  const siteId = site.getId();

  const jobMetadata = job.getMetadata();
  const { urls } = jobMetadata.payload;

  if (!isValidUrls(urls)) {
    throw new Error(`[preflight-audit] site: ${siteId}. Invalid urls provided for scraping`);
  }

  return {
    urls: urls.map((url) => {
      const urlObj = new URL(url);
      return {
        url: `${urlObj.origin}${urlObj.pathname.replace(/\/$/, '')}`,
      };
    }),
    siteId: site.getId(),
    type: 'preflight',
    allowCache: false,
    options: {
      enableAuthentication: true,
      screenshotTypes: [],
      ...(context.promiseToken ? { promiseToken: context.promiseToken } : {}),
    },
  };
}

export const preflightAudit = async (context) => {
  const startTime = Date.now();
  const startTimestamp = new Date().toISOString();

  const {
    site, job, s3Client, log, dataAccess,
  } = context;
  const { AsyncJob: AsyncJobEntity } = dataAccess;
  const { S3_SCRAPER_BUCKET_NAME } = context.env;
  const jobId = job.getId();

  const jobMetadata = job.getMetadata();
  /**
   * @type {{urls: string[], step: AUDIT_STEP_IDENTIFY | AUDIT_STEP_SUGGEST, checks?: string[]}}
   */
  const {
    urls,
    step = AUDIT_STEP_IDENTIFY,
    checks,
  } = jobMetadata.payload;
  const normalizedStep = step.toLowerCase();
  const normalizedUrls = urls.map((url) => {
    if (!isValidUrl(url)) {
      throw new Error(`[preflight-audit] site: ${site.getId()}. Invalid URL provided: ${url}`);
    }
    const urlObj = new URL(url);
    return `${urlObj.origin}${urlObj.pathname.replace(/\/$/, '')}`;
  });

  log.info(`[preflight-audit] site: ${site.getId()}, job: ${jobId}, step: ${normalizedStep}. Preflight audit started.`);

  if (job.getStatus() !== AsyncJob.Status.IN_PROGRESS) {
    throw new Error(`[preflight-audit] site: ${site.getId()}. Job not in progress for jobId: ${job.getId()}. Status: ${job.getStatus()}`);
  }

  const timeExecutionBreakdown = [];

  async function saveIntermediateResults(result, auditName) {
    try {
      const jobEntity = await AsyncJobEntity.findById(jobId);
      jobEntity.setStatus(AsyncJob.Status.IN_PROGRESS);
      jobEntity.setResultType(AsyncJob.ResultType.INLINE);
      jobEntity.setResult(result);
      await jobEntity.save();
      log.info(`[preflight-audit] site: ${site.getId()}, job: ${jobId}, step: ${normalizedStep}. ${auditName}: Intermediate results saved successfully`);
    } catch (error) {
      // ignore any intermediate errors
      log.warn(`[preflight-audit] site: ${site.getId()}, job: ${jobId}, step: ${normalizedStep}. ${auditName}: Failed to save intermediate results: ${error.message}`);
    }
  }

  try {
    const options = {
      ...(context.promiseToken ? { promiseToken: context.promiseToken } : {}),
    };
    let pageAuthToken = await retrievePageAuthentication(site, context, options);
    pageAuthToken = getPrefixedPageAuthToken(site, pageAuthToken, options);

    const baseURL = new URL(normalizedUrls[0]).origin;
    const authHeader = { headers: { Authorization: pageAuthToken } };

    // Initialize results
    const result = normalizedUrls.map((url) => ({
      pageUrl: url,
      step: normalizedStep,
      audits: [],
    }));
    const resultMap = new Map(result.map((r) => [r.pageUrl, r]));

    if (!checks || checks.includes(AUDIT_CANONICAL)) {
      // Canonical checks
      const canonicalStartTime = Date.now();
      const canonicalStartTimestamp = new Date().toISOString();
      // Create canonical audit entries for all pages
      normalizedUrls.forEach((url) => {
        const pageResult = resultMap.get(url);
        pageResult.audits.push({ name: AUDIT_CANONICAL, type: 'seo', opportunities: [] });
      });

      const canonicalResults = await Promise.all(
        normalizedUrls.map(async (url) => {
          const {
            canonicalUrl,
            checks: tagChecks,
          } = await validateCanonicalTag(url, log, authHeader, true);
          const allChecks = [...tagChecks];
          if (canonicalUrl) {
            log.info(`[preflight-audit] site: ${site.getId()}, job: ${jobId}, step: ${normalizedStep}. Found Canonical URL: ${canonicalUrl}`);
            allChecks.push(...validateCanonicalFormat(canonicalUrl, baseURL, log, true));
          }
          return { url, checks: allChecks.filter((c) => !c.success) };
        }),
      );
      const canonicalEndTime = Date.now();
      const canonicalEndTimestamp = new Date().toISOString();
      const canonicalElapsed = ((canonicalEndTime - canonicalStartTime) / 1000).toFixed(2);
      log.info(`[preflight-audit] site: ${site.getId()}, job: ${jobId}, step: ${normalizedStep}. Canonical audit completed in ${canonicalElapsed} seconds`);

      timeExecutionBreakdown.push({
        name: 'canonical',
        duration: `${canonicalElapsed} seconds`,
        startTime: canonicalStartTimestamp,
        endTime: canonicalEndTimestamp,
      });

      canonicalResults.forEach(({ url, checks: canonicalChecks }) => {
        const audit = resultMap.get(url).audits.find((a) => a.name === AUDIT_CANONICAL);
        canonicalChecks.forEach((check) => audit.opportunities.push({
          check: check.check,
          issue: check.explanation,
          seoImpact: check.seoImpact || 'Moderate',
          seoRecommendation: check.explanation,
        }));
      });

      await saveIntermediateResults(result, 'canonical audit');
    }

    // Retrieve scraped pages
    const prefix = `scrapes/${site.getId()}/`;
    const allKeys = await getObjectKeysUsingPrefix(s3Client, S3_SCRAPER_BUCKET_NAME, prefix, log);
    const targetKeys = new Set(normalizedUrls.map((u) => `scrapes/${site.getId()}${new URL(u).pathname.replace(/\/$/, '')}/scrape.json`));
    const scrapedObjects = await Promise.all(
      allKeys
        .filter((key) => targetKeys.has(key))
        .map(async (Key) => ({
          Key, data: await getObjectFromKey(s3Client, S3_SCRAPER_BUCKET_NAME, Key, log),
        })),
    );

    if (!checks || checks.includes(AUDIT_METATAGS)) {
      // Meta tags checks
      const metatagsStartTime = Date.now();
      const metatagsStartTimestamp = new Date().toISOString();
      // Create metatags audit entries for all pages
      normalizedUrls.forEach((url) => {
        const pageResult = resultMap.get(url);
        pageResult.audits.push({ name: AUDIT_METATAGS, type: 'seo', opportunities: [] });
      });

      const {
        seoChecks,
        detectedTags,
        extractedTags,
      } = await metatagsAutoDetect(site, targetKeys, context);
      const tagCollection = normalizedStep === AUDIT_STEP_SUGGEST
        ? await metatagsAutoSuggest({
          detectedTags,
          healthyTags: seoChecks.getFewHealthyTags(),
          extractedTags,
        }, context, site, { forceAutoSuggest: true })
        : detectedTags;
      Object.entries(tagCollection).forEach(([path, tags]) => {
        const pageUrl = `${baseURL}${path}`;
        const audit = resultMap.get(pageUrl)?.audits.find((a) => a.name === AUDIT_METATAGS);
        return tags && Object.values(tags).forEach((data, tag) => audit.opportunities.push({
          ...data,
          tagName: Object.keys(tags)[tag],
        }));
      });
      const metatagsEndTime = Date.now();
      const metatagsEndTimestamp = new Date().toISOString();
      const metatagsElapsed = ((metatagsEndTime - metatagsStartTime) / 1000).toFixed(2);
      log.info(`[preflight-audit] site: ${site.getId()}, job: ${jobId}, step: ${normalizedStep}. Meta tags audit completed in ${metatagsElapsed} seconds`);

      timeExecutionBreakdown.push({
        name: 'metatags',
        duration: `${metatagsElapsed} seconds`,
        startTime: metatagsStartTimestamp,
        endTime: metatagsEndTimestamp,
      });

      await saveIntermediateResults(result, 'meta tags audit');
    }

    // DOM-based checks: body size, lorem ipsum, h1 count
    if (!checks || checks.includes(AUDIT_BODY_SIZE) || checks.includes(AUDIT_LOREM_IPSUM)
        || checks.includes(AUDIT_H1_COUNT)) {
      const domStartTime = Date.now();
      const domStartTimestamp = new Date().toISOString();
      // Create DOM-based audit entries for all pages
      normalizedUrls.forEach((url) => {
        const pageResult = resultMap.get(url);
        if (!checks || checks.includes(AUDIT_BODY_SIZE)) {
          pageResult.audits.push({ name: AUDIT_BODY_SIZE, type: 'seo', opportunities: [] });
        }
        if (!checks || checks.includes(AUDIT_LOREM_IPSUM)) {
          pageResult.audits.push({ name: AUDIT_LOREM_IPSUM, type: 'seo', opportunities: [] });
        }
        if (!checks || checks.includes(AUDIT_H1_COUNT)) {
          pageResult.audits.push({ name: AUDIT_H1_COUNT, type: 'seo', opportunities: [] });
        }
      });

      scrapedObjects.forEach(({ data }) => {
        const { finalUrl, scrapeResult: { rawBody } } = data;
        const doc = new JSDOM(rawBody).window.document;

        const auditsByName = Object.fromEntries(
          resultMap.get(finalUrl).audits.map((auditEntry) => [auditEntry.name, auditEntry]),
        );

        const textContent = doc.body.textContent.replace(/\n/g, '').trim();

        if (!checks || checks.includes(AUDIT_BODY_SIZE)) {
          if (textContent.length > 0 && textContent.length <= 100) {
            auditsByName[AUDIT_BODY_SIZE].opportunities.push({
              check: 'content-length',
              issue: 'Body content length is below 100 characters',
              seoImpact: 'Moderate',
              seoRecommendation: 'Add more meaningful content to the page',
            });
          }
        }

        if ((!checks || checks.includes(AUDIT_LOREM_IPSUM)) && /lorem ipsum/i.test(textContent)) {
          auditsByName[AUDIT_LOREM_IPSUM].opportunities.push({
            check: 'placeholder-text',
            issue: 'Found Lorem ipsum placeholder text in the page content',
            seoImpact: 'High',
            seoRecommendation: 'Replace placeholder text with meaningful content',
          });
        }

        if (!checks || checks.includes(AUDIT_H1_COUNT)) {
          const headingCount = doc.querySelectorAll('h1').length;
          if (headingCount !== 1) {
            auditsByName[AUDIT_H1_COUNT].opportunities.push({
              check: headingCount > 1 ? 'multiple-h1' : 'missing-h1',
              issue: headingCount > 1 ? `Found ${headingCount} H1 tags` : 'No H1 tag found on the page',
              seoImpact: 'High',
              seoRecommendation: 'Use exactly one H1 tag per page for better SEO structure',
            });
          }
        }
      });
      const domEndTime = Date.now();
      const domEndTimestamp = new Date().toISOString();
      const domElapsed = ((domEndTime - domStartTime) / 1000).toFixed(2);
      log.info(`[preflight-audit] site: ${site.getId()}, job: ${jobId}, step: ${normalizedStep}. DOM-based audit completed in ${domElapsed} seconds`);

      timeExecutionBreakdown.push({
        name: 'dom',
        duration: `${domElapsed} seconds`,
        startTime: domStartTimestamp,
        endTime: domEndTimestamp,
      });

      await saveIntermediateResults(result, 'DOM-based audit');
    }

    if (!checks || checks.includes(AUDIT_LINKS)) {
      // Create links audit entries for all pages
      normalizedUrls.forEach((url) => {
        const pageResult = resultMap.get(url);
        pageResult.audits.push({ name: AUDIT_LINKS, type: 'seo', opportunities: [] });
      });

      // Pre-index AUDIT_LINKS audits for O(1) lookups
      const linksAuditMap = new Map();
      normalizedUrls.forEach((url) => {
        const pageResult = resultMap.get(url);
        if (pageResult) {
          const linksAudit = pageResult.audits.find((a) => a.name === AUDIT_LINKS);
          if (linksAudit) {
            linksAuditMap.set(url, linksAudit);
          }
        }
      });

      // Link checks (both internal and external)
      const linksStartTime = Date.now();
      const linksStartTimestamp = new Date().toISOString();

<<<<<<< HEAD
      const { auditResult } = await runInternalLinkChecks(urls, scrapedObjects, context, {
        pageAuthToken,
=======
      const { auditResult } = await runLinksChecks(urls, scrapedObjects, context, {
        pageAuthToken: `token ${pageAuthToken}`,
>>>>>>> ed284d51
      });

      // Process internal links
      if (isNonEmptyArray(auditResult.brokenInternalLinks)) {
        if (normalizedStep === AUDIT_STEP_SUGGEST) {
          const brokenLinks = auditResult.brokenInternalLinks.map((link) => ({
            urlTo: new URL(site.getBaseURL()).origin + new URL(link.urlTo).pathname.replace(/\/$/, ''),
            href: link.href,
            status: link.status,
          }));
          log.debug(`[preflight-audit] Found ${JSON.stringify(brokenLinks)} broken internal links`);
          const brokenInternalLinks = await
          generateSuggestionData(baseURL, brokenLinks, context, site);
          log.debug(`[preflight-audit] Generated suggestions for broken internal links: ${JSON.stringify(brokenInternalLinks)}`);
          const baseURLOrigin = new URL(baseURL).origin;
          brokenInternalLinks.forEach(({
            urlTo, href, status, urlsSuggested, aiRationale,
          }) => {
            const audit = linksAuditMap.get(href);
            const aiUrls = urlsSuggested?.map((url) => (baseURLOrigin + new URL(url).pathname.replace(/\/$/, '')));
            audit.opportunities.push({
              check: 'broken-internal-links',
              issue: {
                url: urlTo,
                issue: `Status ${status}`,
                seoImpact: 'High',
                seoRecommendation: 'Fix or remove broken links to improve user experience and SEO',
                urlsSuggested: aiUrls,
                aiRationale,
              },
            });
          });
        } else {
          auditResult.brokenInternalLinks.forEach(({ urlTo, href, status }) => {
            const audit = linksAuditMap.get(href);
            audit.opportunities.push({
              check: 'broken-internal-links',
              issue: {
                url: urlTo,
                issue: `Status ${status}`,
                seoImpact: 'High',
                seoRecommendation: 'Fix or remove broken links to improve user experience and SEO',
              },
            });
          });
        }
      }

      // Process external links from the same audit result
      if (isNonEmptyArray(auditResult.brokenExternalLinks)) {
        auditResult.brokenExternalLinks.forEach(({ urlTo, href, status }) => {
          const audit = linksAuditMap.get(href);
          audit.opportunities.push({
            check: 'broken-external-links',
            issue: {
              url: urlTo,
              issue: `Status ${status}`,
              seoImpact: 'High',
              seoRecommendation: 'Fix or remove broken links to improve user experience',
            },
          });
        });
      }

      const linksEndTime = Date.now();
      const linksEndTimestamp = new Date().toISOString();
      const linksElapsed = ((linksEndTime - linksStartTime) / 1000).toFixed(2);
      log.info(`[preflight-audit] site: ${site.getId()}, job: ${jobId}, step: ${normalizedStep}. Links audit completed in ${linksElapsed} seconds`);

      timeExecutionBreakdown.push({
        name: 'links',
        duration: `${linksElapsed} seconds`,
        startTime: linksStartTimestamp,
        endTime: linksEndTimestamp,
      });

      // Check for insecure links in each scraped page
      scrapedObjects.forEach(({ data }) => {
        const { finalUrl, scrapeResult: { rawBody } } = data;
        const doc = new JSDOM(rawBody).window.document;
        const audit = linksAuditMap.get(finalUrl);
        const insecureLinks = Array.from(doc.querySelectorAll('a'))
          .filter((anchor) => anchor.href.startsWith('http://'))
          .map((anchor) => ({
            url: anchor.href,
            issue: 'Link using HTTP instead of HTTPS',
            seoImpact: 'High',
            seoRecommendation: 'Update all links to use HTTPS protocol',
          }));

        if (insecureLinks.length > 0) {
          audit.opportunities.push({ check: 'bad-links', issue: insecureLinks });
        }
      });

      await saveIntermediateResults(result, 'links audit');
    }

    const endTime = Date.now();
    const endTimestamp = new Date().toISOString();
    const totalElapsed = ((endTime - startTime) / 1000).toFixed(2);

    // Add profiling results to each page result
    const resultWithProfiling = result.map((pageResult) => ({
      ...pageResult,
      profiling: {
        total: `${totalElapsed} seconds`,
        startTime: startTimestamp,
        endTime: endTimestamp,
        breakdown: timeExecutionBreakdown,
      },
    }));

    log.info(`[preflight-audit] site: ${site.getId()}, job: ${jobId}, step: ${normalizedStep}. ${JSON.stringify(resultWithProfiling)}`);

    const jobEntity = await AsyncJobEntity.findById(jobId);
    jobEntity.setStatus(AsyncJob.Status.COMPLETED);
    jobEntity.setResultType(AsyncJob.ResultType.INLINE);
    jobEntity.setResult(resultWithProfiling);
    jobEntity.setEndedAt(new Date().toISOString());
    await jobEntity.save();
  } catch (error) {
    log.error(`[preflight-audit] site: ${site.getId()}, job: ${jobId}, step: ${normalizedStep}. Error during preflight audit.`, error);
    const jobEntity = await AsyncJobEntity.findById(jobId);
    jobEntity.setStatus(AsyncJob.Status.FAILED);
    jobEntity.setError({
      code: 'EXCEPTION',
      message: error.message,
      details: error.stack,
    });
    jobEntity.setEndedAt(new Date().toISOString());
    await jobEntity.save();
    throw error;
  }

  log.info(`[preflight-audit] site: ${site.getId()}, job: ${jobId}, step: ${normalizedStep}. Preflight audit completed.`);
};

export default new AuditBuilder()
  .withPersister(noopPersister)
  .addStep('scrape-pages', scrapePages, AUDIT_STEP_DESTINATIONS.CONTENT_SCRAPER)
  .addStep('preflight-audit', preflightAudit)
  .withAsyncJob()
  .build();<|MERGE_RESOLUTION|>--- conflicted
+++ resolved
@@ -358,13 +358,8 @@
       const linksStartTime = Date.now();
       const linksStartTimestamp = new Date().toISOString();
 
-<<<<<<< HEAD
-      const { auditResult } = await runInternalLinkChecks(urls, scrapedObjects, context, {
+      const { auditResult } = await runLinksChecks(urls, scrapedObjects, context, {
         pageAuthToken,
-=======
-      const { auditResult } = await runLinksChecks(urls, scrapedObjects, context, {
-        pageAuthToken: `token ${pageAuthToken}`,
->>>>>>> ed284d51
       });
 
       // Process internal links
