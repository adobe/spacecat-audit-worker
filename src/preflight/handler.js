--- conflicted
+++ resolved
@@ -201,88 +201,6 @@
         })),
     );
 
-<<<<<<< HEAD
-    // Internal link checks
-    const internalLinksStartTime = Date.now();
-    const internalLinksStartTimestamp = new Date().toISOString();
-    // Create links audit entries for all pages
-    normalizedUrls.forEach((url) => {
-      const pageResult = resultMap.get(url);
-      pageResult.audits.push({ name: AUDIT_LINKS, type: 'seo', opportunities: [] });
-    });
-
-    const { auditResult } = await runInternalLinkChecks(urls, scrapedObjects, context, {
-      pageAuthToken: `token ${pageAuthToken}`,
-    });
-    if (isNonEmptyArray(auditResult.brokenInternalLinks)) {
-      if (normalizedStep === AUDIT_STEP_SUGGEST) {
-        const brokenLinks = auditResult.brokenInternalLinks.map((link) => ({
-          urlTo: new URL(site.getBaseURL()).origin + new URL(link.urlTo).pathname.replace(/\/$/, ''),
-          href: link.href,
-          status: link.status,
-        }));
-        log.debug(`[preflight-audit] Found ${JSON.stringify(brokenLinks)} broken internal links`);
-        const brokenInternalLinks = await
-        generateSuggestionData(baseURL, brokenLinks, context, site);
-        log.debug(`[preflight-audit] Generated suggestions for broken internal links: ${JSON.stringify(brokenInternalLinks)}`);
-        const baseURLOrigin = new URL(baseURL).origin;
-        brokenInternalLinks.forEach(({
-          urlTo, href, status, urlsSuggested, aiRationale,
-        }) => {
-          const audit = resultMap.get(href).audits.find((a) => a.name === AUDIT_LINKS);
-          const aiUrls = urlsSuggested?.map((url) => (baseURLOrigin + new URL(url).pathname.replace(/\/$/, '')));
-          audit.opportunities.push({
-            check: 'broken-internal-links',
-            issue: {
-              url: urlTo,
-              issue: `Status ${status}`,
-              seoImpact: 'High',
-              seoRecommendation: 'Fix or remove broken links to improve user experience and SEO',
-              urlsSuggested: aiUrls,
-              aiRationale,
-            },
-          });
-        });
-      } else {
-        auditResult.brokenInternalLinks.forEach(({ urlTo, href, status }) => {
-          const audit = resultMap.get(href).audits.find((a) => a.name === AUDIT_LINKS);
-          audit.opportunities.push({
-            check: 'broken-internal-links',
-            issue: {
-              url: urlTo,
-              issue: `Status ${status}`,
-              seoImpact: 'High',
-              seoRecommendation: 'Fix or remove broken links to improve user experience and SEO',
-            },
-          });
-        });
-      }
-    }
-    const internalLinksEndTime = Date.now();
-    const internalLinksEndTimestamp = new Date().toISOString();
-    const internalLinksElapsed = ((internalLinksEndTime - internalLinksStartTime) / 1000)
-      .toFixed(2);
-    log.info(`[preflight-audit] site: ${site.getId()}, job: ${jobId}, step: ${normalizedStep}. Internal links audit completed in ${internalLinksElapsed} seconds`);
-
-    await saveIntermediateResults(result, 'internal links audit');
-
-    // Meta tags checks
-    const metatagsStartTime = Date.now();
-    const metatagsStartTimestamp = new Date().toISOString();
-    // Create metatags audit entries for all pages
-    normalizedUrls.forEach((url) => {
-      const pageResult = resultMap.get(url);
-      pageResult.audits.push({ name: AUDIT_METATAGS, type: 'seo', opportunities: [] });
-    });
-
-    const {
-      seoChecks,
-      detectedTags,
-      extractedTags,
-    } = await metatagsAutoDetect(site, targetKeys, context);
-    const tagCollection = normalizedStep === AUDIT_STEP_SUGGEST
-      ? await metatagsAutoSuggest({
-=======
     if (!checks || checks.includes(AUDIT_METATAGS)) {
       // Meta tags checks
       const metatagsStartTime = Date.now();
@@ -295,7 +213,6 @@
 
       const {
         seoChecks,
->>>>>>> a095747f
         detectedTags,
         extractedTags,
       } = await metatagsAutoDetect(site, targetKeys, context);
@@ -416,22 +333,52 @@
       const internalLinksStartTime = Date.now();
       const internalLinksStartTimestamp = new Date().toISOString();
 
-      const { auditResult } = await runInternalLinkChecks(scrapedObjects, context, {
+      const { auditResult } = await runInternalLinkChecks(urls, scrapedObjects, context, {
         pageAuthToken: `token ${pageAuthToken}`,
       });
       if (isNonEmptyArray(auditResult.brokenInternalLinks)) {
-        auditResult.brokenInternalLinks.forEach(({ pageUrl, href, status }) => {
-          const audit = resultMap.get(pageUrl).audits.find((a) => a.name === AUDIT_LINKS);
-          audit.opportunities.push({
-            check: 'broken-internal-links',
-            issue: {
-              url: href,
-              issue: `Status ${status}`,
-              seoImpact: 'High',
-              seoRecommendation: 'Fix or remove broken links to improve user experience and SEO',
-            },
+        if (normalizedStep === AUDIT_STEP_SUGGEST) {
+          const brokenLinks = auditResult.brokenInternalLinks.map((link) => ({
+            urlTo: new URL(site.getBaseURL()).origin + new URL(link.urlTo).pathname.replace(/\/$/, ''),
+            href: link.href,
+            status: link.status,
+          }));
+          log.debug(`[preflight-audit] Found ${JSON.stringify(brokenLinks)} broken internal links`);
+          const brokenInternalLinks = await
+          generateSuggestionData(baseURL, brokenLinks, context, site);
+          log.debug(`[preflight-audit] Generated suggestions for broken internal links: ${JSON.stringify(brokenInternalLinks)}`);
+          const baseURLOrigin = new URL(baseURL).origin;
+          brokenInternalLinks.forEach(({
+            urlTo, href, status, urlsSuggested, aiRationale,
+          }) => {
+            const audit = resultMap.get(href).audits.find((a) => a.name === AUDIT_LINKS);
+            const aiUrls = urlsSuggested?.map((url) => (baseURLOrigin + new URL(url).pathname.replace(/\/$/, '')));
+            audit.opportunities.push({
+              check: 'broken-internal-links',
+              issue: {
+                url: urlTo,
+                issue: `Status ${status}`,
+                seoImpact: 'High',
+                seoRecommendation: 'Fix or remove broken links to improve user experience and SEO',
+                urlsSuggested: aiUrls,
+                aiRationale,
+              },
+            });
           });
-        });
+        } else {
+          auditResult.brokenInternalLinks.forEach(({ urlTo, href, status }) => {
+            const audit = resultMap.get(href).audits.find((a) => a.name === AUDIT_LINKS);
+            audit.opportunities.push({
+              check: 'broken-internal-links',
+              issue: {
+                url: urlTo,
+                issue: `Status ${status}`,
+                seoImpact: 'High',
+                seoRecommendation: 'Fix or remove broken links to improve user experience and SEO',
+              },
+            });
+          });
+        }
       }
       const internalLinksEndTime = Date.now();
       const internalLinksEndTimestamp = new Date().toISOString();
