/*
 * Copyright 2025 Adobe. All rights reserved.
 * This file is licensed to you under the Apache License, Version 2.0 (the "License");
 * you may not use this file except in compliance with the License. You may obtain a copy
 * of the License at http://www.apache.org/licenses/LICENSE-2.0
 *
 * Unless required by applicable law or agreed to in writing, software distributed under
 * the License is distributed on an "AS IS" BASIS, WITHOUT WARRANTIES OR REPRESENTATIONS
 * OF ANY KIND, either express or implied. See the License for the specific language
 * governing permissions and limitations under the License.
 */

import { isNonEmptyArray, isValidUrl, retrievePageAuthentication } from '@adobe/spacecat-shared-utils';
import { Audit, AsyncJob } from '@adobe/spacecat-shared-data-access';
import { JSDOM } from 'jsdom';
import { AuditBuilder } from '../common/audit-builder.js';
import { noopPersister } from '../common/index.js';
import { metatagsAutoDetect } from '../metatags/handler.js';
import { getObjectKeysUsingPrefix, getObjectFromKey } from '../utils/s3-utils.js';
import metatagsAutoSuggest from '../metatags/metatags-auto-suggest.js';
import { runInternalLinkChecks } from './internal-links.js';
import { generateSuggestionData } from '../internal-links/suggestions-generator.js';
import { validateCanonicalFormat, validateCanonicalTag } from '../canonical/handler.js';

const { AUDIT_STEP_DESTINATIONS } = Audit;
export const AUDIT_STEP_IDENTIFY = 'identify';
export const AUDIT_STEP_SUGGEST = 'suggest';
const AUDIT_CANONICAL = 'canonical';
const AUDIT_LINKS = 'links';
const AUDIT_METATAGS = 'metatags';
const AUDIT_BODY_SIZE = 'body-size';
const AUDIT_LOREM_IPSUM = 'lorem-ipsum';
const AUDIT_H1_COUNT = 'h1-count';

export function isValidUrls(urls) {
  return (
    isNonEmptyArray(urls)
    && urls.every((url) => isValidUrl(url))
  );
}

export async function scrapePages(context) {
  const { site, job } = context;
  const siteId = site.getId();

  const jobMetadata = job.getMetadata();
  const { urls } = jobMetadata.payload;

  if (!isValidUrls(urls)) {
    throw new Error(`[preflight-audit] site: ${siteId}. Invalid urls provided for scraping`);
  }

  return {
    urls: urls.map((url) => {
      const urlObj = new URL(url);
      return {
        url: `${urlObj.origin}${urlObj.pathname.replace(/\/$/, '')}`,
      };
    }),
    siteId: site.getId(),
    type: 'preflight',
    allowCache: false,
    options: {
      enableAuthentication: true,
      screenshotTypes: [],
    },
  };
}

export const preflightAudit = async (context) => {
  const startTime = Date.now();
  const startTimestamp = new Date().toISOString();

  const {
    site, job, s3Client, log, dataAccess,
  } = context;
  const { AsyncJob: AsyncJobEntity } = dataAccess;
  const { S3_SCRAPER_BUCKET_NAME } = context.env;
  const jobId = job.getId();

  const jobMetadata = job.getMetadata();
  /**
   * @type {{urls: string[], step: AUDIT_STEP_IDENTIFY | AUDIT_STEP_SUGGEST}}
   */
  const { urls, step = AUDIT_STEP_IDENTIFY } = jobMetadata.payload;
  const normalizedStep = step.toLowerCase();
  const normalizedUrls = urls.map((url) => {
    if (!isValidUrl(url)) {
      throw new Error(`[preflight-audit] site: ${site.getId()}. Invalid URL provided: ${url}`);
    }
    const urlObj = new URL(url);
    return `${urlObj.origin}${urlObj.pathname.replace(/\/$/, '')}`;
  });

  log.info(`[preflight-audit] site: ${site.getId()}, job: ${jobId}, step: ${normalizedStep}. Preflight audit started.`);

  if (job.getStatus() !== AsyncJob.Status.IN_PROGRESS) {
    throw new Error(`[preflight-audit] site: ${site.getId()}. Job not in progress for jobId: ${job.getId()}. Status: ${job.getStatus()}`);
  }

  async function saveIntermediateResults(result, auditName) {
    try {
      const jobEntity = await AsyncJobEntity.findById(jobId);
      jobEntity.setStatus(AsyncJob.Status.IN_PROGRESS);
      jobEntity.setResultType(AsyncJob.ResultType.INLINE);
      jobEntity.setResult(result);
      await jobEntity.save();
      log.info(`[preflight-audit] site: ${site.getId()}, job: ${jobId}, step: ${normalizedStep}. ${auditName}: Intermediate results saved successfully`);
    } catch (error) {
      // ignore any intermediate errors
      log.warn(`[preflight-audit] site: ${site.getId()}, job: ${jobId}, step: ${normalizedStep}. ${auditName}: Failed to save intermediate results: ${error.message}`);
    }
  }

  try {
    const pageAuthToken = await retrievePageAuthentication(site, context);
    const baseURL = new URL(normalizedUrls[0]).origin;
    const authHeader = { headers: { Authorization: `token ${pageAuthToken}` } };

    // Initialize results
    const result = normalizedUrls.map((url) => ({
      pageUrl: url,
      step: normalizedStep,
      audits: [],
    }));
    const resultMap = new Map(result.map((r) => [r.pageUrl, r]));

    // Canonical checks
    const canonicalStartTime = Date.now();
    const canonicalStartTimestamp = new Date().toISOString();
    // Create canonical audit entries for all pages
    normalizedUrls.forEach((url) => {
      const pageResult = resultMap.get(url);
      pageResult.audits.push({ name: AUDIT_CANONICAL, type: 'seo', opportunities: [] });
    });

    const canonicalResults = await Promise.all(
      normalizedUrls.map(async (url) => {
        const {
          canonicalUrl,
          checks: tagChecks,
        } = await validateCanonicalTag(url, log, authHeader, true);
        const allChecks = [...tagChecks];
        if (canonicalUrl) {
          log.info(`[preflight-audit] site: ${site.getId()}, job: ${jobId}, step: ${normalizedStep}. Found Canonical URL: ${canonicalUrl}`);
          allChecks.push(...validateCanonicalFormat(canonicalUrl, baseURL, log, true));
        }
        return { url, checks: allChecks.filter((c) => !c.success) };
      }),
    );
    const canonicalEndTime = Date.now();
    const canonicalEndTimestamp = new Date().toISOString();
    const canonicalElapsed = ((canonicalEndTime - canonicalStartTime) / 1000).toFixed(2);
    log.info(`[preflight-audit] site: ${site.getId()}, job: ${jobId}, step: ${normalizedStep}. Canonical audit completed in ${canonicalElapsed} seconds`);

    canonicalResults.forEach(({ url, checks }) => {
      const audit = resultMap.get(url).audits.find((a) => a.name === AUDIT_CANONICAL);
      checks.forEach((check) => audit.opportunities.push({
        check: check.check,
        issue: check.explanation,
        seoImpact: check.seoImpact || 'Moderate',
        seoRecommendation: check.explanation,
      }));
    });

    await saveIntermediateResults(result, 'canonical audit');

    // Retrieve scraped pages
    const prefix = `scrapes/${site.getId()}/`;
    const allKeys = await getObjectKeysUsingPrefix(s3Client, S3_SCRAPER_BUCKET_NAME, prefix, log);
    const targetKeys = new Set(normalizedUrls.map((u) => `scrapes/${site.getId()}${new URL(u).pathname.replace(/\/$/, '')}/scrape.json`));
    const scrapedObjects = await Promise.all(
      allKeys
        .filter((key) => targetKeys.has(key))
        .map(async (Key) => ({
          Key, data: await getObjectFromKey(s3Client, S3_SCRAPER_BUCKET_NAME, Key, log),
        })),
    );

    // Internal link checks
<<<<<<< HEAD
    const { auditResult } = await runInternalLinkChecks(urls, scrapedObjects, context, {
=======
    const internalLinksStartTime = Date.now();
    const internalLinksStartTimestamp = new Date().toISOString();
    // Create links audit entries for all pages
    normalizedUrls.forEach((url) => {
      const pageResult = resultMap.get(url);
      pageResult.audits.push({ name: AUDIT_LINKS, type: 'seo', opportunities: [] });
    });

    const { auditResult } = await runInternalLinkChecks(scrapedObjects, context, {
>>>>>>> d5e263a2
      pageAuthToken: `token ${pageAuthToken}`,
    });
    if (isNonEmptyArray(auditResult.brokenInternalLinks)) {
      if (normalizedStep === AUDIT_STEP_SUGGEST) {
        const brokenLinks = auditResult.brokenInternalLinks.map((link) => ({
          urlTo: new URL(site.getBaseURL()).origin + new URL(link.urlTo).pathname.replace(/\/$/, ''),
          href: link.href,
          status: link.status,
        }));
        const brokenInternalLinks = await
        generateSuggestionData(baseURL, brokenLinks, context, site);
        brokenInternalLinks.forEach(({
          urlTo, href, status, urlsSuggested, aiRationale,
        }) => {
          const audit = resultMap.get(href).audits.find((a) => a.name === AUDIT_LINKS);
          const aiUrls = urlsSuggested?.map((url) => (new URL(baseURL).origin + new URL(url).pathname.replace(/\/$/, '')));
          audit.opportunities.push({
            check: 'broken-internal-links',
            issue: {
              url: urlTo,
              issue: `Status ${status}`,
              seoImpact: 'High',
              seoRecommendation: 'Fix or remove broken links to improve user experience and SEO',
              urlsSuggested: aiUrls,
              aiRationale,
            },
          });
        });
      } else {
        auditResult.brokenInternalLinks.forEach(({ urlTo, href, status }) => {
          const audit = resultMap.get(href).audits.find((a) => a.name === AUDIT_LINKS);
          audit.opportunities.push({
            check: 'broken-internal-links',
            issue: {
              url: urlTo,
              issue: `Status ${status}`,
              seoImpact: 'High',
              seoRecommendation: 'Fix or remove broken links to improve user experience and SEO',
            },
          });
        });
      }
    }
    const internalLinksEndTime = Date.now();
    const internalLinksEndTimestamp = new Date().toISOString();
    const internalLinksElapsed = ((internalLinksEndTime - internalLinksStartTime) / 1000)
      .toFixed(2);
    log.info(`[preflight-audit] site: ${site.getId()}, job: ${jobId}, step: ${normalizedStep}. Internal links audit completed in ${internalLinksElapsed} seconds`);

    await saveIntermediateResults(result, 'internal links audit');

    // Meta tags checks
    const metatagsStartTime = Date.now();
    const metatagsStartTimestamp = new Date().toISOString();
    // Create metatags audit entries for all pages
    normalizedUrls.forEach((url) => {
      const pageResult = resultMap.get(url);
      pageResult.audits.push({ name: AUDIT_METATAGS, type: 'seo', opportunities: [] });
    });

    const {
      seoChecks,
      detectedTags,
      extractedTags,
    } = await metatagsAutoDetect(site, targetKeys, context);
    const tagCollection = normalizedStep === AUDIT_STEP_SUGGEST
      ? await metatagsAutoSuggest({
        detectedTags,
        healthyTags: seoChecks.getFewHealthyTags(),
        extractedTags,
      }, context, site, { forceAutoSuggest: true })
      : detectedTags;
    Object.entries(tagCollection).forEach(([path, tags]) => {
      const pageUrl = `${baseURL}${path}`;
      const audit = resultMap.get(pageUrl)?.audits.find((a) => a.name === AUDIT_METATAGS);
      return tags && Object.values(tags).forEach((data, tag) => audit.opportunities.push({
        ...data,
        tagName: Object.keys(tags)[tag],
      }));
    });
    const metatagsEndTime = Date.now();
    const metatagsEndTimestamp = new Date().toISOString();
    const metatagsElapsed = ((metatagsEndTime - metatagsStartTime) / 1000).toFixed(2);
    log.info(`[preflight-audit] site: ${site.getId()}, job: ${jobId}, step: ${normalizedStep}. Meta tags audit completed in ${metatagsElapsed} seconds`);

    await saveIntermediateResults(result, 'meta tags audit');

    // DOM-based checks: body size, lorem ipsum, h1 count, bad links
    const domStartTime = Date.now();
    const domStartTimestamp = new Date().toISOString();
    // Create DOM-based audit entries for all pages
    normalizedUrls.forEach((url) => {
      const pageResult = resultMap.get(url);
      pageResult.audits.push({ name: AUDIT_BODY_SIZE, type: 'seo', opportunities: [] });
      pageResult.audits.push({ name: AUDIT_LOREM_IPSUM, type: 'seo', opportunities: [] });
      pageResult.audits.push({ name: AUDIT_H1_COUNT, type: 'seo', opportunities: [] });
    });

    scrapedObjects.forEach(({ data }) => {
      const { finalUrl, scrapeResult: { rawBody } } = data;
      const doc = new JSDOM(rawBody).window.document;

      const auditsByName = Object.fromEntries(
        resultMap.get(finalUrl).audits.map((auditEntry) => [auditEntry.name, auditEntry]),
      );

      const textContent = doc.body.textContent.replace(/\n/g, '').trim();

      if (textContent.length > 0 && textContent.length <= 100) {
        auditsByName[AUDIT_BODY_SIZE].opportunities.push({
          check: 'content-length',
          issue: 'Body content length is below 100 characters',
          seoImpact: 'Moderate',
          seoRecommendation: 'Add more meaningful content to the page',
        });
      }

      if (/lorem ipsum/i.test(textContent)) {
        auditsByName[AUDIT_LOREM_IPSUM].opportunities.push({
          check: 'placeholder-text',
          issue: 'Found Lorem ipsum placeholder text in the page content',
          seoImpact: 'High',
          seoRecommendation: 'Replace placeholder text with meaningful content',
        });
      }

      const headingCount = doc.querySelectorAll('h1').length;
      if (headingCount !== 1) {
        auditsByName[AUDIT_H1_COUNT].opportunities.push({
          check: headingCount > 1 ? 'multiple-h1' : 'missing-h1',
          issue: headingCount > 1 ? `Found ${headingCount} H1 tags` : 'No H1 tag found on the page',
          seoImpact: 'High',
          seoRecommendation: 'Use exactly one H1 tag per page for better SEO structure',
        });
      }

      const insecureLinks = Array.from(doc.querySelectorAll('a'))
        .filter((anchor) => anchor.href.startsWith('http://'))
        .map((anchor) => ({
          url: anchor.href,
          issue: 'Link using HTTP instead of HTTPS',
          seoImpact: 'High',
          seoRecommendation: 'Update all links to use HTTPS protocol',
        }));

      if (insecureLinks.length > 0) {
        auditsByName[AUDIT_LINKS].opportunities.push({ check: 'bad-links', issue: insecureLinks });
      }
    });
    const domEndTime = Date.now();
    const domEndTimestamp = new Date().toISOString();
    const domElapsed = ((domEndTime - domStartTime) / 1000).toFixed(2);
    log.info(`[preflight-audit] site: ${site.getId()}, job: ${jobId}, step: ${normalizedStep}. DOM-based audit completed in ${domElapsed} seconds`);

    await saveIntermediateResults(result, 'DOM-based audit');

    const endTime = Date.now();
    const endTimestamp = new Date().toISOString();
    const totalElapsed = ((endTime - startTime) / 1000).toFixed(2);

    // Add profiling results to each page result
    const resultWithProfiling = result.map((pageResult) => ({
      ...pageResult,
      profiling: {
        total: `${totalElapsed} seconds`,
        startTime: startTimestamp,
        endTime: endTimestamp,
        breakdown: [
          {
            name: 'canonical',
            duration: `${canonicalElapsed} seconds`,
            startTime: canonicalStartTimestamp,
            endTime: canonicalEndTimestamp,
          },
          {
            name: 'links',
            duration: `${internalLinksElapsed} seconds`,
            startTime: internalLinksStartTimestamp,
            endTime: internalLinksEndTimestamp,
          },
          {
            name: 'metatags',
            duration: `${metatagsElapsed} seconds`,
            startTime: metatagsStartTimestamp,
            endTime: metatagsEndTimestamp,
          },
          {
            name: 'dom',
            duration: `${domElapsed} seconds`,
            startTime: domStartTimestamp,
            endTime: domEndTimestamp,
          },
        ],
      },
    }));

    log.info(`[preflight-audit] site: ${site.getId()}, job: ${jobId}, step: ${normalizedStep}. ${JSON.stringify(resultWithProfiling)}`);

    const jobEntity = await AsyncJobEntity.findById(jobId);
    jobEntity.setStatus(AsyncJob.Status.COMPLETED);
    jobEntity.setResultType(AsyncJob.ResultType.INLINE);
    jobEntity.setResult(resultWithProfiling);
    jobEntity.setEndedAt(new Date().toISOString());
    await jobEntity.save();
  } catch (error) {
<<<<<<< HEAD
    log.error(`[preflight-audit] site: ${site.getId()}. Error during preflight audit for jobId: ${job.getId()}`, error);
    job.setStatus(AsyncJob.Status.FAILED);
    job.setError({ code: '', message: error.message, details: '' });
    await job.save();
=======
    log.error(`[preflight-audit] site: ${site.getId()}, job: ${jobId}, step: ${normalizedStep}. Error during preflight audit.`, error);
    const jobEntity = await AsyncJobEntity.findById(jobId);
    jobEntity.setStatus(AsyncJob.Status.FAILED);
    jobEntity.setError({ code: '', message: error.message });
    await jobEntity.save();
>>>>>>> d5e263a2
    throw error;
  }

  log.info(`[preflight-audit] site: ${site.getId()}, job: ${jobId}, step: ${normalizedStep}. Preflight audit completed.`);
};

export default new AuditBuilder()
  .withPersister(noopPersister)
  .addStep('scrape-pages', scrapePages, AUDIT_STEP_DESTINATIONS.CONTENT_SCRAPER)
  .addStep('preflight-audit', preflightAudit)
  .withAsyncJob()
  .build();<|MERGE_RESOLUTION|>--- conflicted
+++ resolved
@@ -178,9 +178,6 @@
     );
 
     // Internal link checks
-<<<<<<< HEAD
-    const { auditResult } = await runInternalLinkChecks(urls, scrapedObjects, context, {
-=======
     const internalLinksStartTime = Date.now();
     const internalLinksStartTimestamp = new Date().toISOString();
     // Create links audit entries for all pages
@@ -189,8 +186,7 @@
       pageResult.audits.push({ name: AUDIT_LINKS, type: 'seo', opportunities: [] });
     });
 
-    const { auditResult } = await runInternalLinkChecks(scrapedObjects, context, {
->>>>>>> d5e263a2
+    const { auditResult } = await runInternalLinkChecks(urls, scrapedObjects, context, {
       pageAuthToken: `token ${pageAuthToken}`,
     });
     if (isNonEmptyArray(auditResult.brokenInternalLinks)) {
@@ -396,18 +392,11 @@
     jobEntity.setEndedAt(new Date().toISOString());
     await jobEntity.save();
   } catch (error) {
-<<<<<<< HEAD
-    log.error(`[preflight-audit] site: ${site.getId()}. Error during preflight audit for jobId: ${job.getId()}`, error);
-    job.setStatus(AsyncJob.Status.FAILED);
-    job.setError({ code: '', message: error.message, details: '' });
-    await job.save();
-=======
     log.error(`[preflight-audit] site: ${site.getId()}, job: ${jobId}, step: ${normalizedStep}. Error during preflight audit.`, error);
     const jobEntity = await AsyncJobEntity.findById(jobId);
     jobEntity.setStatus(AsyncJob.Status.FAILED);
-    jobEntity.setError({ code: '', message: error.message });
+    jobEntity.setError({ code: '', message: error.message, details: '' });
     await jobEntity.save();
->>>>>>> d5e263a2
     throw error;
   }
 
