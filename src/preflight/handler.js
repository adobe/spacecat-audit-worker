--- conflicted
+++ resolved
@@ -11,11 +11,7 @@
  */
 
 import { isNonEmptyArray, isValidUrl, retrievePageAuthentication } from '@adobe/spacecat-shared-utils';
-<<<<<<< HEAD
-import { AsyncJob } from '@adobe/spacecat-shared-data-access';
-=======
-import { Audit, AsyncJob, Site } from '@adobe/spacecat-shared-data-access';
->>>>>>> c0c8d569
+import { AsyncJob, Site } from '@adobe/spacecat-shared-data-access';
 import { JSDOM } from 'jsdom';
 import { AuditBuilder } from '../common/audit-builder.js';
 import { noopPersister, noopUrlResolver } from '../common/index.js';
