/*
 * Copyright 2025 Adobe. All rights reserved.
 * This file is licensed to you under the Apache License, Version 2.0 (the "License");
 * you may not use this file except in compliance with the License. You may obtain a copy
 * of the License at http://www.apache.org/licenses/LICENSE-2.0
 *
 * Unless required by applicable law or agreed to in writing, software distributed under
 * the License is distributed on an "AS IS" BASIS, WITHOUT WARRANTIES OR REPRESENTATIONS
 * OF ANY KIND, either express or implied. See the License for the specific language
 * governing permissions and limitations under the License.
 */

import { Audit as AuditModel } from '@adobe/spacecat-shared-data-access';
import { ok } from '@adobe/spacecat-shared-http-utils';
import { hasText, isNonEmptyObject } from '@adobe/spacecat-shared-utils';
import { BaseAudit } from './base-audit.js';
import {
  isAuditEnabledForSite,
  loadExistingAudit,
  sendContinuationMessage,
} from './audit-utils.js';

const { AUDIT_STEP_DESTINATION_CONFIGS } = AuditModel;

export class StepAudit extends BaseAudit {
  constructor(
    siteProvider,
    orgProvider,
    urlResolver,
    persister,
    messageSender,
    postProcessors,
    steps = {},
  ) {
    super(siteProvider, orgProvider, urlResolver, persister, messageSender, postProcessors);

    Object.freeze(this.steps = steps);
    Object.freeze(this.stepNames = Object.keys(steps));
  }

  getStep(name) {
    const step = this.steps[name];
    if (!isNonEmptyObject(step)) {
      throw new Error(`Step ${name} not found for audit ${this.type}`);
    }

    return step;
  }

  getNextStepName(currentStepName) {
    const currentIndex = this.stepNames.indexOf(currentStepName);
    return currentIndex < this.stepNames.length - 1 ? this.stepNames[currentIndex + 1] : null;
  }

  async chainStep(step, stepResult, context) {
    const { audit, log } = context;

    if (!hasText(step?.destination)) {
      throw new Error('Invalid step configuration: missing destination');
    }

    const destination = AUDIT_STEP_DESTINATION_CONFIGS[step.destination];
    if (!isNonEmptyObject(destination)) {
      throw new Error(`Invalid destination configuration for step ${step.name}`);
    }

    const nextStepName = this.getNextStepName(step.name);
    const auditContext = {
      next: nextStepName,
      auditId: audit.getId(),
      auditType: audit.getAuditType(),
      fullAuditRef: audit.getFullAuditRef(),
    };

    const queueUrl = destination.getQueueUrl(context);
    const payload = destination.formatPayload(stepResult, auditContext, context);
    await sendContinuationMessage({ queueUrl, payload }, context);

    log.info(`Step ${step.name} completed for audit ${audit.getId()} of type ${audit.getAuditType()}, message sent to ${step.destination}`);

    return stepResult;
  }

  async run(message, context) {
    const { stepNames } = this;
    const { log } = context;
    const {
      type, data, siteId, auditContext = {},
    } = message;

    try {
      const site = await this.siteProvider(siteId, context);

      if (!(await isAuditEnabledForSite(type, site, context))) {
        log.warn(`${type} audits disabled for site ${siteId}, skipping...`);
        return ok();
      }

      // Determine which step to run
      const hasNext = hasText(auditContext.next);
      const stepName = auditContext.next || stepNames[0];
      const isLastStep = stepName === stepNames[stepNames.length - 1];
      const step = this.getStep(stepName);
<<<<<<< HEAD
      const stepContext = { ...context, site, auditContext };
=======
      const stepContext = {
        ...context,
        auditContext,
        data,
        site,
      };
>>>>>>> 74339d6d

      stepContext.finalUrl = await this.urlResolver(site, context);

      // For subsequent steps, load existing audit
      if (hasNext) {
        stepContext.audit = await loadExistingAudit(auditContext.auditId, context);
      }

      // Run the step
      const stepResult = await step.handler(stepContext);
      let response = ok();

      if (!hasNext) {
        response = await this.processAuditResult(
          stepResult,
          {
            type,
            site,
            finalUrl: stepContext.finalUrl,
            context,
          },
          stepContext,
        );
      }

      if (!isLastStep) {
        const result = await this.chainStep(step, stepResult, stepContext);
        response = ok(result);
      }

      return response;
    } catch (e) {
      // Enhance error message with more context
      const errorMessage = `${type} audit failed for site ${siteId} at step ${auditContext.next || 'initial'}. Reason: ${e.message}`;
      log.error(errorMessage, { error: e });
      throw new Error(errorMessage, { cause: e });
    }
  }
}<|MERGE_RESOLUTION|>--- conflicted
+++ resolved
@@ -101,16 +101,12 @@
       const stepName = auditContext.next || stepNames[0];
       const isLastStep = stepName === stepNames[stepNames.length - 1];
       const step = this.getStep(stepName);
-<<<<<<< HEAD
-      const stepContext = { ...context, site, auditContext };
-=======
       const stepContext = {
         ...context,
         auditContext,
         data,
         site,
       };
->>>>>>> 74339d6d
 
       stepContext.finalUrl = await this.urlResolver(site, context);
 
