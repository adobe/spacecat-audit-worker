--- conflicted
+++ resolved
@@ -20,23 +20,16 @@
 export async function defaultMessageSender() {}
 
 export async function defaultPersister(auditData, context) {
-<<<<<<< HEAD
-  const { dataAccess, log } = context;
-  const audit = await dataAccess.addAudit(auditData);
+  const { dataAccess } = context;
+  const { Audit } = dataAccess;
   await syncOpportunityAndSuggestions(
-    audit.siteId,
-    audit.auditId,
+    Audit.siteId,
+    Audit.auditId,
     auditData,
     dataAccess,
-    log,
+    Audit.log,
   );
-  return audit;
-=======
-  const { dataAccess } = context;
-  const { Audit } = dataAccess;
-
   return Audit.create(auditData);
->>>>>>> af677469
 }
 
 export async function noopPersister(auditData) {
