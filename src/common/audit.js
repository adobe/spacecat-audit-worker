--- conflicted
+++ resolved
@@ -87,13 +87,8 @@
 
     try {
       const site = await this.siteProvider(siteId, context);
-<<<<<<< HEAD
-      const org = await this.orgProvider(site.getOrganizationId(), context);
-      if (isAuditsDisabled(site, org, type)) {
-=======
       const configuration = await dataAccess.getConfiguration();
       if (!configuration.isHandlerEnabledForSite(type, site)) {
->>>>>>> de8d14f0
         log.warn(`${type} audits disabled for site ${siteId}, skipping...`);
         return ok();
       }
