--- conflicted
+++ resolved
@@ -15,17 +15,57 @@
 import SeoChecks from './seo-checks.js';
 import { AuditBuilder } from '../common/audit-builder.js';
 import { noopUrlResolver } from '../common/audit.js';
-<<<<<<< HEAD
-import convertToOpportunity from './opportunity-handler.js';
 import metatagsAutoSuggest from './metatags-auto-suggest.js';
-=======
 import { convertToOpportunity } from '../common/opportunity.js';
 import { getIssueRanking, removeTrailingSlash, syncMetatagsSuggestions } from './opportunity-handler.js';
 import { DESCRIPTION, H1, TITLE } from './constants.js';
 import { createOpportunityData } from './opportunity-data-mapper.js';
 
 const auditType = Audit.AUDIT_TYPES.META_TAGS;
->>>>>>> f714bf98
+
+export async function opportunityAndSuggestions(auditUrl, auditData, context) {
+  const opportunity = await convertToOpportunity(
+    auditUrl,
+    auditData,
+    context,
+    createOpportunityData,
+    auditType,
+  );
+  const { log } = context;
+  const { detectedTags } = auditData.auditResult;
+  const suggestions = [];
+  // Generate suggestions data to be inserted in meta-tags opportunity suggestions
+  Object.keys(detectedTags)
+    .forEach((endpoint) => {
+      [TITLE, DESCRIPTION, H1].forEach((tag) => {
+        if (detectedTags[endpoint]?.[tag]?.issue) {
+          suggestions.push({
+            ...detectedTags[endpoint][tag],
+            tagName: tag,
+            url: removeTrailingSlash(auditData.auditResult.finalUrl) + endpoint,
+            rank: getIssueRanking(tag, detectedTags[endpoint][tag].issue),
+          });
+        }
+      });
+    });
+
+  const buildKey = (data) => `${data.url}|${data.issue}|${data.tagContent}`;
+
+  // Sync the suggestions from new audit with old ones
+  await syncMetatagsSuggestions({
+    opportunity,
+    newData: suggestions,
+    buildKey,
+    mapNewSuggestion: (suggestion) => ({
+      opportunityId: opportunity.getId(),
+      type: 'METADATA_UPDATE',
+      rank: suggestion.rank,
+      data: { ...suggestion },
+    }),
+    log,
+  });
+  log.info(`Successfully synced Opportunity And Suggestions for site: ${auditData.siteId} and ${auditType} audit type.`);
+}
 
 export async function fetchAndProcessPageObject(s3Client, bucketName, key, prefix, log) {
   const object = await getObjectFromKey(s3Client, bucketName, key, log);
@@ -92,50 +132,6 @@
   };
 }
 
-export async function opportunityAndSuggestions(auditUrl, auditData, context) {
-  const opportunity = await convertToOpportunity(
-    auditUrl,
-    auditData,
-    context,
-    createOpportunityData,
-    auditType,
-  );
-  const { log } = context;
-  const { detectedTags } = auditData.auditResult;
-  const suggestions = [];
-  // Generate suggestions data to be inserted in meta-tags opportunity suggestions
-  Object.keys(detectedTags)
-    .forEach((endpoint) => {
-      [TITLE, DESCRIPTION, H1].forEach((tag) => {
-        if (detectedTags[endpoint]?.[tag]?.issue) {
-          suggestions.push({
-            ...detectedTags[endpoint][tag],
-            tagName: tag,
-            url: removeTrailingSlash(auditData.auditResult.finalUrl) + endpoint,
-            rank: getIssueRanking(tag, detectedTags[endpoint][tag].issue),
-          });
-        }
-      });
-    });
-
-  const buildKey = (data) => `${data.url}|${data.issue}|${data.tagContent}`;
-
-  // Sync the suggestions from new audit with old ones
-  await syncMetatagsSuggestions({
-    opportunity,
-    newData: suggestions,
-    buildKey,
-    mapNewSuggestion: (suggestion) => ({
-      opportunityId: opportunity.getId(),
-      type: 'METADATA_UPDATE',
-      rank: suggestion.rank,
-      data: { ...suggestion },
-    }),
-    log,
-  });
-  log.info(`Successfully synced Opportunity And Suggestions for site: ${auditData.siteId} and ${auditType} audit type.`);
-}
-
 export default new AuditBuilder()
   .withUrlResolver(noopUrlResolver)
   .withRunner(auditMetaTagsRunner)
