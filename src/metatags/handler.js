--- conflicted
+++ resolved
@@ -19,12 +19,7 @@
 import { wwwUrlResolver } from '../common/index.js';
 import metatagsAutoSuggest from './metatags-auto-suggest.js';
 import { convertToOpportunity } from '../common/opportunity.js';
-<<<<<<< HEAD
-import { getIssueRanking, removeTrailingSlash } from './opportunity-utils.js';
-=======
-import { getTopPagesForSiteId } from '../canonical/handler.js';
 import { getIssueRanking, getBaseUrl } from './opportunity-utils.js';
->>>>>>> 54a2ec43
 import {
   DESCRIPTION,
   H1,
