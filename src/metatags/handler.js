/*
 * Copyright 2024 Adobe. All rights reserved.
 * This file is licensed to you under the Apache License, Version 2.0 (the "License");
 * you may not use this file except in compliance with the License. You may obtain a copy
 * of the License at http://www.apache.org/licenses/LICENSE-2.0
 *
 * Unless required by applicable law or agreed to in writing, software distributed under
 * the License is distributed on an "AS IS" BASIS, WITHOUT WARRANTIES OR REPRESENTATIONS
 * OF ANY KIND, either express or implied. See the License for the specific language
 * governing permissions and limitations under the License.
 */

import RUMAPIClient from '@adobe/spacecat-shared-rum-api-client';
import { Audit } from '@adobe/spacecat-shared-data-access';
import { calculateCPCValue } from '../support/utils.js';
import { getObjectFromKey, getObjectKeysUsingPrefix } from '../utils/s3-utils.js';
import SeoChecks from './seo-checks.js';
import { AuditBuilder } from '../common/audit-builder.js';
import { wwwUrlResolver } from '../common/index.js';
import metatagsAutoSuggest from './metatags-auto-suggest.js';
import { convertToOpportunity } from '../common/opportunity.js';
import { getTopPagesForSiteId } from '../canonical/handler.js';
import { getIssueRanking, removeTrailingSlash } from './opportunity-utils.js';
import {
  DESCRIPTION,
  H1,
  PROJECTED_VALUE_THRESHOLD,
  TITLE,
} from './constants.js';
import { syncSuggestions } from '../utils/data-access.js';
import { createOpportunityData } from './opportunity-data-mapper.js';

const auditType = Audit.AUDIT_TYPES.META_TAGS;
const { AUDIT_STEP_DESTINATIONS } = Audit;

export async function opportunityAndSuggestions(finalUrl, auditData, context) {
  const opportunity = await convertToOpportunity(
    finalUrl,
    { siteId: auditData.siteId, id: auditData.auditId },
    context,
    createOpportunityData,
    auditType,
    {
      projectedTrafficLost: auditData.auditResult.projectedTrafficLost,
      projectedTrafficValue: auditData.auditResult.projectedTrafficValue,
    },
  );
  const { log } = context;
  const { detectedTags } = auditData.auditResult;
  const suggestions = [];
  // Generate suggestions data to be inserted in meta-tags opportunity suggestions
  Object.keys(detectedTags)
    .forEach((endpoint) => {
      [TITLE, DESCRIPTION, H1].forEach((tag) => {
        if (detectedTags[endpoint]?.[tag]?.issue) {
          suggestions.push({
            ...detectedTags[endpoint][tag],
            tagName: tag,
            url: removeTrailingSlash(auditData.auditResult.finalUrl) + endpoint,
            rank: getIssueRanking(tag, detectedTags[endpoint][tag].issue),
          });
        }
      });
    });

  const buildKey = (data) => `${data.url}|${data.issue}|${data.tagContent}`;

  // Sync the suggestions from new audit with old ones
  await syncSuggestions({
    opportunity,
    newData: suggestions,
    context,
    buildKey,
    mapNewSuggestion: (suggestion) => ({
      opportunityId: opportunity.getId(),
      type: 'METADATA_UPDATE',
      rank: suggestion.rank,
      data: { ...suggestion },
    }),
    log,
  });
  log.info(`Successfully synced Opportunity And Suggestions for site: ${auditData.siteId} and ${auditType} audit type.`);
}

export async function fetchAndProcessPageObject(s3Client, bucketName, key, prefix, log) {
  const object = await getObjectFromKey(s3Client, bucketName, key, log);
  if (!object?.scrapeResult?.tags || typeof object.scrapeResult.tags !== 'object') {
    log.error(`No Scraped tags found in S3 ${key} object`);
    return null;
  }
  let pageUrl = object.finalUrl ? new URL(object.finalUrl).pathname
    : key.slice(prefix.length - 1).replace('/scrape.json', ''); // Remove the prefix and scrape.json suffix
  // handling for homepage
  if (pageUrl === '') {
    pageUrl = '/';
  }
  return {
    [pageUrl]: {
      title: object.scrapeResult.tags.title,
      description: object.scrapeResult.tags.description,
      h1: object.scrapeResult.tags.h1 || [],
      s3key: key,
    },
  };
}

// Extract endpoint from a url, removes trailing slash if present
function extractEndpoint(url) {
  const urlObj = new URL(url);
  return urlObj.pathname.replace(/\/$/, '');
}

// Preprocess RUM data into a map with endpoint as the key
function preprocessRumData(rumDataMonthly, rumDataBiMonthly) {
  const rumDataMapMonthly = new Map();
  const rumDataMapBiMonthly = new Map();
  rumDataMonthly.forEach((item) => {
    const endpoint = extractEndpoint(item.url);
    rumDataMapMonthly.set(endpoint, item);
  });
  rumDataBiMonthly.forEach((item) => {
    const endpoint = extractEndpoint(item.url);
    rumDataMapBiMonthly.set(endpoint, item);
  });
  return {
    rumDataMapMonthly,
    rumDataMapBiMonthly,
  };
}

// Get organic traffic for a given endpoint
function getOrganicTrafficForEndpoint(endpoint, rumDataMapMonthly, rumDataMapBiMonthly, log) {
  // remove trailing slash from endpoint, if present, and then find in the datamap
  const target = rumDataMapMonthly.get(endpoint.replace(/\/$/, ''))
    || rumDataMapBiMonthly.get(endpoint.replace(/\/$/, ''));
  if (!target) {
    log.warn(`No rum data found for ${endpoint}.`);
    return 0;
  }
  const trafficSum = target.earned + target.paid;
  log.info(`Found ${trafficSum} page views for ${endpoint}.`);
  return trafficSum;
}

// Calculate the projected traffic lost for a site
async function calculateProjectedTraffic(context, site, detectedTags, log) {
  const options = {
    domain: await wwwUrlResolver(site, context),
    interval: 30,
    granularity: 'DAILY',
  };
  try {
    const rumAPIClient = RUMAPIClient.createFrom(context);
    const queryResultsMonthly = await rumAPIClient.query('traffic-acquisition', options);
    const queryResultsBiMonthly = await rumAPIClient.query('traffic-acquisition', {
      ...options,
      interval: 60,
    });

    const { rumDataMapMonthly, rumDataMapBiMonthly } = preprocessRumData(
      queryResultsMonthly,
      queryResultsBiMonthly,
    );

    let projectedTrafficLost = 0;
    Object.entries(detectedTags).forEach(([endpoint, tags]) => {
      const organicTraffic = getOrganicTrafficForEndpoint(
        endpoint,
        rumDataMapMonthly,
        rumDataMapBiMonthly,
        log,
      );
      Object.values((tags)).forEach((tagIssueDetails) => {
        // Multiplying by 1% for missing tags, and 0.5% for other tag issues
        // For duplicate tags, each page's traffic is multiplied by .5% so
        // it amounts to 0.5% * number of duplicates.
        const multiplier = tagIssueDetails.issue.includes('Missing') ? 0.01 : 0.005;
        projectedTrafficLost += organicTraffic * multiplier;
      });
    });

    const cpcValue = await calculateCPCValue(context, site.getId());
    log.info(`Calculated cpc value: ${cpcValue} for site: ${site.getId()}`);
    const projectedTrafficValue = projectedTrafficLost * cpcValue;

    // Skip updating projected traffic data if lost traffic value is insignificant
    return projectedTrafficValue > PROJECTED_VALUE_THRESHOLD
      ? { projectedTrafficLost, projectedTrafficValue } : {};
  } catch (err) {
    log.warn(`Error while calculating projected traffic for ${site.getId()}`, err);
    return {};
  }
}

<<<<<<< HEAD
export async function metatagsAutoDetect(site, pagesSet, context) {
  const { log, s3Client } = context;
=======
export async function runAuditAndGenerateSuggestions(context) {
  const {
    site, audit, finalUrl, log, s3Client, dataAccess,
  } = context;
  // Get top pages for a site
  const siteId = site.getId();
  const topPages = await getTopPagesForSiteId(dataAccess, siteId, context, log);
  const topPagesSet = new Set(topPages.map((page) => {
    const pathname = new URL(page.url).pathname.replace(/\/$/, '');
    return `scrapes/${site.getId()}${pathname}/scrape.json`;
  }));

>>>>>>> 5a99bae0
  // Fetch site's scraped content from S3
  const bucketName = context.env.S3_SCRAPER_BUCKET_NAME;
  const prefix = `scrapes/${site.getId()}/`;
  const scrapedObjectKeys = await getObjectKeysUsingPrefix(s3Client, bucketName, prefix, log);
  const extractedTags = {};
  const pageMetadataResults = await Promise.all(scrapedObjectKeys
    .filter((key) => pagesSet.has(key))
    .map((key) => fetchAndProcessPageObject(s3Client, bucketName, key, prefix, log)));
  pageMetadataResults.forEach((pageMetadata) => {
    if (pageMetadata) {
      Object.assign(extractedTags, pageMetadata);
    }
  });
  const extractedTagsCount = Object.entries(extractedTags).length;
  if (extractedTagsCount === 0) {
    log.error(`Failed to extract tags from scraped content for bucket ${bucketName} and prefix ${prefix}`);
  }

  // Perform SEO checks
  log.info(`Performing SEO checks for ${extractedTagsCount} tags`);
  const seoChecks = new SeoChecks(log);
  for (const [pageUrl, pageTags] of Object.entries(extractedTags)) {
    seoChecks.performChecks(pageUrl, pageTags);
  }
  seoChecks.finalChecks();
  return {
    seoChecks,
    detectedTags: seoChecks.getDetectedTags(),
    extractedTags,
  };
}

export async function auditMetaTagsRunner(auditUrl, context, site) {
  const { log, dataAccess } = context;
  const bucketName = context.env.S3_SCRAPER_BUCKET_NAME;
  const prefix = `scrapes/${site.getId()}/`;

  // Get top pages for a site
  const siteId = site.getId();
  const topPages = await getTopPagesForSiteId(dataAccess, siteId, context, log);
  const topPagesSet = new Set(topPages.map((page) => {
    const pathname = new URL(page.url).pathname.replace(/\/$/, '');
    return `scrapes/${site.getId()}${pathname}/scrape.json`;
  }));

  const {
    seoChecks, detectedTags, extractedTags,
  } = await metatagsAutoDetect(site, topPagesSet, context);

  // Calculate projected traffic lost
  const {
    projectedTrafficLost,
    projectedTrafficValue,
  } = await calculateProjectedTraffic(
    context,
    site,
    detectedTags,
    log,
  );

  // Generate AI suggestions for detected tags if auto-suggest enabled for site
  const allTags = {
    detectedTags: seoChecks.getDetectedTags(),
    healthyTags: seoChecks.getFewHealthyTags(),
    extractedTags,
  };
  const updatedDetectedTags = await metatagsAutoSuggest(allTags, context, site);

  const auditResult = {
    detectedTags: updatedDetectedTags,
    sourceS3Folder: `${bucketName}/${prefix}`,
    fullAuditRef: '',
    finalUrl,
    ...(projectedTrafficLost && { projectedTrafficLost }),
    ...(projectedTrafficValue && { projectedTrafficValue }),
  };
  await opportunityAndSuggestions(finalUrl, {
    siteId: site.getId(),
    auditId: audit.getId(),
    auditResult,
  }, context);

  return {
    status: 'complete',
  };
}

export async function importTopPages(context) {
  const { site, finalUrl } = context;

  const s3BucketPath = `scrapes/${site.getId()}/`;
  return {
    type: 'top-pages',
    siteId: site.getId(),
    auditResult: { status: 'preparing', finalUrl },
    fullAuditRef: s3BucketPath,
  };
}

export async function submitForScraping(context) {
  const {
    site,
    dataAccess,
  } = context;
  const { SiteTopPage } = dataAccess;
  const topPages = await SiteTopPage.allBySiteIdAndSourceAndGeo(site.getId(), 'ahrefs', 'global');
  if (topPages.length === 0) {
    throw new Error('No top pages found for site');
  }

  return {
    urls: topPages.map((topPage) => ({ url: topPage.getUrl() })),
    siteId: site.getId(),
    type: 'meta-tags',
  };
}

export default new AuditBuilder()
  .withUrlResolver((site) => site.getBaseURL())
  .addStep('submit-for-import-top-pages', importTopPages, AUDIT_STEP_DESTINATIONS.IMPORT_WORKER)
  .addStep('submit-for-scraping', submitForScraping, AUDIT_STEP_DESTINATIONS.CONTENT_SCRAPER)
  .addStep('run-audit-and-generate-suggestions', runAuditAndGenerateSuggestions)
  .build();<|MERGE_RESOLUTION|>--- conflicted
+++ resolved
@@ -192,23 +192,8 @@
   }
 }
 
-<<<<<<< HEAD
 export async function metatagsAutoDetect(site, pagesSet, context) {
   const { log, s3Client } = context;
-=======
-export async function runAuditAndGenerateSuggestions(context) {
-  const {
-    site, audit, finalUrl, log, s3Client, dataAccess,
-  } = context;
-  // Get top pages for a site
-  const siteId = site.getId();
-  const topPages = await getTopPagesForSiteId(dataAccess, siteId, context, log);
-  const topPagesSet = new Set(topPages.map((page) => {
-    const pathname = new URL(page.url).pathname.replace(/\/$/, '');
-    return `scrapes/${site.getId()}${pathname}/scrape.json`;
-  }));
-
->>>>>>> 5a99bae0
   // Fetch site's scraped content from S3
   const bucketName = context.env.S3_SCRAPER_BUCKET_NAME;
   const prefix = `scrapes/${site.getId()}/`;
@@ -241,11 +226,10 @@
   };
 }
 
-export async function auditMetaTagsRunner(auditUrl, context, site) {
-  const { log, dataAccess } = context;
-  const bucketName = context.env.S3_SCRAPER_BUCKET_NAME;
-  const prefix = `scrapes/${site.getId()}/`;
-
+export async function runAuditAndGenerateSuggestions(context) {
+  const {
+    site, audit, finalUrl, log, dataAccess,
+  } = context;
   // Get top pages for a site
   const siteId = site.getId();
   const topPages = await getTopPagesForSiteId(dataAccess, siteId, context, log);
@@ -255,7 +239,9 @@
   }));
 
   const {
-    seoChecks, detectedTags, extractedTags,
+    seoChecks,
+    detectedTags,
+    extractedTags,
   } = await metatagsAutoDetect(site, topPagesSet, context);
 
   // Calculate projected traffic lost
@@ -279,7 +265,7 @@
 
   const auditResult = {
     detectedTags: updatedDetectedTags,
-    sourceS3Folder: `${bucketName}/${prefix}`,
+    sourceS3Folder: `${context.env.S3_SCRAPER_BUCKET_NAME}/scrapes/${site.getId()}/`,
     fullAuditRef: '',
     finalUrl,
     ...(projectedTrafficLost && { projectedTrafficLost }),
