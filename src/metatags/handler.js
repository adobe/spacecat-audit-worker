--- conflicted
+++ resolved
@@ -10,20 +10,13 @@
  * governing permissions and limitations under the License.
  */
 
-<<<<<<< HEAD
 import RUMAPIClient from '@adobe/spacecat-shared-rum-api-client';
-import { getObjectFromKey, getObjectKeysUsingPrefix } from '../utils/s3-utils.js';
-import SeoChecks from './seo-checks.js';
-import convertToOpportunity from './opportunityHandler.js';
-import { calculateCPCValue, getRUMDomainkey } from '../support/utils.js';
-import { noopUrlResolver, wwwUrlResolver } from '../common/audit.js';
-import { AuditBuilder } from '../common/audit-builder.js';
-=======
 import { Audit } from '@adobe/spacecat-shared-data-access';
+import { calculateCPCValue } from '../support/utils.js';
 import { getObjectFromKey, getObjectKeysUsingPrefix } from '../utils/s3-utils.js';
 import SeoChecks from './seo-checks.js';
 import { AuditBuilder } from '../common/audit-builder.js';
-import { noopUrlResolver } from '../common/index.js';
+import { noopUrlResolver, wwwUrlResolver } from '../common/index.js';
 import metatagsAutoSuggest from './metatags-auto-suggest.js';
 import { convertToOpportunity } from '../common/opportunity.js';
 import { getIssueRanking, removeTrailingSlash } from './opportunity-utils.js';
@@ -76,7 +69,6 @@
   });
   log.info(`Successfully synced Opportunity And Suggestions for site: ${auditData.siteId} and ${auditType} audit type.`);
 }
->>>>>>> 7ea8726e
 
 export async function fetchAndProcessPageObject(s3Client, bucketName, key, prefix, log) {
   const object = await getObjectFromKey(s3Client, bucketName, key, log);
@@ -140,10 +132,8 @@
 // Calculate the projected traffic lost for a site
 async function calculateProjectedTraffic(context, site, detectedTags, log) {
   const rumAPIClient = RUMAPIClient.createFrom(context);
-  const domainkey = await getRUMDomainkey(site.getBaseURL(), context);
   const options = {
     domain: wwwUrlResolver(site),
-    domainkey,
     interval: 30,
     granularity: 'DAILY',
   };
@@ -197,27 +187,30 @@
   if (extractedTagsCount === 0) {
     log.error(`Failed to extract tags from scraped content for bucket ${bucketName} and prefix ${prefix}`);
   }
+
+  // Perform SEO checks
   log.info(`Performing SEO checks for ${extractedTagsCount} tags`);
-  // Perform SEO checks
   const seoChecks = new SeoChecks(log);
   for (const [pageUrl, pageTags] of Object.entries(extractedTags)) {
     seoChecks.performChecks(pageUrl, pageTags);
   }
   seoChecks.finalChecks();
-<<<<<<< HEAD
   const detectedTags = seoChecks.getDetectedTags();
+
+  // Calculate projected traffic lost
   const projectedTrafficLost = await calculateProjectedTraffic(context, site, detectedTags, log);
   const cpcValue = await calculateCPCValue(context, site.getId());
   log.info(`Calculated cpc value: ${cpcValue} for site: ${site.getId()}`);
   const projectedTrafficValue = projectedTrafficLost * cpcValue;
-=======
+
+  // Generate AI suggestions for detected tags if auto-suggest enabled for site
   const allTags = {
     detectedTags: seoChecks.getDetectedTags(),
     healthyTags: seoChecks.getFewHealthyTags(),
     extractedTags,
   };
   const updatedDetectedTags = await metatagsAutoSuggest(allTags, context, site);
->>>>>>> 7ea8726e
+
   const auditResult = {
     detectedTags: updatedDetectedTags,
     sourceS3Folder: `${bucketName}/${prefix}`,
