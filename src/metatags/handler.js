--- conflicted
+++ resolved
@@ -89,11 +89,7 @@
 export async function auditMetaTagsRunner(baseURL, context, site) {
   const { log, s3Client } = context;
   // Fetch site's scraped content from S3
-<<<<<<< HEAD
-  const bucketName = context.env.S3_BUCKET_NAME;
-=======
   const bucketName = context.env.S3_SCRAPER_BUCKET_NAME;
->>>>>>> 63bd9103
   const prefix = `scrapes/${site.getId()}/`;
   const scrapedObjectKeys = await getObjectKeysUsingPrefix(s3Client, bucketName, prefix, log);
   const extractedTags = {};
