--- conflicted
+++ resolved
@@ -192,29 +192,8 @@
   }
 }
 
-<<<<<<< HEAD
-export async function runAuditAndGenerateSuggestions(context) {
-  const {
-    site, audit, finalUrl, log, s3Client, dataAccess,
-  } = context;
-  // Get top pages for a site
-  const siteId = site.getId();
-  const topPages = await getTopPagesForSiteId(dataAccess, siteId, context, log);
-  const includedURLs = await site.getConfig().getIncludedURLs('meta-tags');
-  const topPagesSet = new Set([...topPages.map((page) => {
-    const pathname = new URL(page.url).pathname.replace(/\/$/, '');
-    return `scrapes/${site.getId()}${pathname}/scrape.json`;
-  }), ...includedURLs.map((url) => {
-    const pathname = new URL(url).pathname.replace(/\/$/, '');
-    return `scrapes/${site.getId()}${pathname}/scrape.json`;
-  })]);
-
-  log.info(`Top pages set: ${topPagesSet}`);
-
-=======
 export async function metatagsAutoDetect(site, pagesSet, context) {
   const { log, s3Client } = context;
->>>>>>> 2aa39d8a
   // Fetch site's scraped content from S3
   const bucketName = context.env.S3_SCRAPER_BUCKET_NAME;
   const prefix = `scrapes/${site.getId()}/`;
