--- conflicted
+++ resolved
@@ -255,20 +255,15 @@
     }
   });
 
-  /*   it('fails when step destination configuration is invalid', async () => {
+  it('fails when step destination configuration is invalid', async () => {
     const runner = new AuditBuilder()
       .withAsyncJob();
     try {
       runner.addStep('first', async () => ({}), 'non-existent-destination');
     } catch (e) {
-<<<<<<< HEAD
-      expect(e.message).to.equal('Invalid destination:
-      non-existent-destination. Must be one of: content-scraper, import-worker');
-=======
       expect(e.message).to.contain('Invalid destination: non-existent-destination. Must be one of: content-scraper, import-worker, scrape-client');
->>>>>>> 54a2ec43
     }
-  }); */
+  });
 
   it('fails when metadata is not an object', async () => {
     const runner = new AuditBuilder()
