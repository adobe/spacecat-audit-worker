/*
 * Copyright 2025 Adobe. All rights reserved.
 * This file is licensed to you under the Apache License, Version 2.0 (the "License");
 * you may not use this file except in compliance with the License. You may obtain a copy
 * of the License at http://www.apache.org/licenses/LICENSE-2.0
 *
 * Unless required by applicable law or agreed to in writing, software distributed under
 * the License is distributed on an "AS IS" BASIS, WITHOUT WARRANTIES OR REPRESENTATIONS
 * OF ANY KIND, either express or implied. See the License for the specific language
 * governing permissions and limitations under the License.
 */

/* eslint-env mocha */

import { expect, use } from 'chai';
import sinon from 'sinon';
import sinonChai from 'sinon-chai';
import { Request } from '@adobe/fetch';
import { TierClient } from '@adobe/spacecat-shared-tier-client';
import { main } from '../../src/index.js';

use(sinonChai);

describe('Index siteId handling and validation flag', () => {
  const sandbox = sinon.createSandbox();
  let context;
  let messageBodyJson;

  beforeEach(() => {
    process.env.AWS_EXECUTION_ENV = 'AWS_Lambda_nodejs22.x';
    messageBodyJson = {
      type: 'dummy',
      siteId: 'site-xyz',
    };
    context = {
      dataAccess: {
        Site: {
          findById: sandbox.stub().resolves({
            getId: sandbox.stub().returns('site-xyz'),
          }),
        },
      },
      log: {
        debug: sandbox.spy(),
        info: sandbox.spy(),
        warn: sandbox.spy(),
        error: sandbox.spy(),
      },
      runtime: { region: 'us-east-1' },
      invocation: {
        event: {
          Records: [{ body: JSON.stringify(messageBodyJson) }],
        },
      },
    };
  });

  afterEach(() => {
    sandbox.restore();
    delete global.HANDLERS;
  });

  it('sets requiresValidation=false when entitlement is absent', async () => {
    // Add a dummy handler for testing
    global.HANDLERS = {
      dummy: async () => ({ status: 200, body: 'OK' }),
    };

    sandbox.stub(TierClient, 'createForSite').returns({
      checkValidEntitlement: sandbox.stub().resolves({ entitlement: null }),
    });

    const resp = await main(new Request('https://space.cat'), context);

    expect(resp.status).to.equal(200);
    expect(context.site).to.exist;
    expect(context.site.requiresValidation).to.equal(false);
  });

  // Removed legacy fallback test: validation is driven solely by entitlements

  it('continues gracefully when site fetch fails (coverage for catch)', async () => {
    context.dataAccess.Site.findById.rejects(new Error('db down'));

    const warnSpy = context.log.warn;

    const resp = await main(new Request('https://space.cat'), context);

    // The handler should continue despite the site fetch failure
    expect(resp.status).to.equal(200);
<<<<<<< HEAD
    // audit-log-wrapper now stringifies log objects to JSON
    expect(warnSpy).to.have.been.called;
    const loggedValue = warnSpy.getCall(0).args[0];
    expect(loggedValue).to.be.a('string');
    const parsed = JSON.parse(loggedValue);
    expect(parsed.message).to.match(/Failed to fetch site/);
=======
    // Site should not be set on context since fetch failed
    expect(context.site).to.be.undefined;
>>>>>>> 01a4935e
  });
});<|MERGE_RESOLUTION|>--- conflicted
+++ resolved
@@ -82,22 +82,11 @@
   it('continues gracefully when site fetch fails (coverage for catch)', async () => {
     context.dataAccess.Site.findById.rejects(new Error('db down'));
 
-    const warnSpy = context.log.warn;
-
     const resp = await main(new Request('https://space.cat'), context);
 
     // The handler should continue despite the site fetch failure
     expect(resp.status).to.equal(200);
-<<<<<<< HEAD
-    // audit-log-wrapper now stringifies log objects to JSON
-    expect(warnSpy).to.have.been.called;
-    const loggedValue = warnSpy.getCall(0).args[0];
-    expect(loggedValue).to.be.a('string');
-    const parsed = JSON.parse(loggedValue);
-    expect(parsed.message).to.match(/Failed to fetch site/);
-=======
     // Site should not be set on context since fetch failed
     expect(context.site).to.be.undefined;
->>>>>>> 01a4935e
   });
 });