--- conflicted
+++ resolved
@@ -124,13 +124,8 @@
       expect(context.dataAccess.Organization.findById).to.have.been.calledOnce;
     });
 
-<<<<<<< HEAD
     it('default persister saves the audit result to data access', async () => {
       context.dataAccess.Audit.create.resolves();
-=======
-    xit('default persister saves the audit result to data access', async () => {
-      context.dataAccess.addAudit.resolves();
->>>>>>> 5c87dbed
       const auditData = { result: 'hebele' };
 
       await defaultPersister(auditData, context);
