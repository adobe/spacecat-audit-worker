--- conflicted
+++ resolved
@@ -255,14 +255,9 @@
 
       const postProcessors = [
         sandbox.stub().resolves(updatedAuditData1), // First post processor modifies auditData
-<<<<<<< HEAD
-        sandbox.stub().rejects(new Error('some nasty error')), // Second post processor throws an error
-        sandbox.stub().resolves(updatedAuditData2), // Third post processor should not be called
-=======
         sandbox.stub().resolves(), // second post processor does not return anything
         sandbox.stub().rejects(new Error('some nasty error')), // Third post processor throws an error
         sandbox.stub().resolves(updatedAuditData2), // Fourth post processor should not be called
->>>>>>> 041800b9
       ];
 
       nock(baseURL)
@@ -295,14 +290,9 @@
       expect(context.sqs.sendMessage).not.to.have.been.calledOnce;
 
       expect(postProcessors[0]).to.have.been.calledWith(finalUrl, auditData, context, site);
-<<<<<<< HEAD
-      expect(postProcessors[1]).to.have.been.calledWith(finalUrl, updatedAuditData1, context, site);
-      expect(postProcessors[2]).to.not.have.been.called;
-=======
       expect(postProcessors[1]).to.have.been.called;
       expect(postProcessors[2]).to.have.been.calledWith(finalUrl, updatedAuditData1, context, site);
       expect(postProcessors[3]).to.not.have.been.called;
->>>>>>> 041800b9
 
       expect(context.log.error).to.have.been.calledOnceWith(
         `Post processor functionStub failed for dummy audit failed for site site-id. Reason: some nasty error.\nAudit data: ${JSON.stringify(updatedAuditData1)}`,
