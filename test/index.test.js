/*
 * Copyright 2023 Adobe. All rights reserved.
 * This file is licensed to you under the Apache License, Version 2.0 (the "License");
 * you may not use this file except in compliance with the License. You may obtain a copy
 * of the License at http://www.apache.org/licenses/LICENSE-2.0
 *
 * Unless required by applicable law or agreed to in writing, software distributed under
 * the License is distributed on an "AS IS" BASIS, WITHOUT WARRANTIES OR REPRESENTATIONS
 * OF ANY KIND, either express or implied. See the License for the specific language
 * governing permissions and limitations under the License.
 */

/* eslint-env mocha */

import { expect, use } from 'chai';
import sinon from 'sinon';
import sinonChai from 'sinon-chai';
import { Request } from '@adobe/fetch';

import { main } from './utils.js';

use(sinonChai);

const sandbox = sinon.createSandbox();

describe('Index Tests', () => {
  const request = new Request('https://space.cat');
  let context;
  let messageBodyJson;

  beforeEach('setup', () => {
    process.env.AWS_EXECUTION_ENV = 'AWS_Lambda_nodejs22.x';
    messageBodyJson = {
      type: 'dummy',
      url: 'site-id',
      auditContext: {
        key: 'value',
      },
    };
    context = {
      dataAccess: {},
      log: console,
      runtime: {
        region: 'us-east-1',
      },
      invocation: {
        event: {
          Records: [{
            body: JSON.stringify(messageBodyJson),
          }],
        },
      },
    };
  });

  afterEach('clean', () => {
    sandbox.restore();
  });

  it('requests without a valid event payload are rejected', async () => {
    delete context.invocation;
    const resp = await main(request, context);

    expect(resp.status).to.equal(400);
    expect(resp.headers.get('x-error')).to.equal('Event does not contain any records');
  });

  it('rejects when a message received with unknown type audit', async () => {
    messageBodyJson.type = 'unknown-type';
    context.invocation.event.Records[0].body = JSON.stringify(messageBodyJson);
    const errorSpy = sandbox.spy(console, 'error');
    const resp = await main(request, context);

    expect(resp.status).to.equal(404);
<<<<<<< HEAD
    // audit-log-wrapper now stringifies log objects to JSON
    expect(errorSpy).to.have.been.called;
    const loggedValue = errorSpy.getCall(0).args[0];
    expect(loggedValue).to.be.a('string');
    const parsed = JSON.parse(loggedValue);
    expect(parsed.message).to.equal('no such audit type: unknown-type');
=======
    // Check that an error containing 'no such audit type: unknown-type' was logged
    expect(errorSpy.args.some((args) => args.some(
      (arg) => (typeof arg === 'string' && arg.includes('no such audit type: unknown-type'))
        || (typeof arg === 'object' && arg?.message?.includes('no such audit type: unknown-type')),
    ))).to.be.true;
>>>>>>> 01a4935e
  });

  it('rejects when a new type audit fails', async () => {
    messageBodyJson.type = 'apex';
    context.invocation.event.Records[0].body = JSON.stringify(messageBodyJson);
    const resp = await main(request, context);
    expect(resp.status).to.equal(500);
  });

  it('happy path', async () => {
    const resp = await main(request, context);
    expect(resp.status).to.equal(200);
  });
});<|MERGE_RESOLUTION|>--- conflicted
+++ resolved
@@ -72,20 +72,11 @@
     const resp = await main(request, context);
 
     expect(resp.status).to.equal(404);
-<<<<<<< HEAD
-    // audit-log-wrapper now stringifies log objects to JSON
-    expect(errorSpy).to.have.been.called;
-    const loggedValue = errorSpy.getCall(0).args[0];
-    expect(loggedValue).to.be.a('string');
-    const parsed = JSON.parse(loggedValue);
-    expect(parsed.message).to.equal('no such audit type: unknown-type');
-=======
     // Check that an error containing 'no such audit type: unknown-type' was logged
     expect(errorSpy.args.some((args) => args.some(
       (arg) => (typeof arg === 'string' && arg.includes('no such audit type: unknown-type'))
         || (typeof arg === 'object' && arg?.message?.includes('no such audit type: unknown-type')),
     ))).to.be.true;
->>>>>>> 01a4935e
   });
 
   it('rejects when a new type audit fails', async () => {
