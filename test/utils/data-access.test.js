--- conflicted
+++ resolved
@@ -359,33 +359,6 @@
       })).to.be.rejectedWith('Failed to create suggestions for siteId');
     });
 
-<<<<<<< HEAD
-    it('should handle large arrays without JSON.stringify errors', async () => {
-      // Create a very large array of suggestions (simulate the theplayers.com case)
-      const largeNewData = Array.from({ length: 1000 }, (_, i) => ({
-        key: `new${i}`,
-        textContent: 'x'.repeat(5000), // Large text content
-      }));
-
-      mockOpportunity.getSuggestions.resolves([]);
-      mockOpportunity.addSuggestions.resolves({
-        createdItems: largeNewData.map((data) => ({ id: `suggestion-${data.key}` })),
-        errorItems: [],
-        length: largeNewData.length,
-      });
-
-      // This should not throw "Invalid string length" error
-      await expect(syncSuggestions({
-        opportunity: mockOpportunity,
-        newData: largeNewData,
-        context,
-        buildKey,
-        mapNewSuggestion,
-      })).to.not.be.rejected;
-
-      // Verify that debug was called (safeStringify should have prevented the error)
-      expect(mockLogger.debug).to.have.been.called;
-=======
     describe('debug logging for large datasets', () => {
       it('should log count only when there are 0 outdated suggestions', async () => {
         const newData = [{ key: '1' }];
@@ -685,7 +658,33 @@
         const sampleLog = debugCalls.find((msg) => /New suggestions\s*=\s*15:/.test(msg));
         expect(sampleLog).to.exist;
       });
->>>>>>> 0db0045d
+    });
+
+    it('should handle large arrays without JSON.stringify errors', async () => {
+      // Create a very large array of suggestions (simulate the theplayers.com case)
+      const largeNewData = Array.from({ length: 1000 }, (_, i) => ({
+        key: `new${i}`,
+        textContent: 'x'.repeat(5000), // Large text content
+      }));
+
+      mockOpportunity.getSuggestions.resolves([]);
+      mockOpportunity.addSuggestions.resolves({
+        createdItems: largeNewData.map((data) => ({ id: `suggestion-${data.key}` })),
+        errorItems: [],
+        length: largeNewData.length,
+      });
+
+      // This should not throw "Invalid string length" error
+      await expect(syncSuggestions({
+        opportunity: mockOpportunity,
+        newData: largeNewData,
+        context,
+        buildKey,
+        mapNewSuggestion,
+      })).to.not.be.rejected;
+
+      // Verify that debug was called (safeStringify should have prevented the error)
+      expect(mockLogger.debug).to.have.been.called;
     });
   });
 
