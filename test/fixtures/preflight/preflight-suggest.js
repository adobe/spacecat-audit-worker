/*
 * Copyright 2025 Adobe. All rights reserved.
 * This file is licensed to you under the Apache License, Version 2.0 (the "License");
 * you may not use this file except in compliance with the License. You may obtain a copy
 * of the License at http://www.apache.org/licenses/LICENSE-2.0
 *
 * Unless required by applicable law or agreed to in writing, software distributed under
 * the License is distributed on an "AS IS" BASIS, WITHOUT WARRANTIES OR REPRESENTATIONS
 * OF ANY KIND, either express or implied. See the License for the specific language
 * governing permissions and limitations under the License.
 */
export const suggestionData = [
  {
    pageUrl: 'https://main--example--page.aem.page/page1',
    step: 'suggest',
    audits: [
      {
        name: 'body-size',
        type: 'seo',
        opportunities: [
          {
            check: 'content-length',
            issue: 'Body content length is below 100 characters',
            seoImpact: 'Moderate',
            seoRecommendation: 'Add more meaningful content to the page',
          },
        ],
      },
      {
        name: 'lorem-ipsum',
        type: 'seo',
        opportunities: [],
      },
      {
        name: 'h1-count',
        type: 'seo',
        opportunities: [
          {
            check: 'multiple-h1',
            issue: 'Found 2 H1 tags',
            seoImpact: 'High',
            seoRecommendation: 'Use exactly one H1 tag per page for better SEO structure',
          },
        ],
      },
      {
        name: 'canonical',
        type: 'seo',
        opportunities: [
          {
            check: 'canonical-self-referenced',
            issue: 'The canonical URL should point to itself to indicate that it is the preferred version of the content.',
            seoImpact: 'Moderate',
            seoRecommendation: 'The canonical URL should point to itself to indicate that it is the preferred version of the content.',
          },
        ],
      },
      {
        name: 'metatags',
        type: 'seo',
<<<<<<< HEAD
        opportunities: [
          {
            seoImpact: 'Moderate',
            issue: 'Title too short',
            issueDetails: '28 chars below limit',
            seoRecommendation: '40-60 characters long',
            tagContent: 'Page 1 Title',
            aiSuggestion: 'Our Story: Innovating Comfort for Every Home',
            aiRationale: 'The title is catchy and broad...',
            tagName: 'title',
          },
        ],
=======
        opportunities: [], // Added length check in metatags audit, no oppty when body is short
>>>>>>> 55bef0fb
      },
      {
        name: 'links',
        type: 'seo',
        opportunities: [
          {
            check: 'broken-internal-links',
            issue: {
              url: 'https://example.com/broken',
              issue: 'Status 404',
              seoImpact: 'High',
              seoRecommendation: 'Fix or remove broken links to improve user experience and SEO',
              urlsSuggested: [
                'https://main--example--page.aem.page/fix',
              ],
              aiRationale: 'Rationale',
            },
          },
          {
            check: 'broken-internal-links',
            issue: {
              url: 'https://example.com/another-broken-url',
              issue: 'Status 404',
              seoImpact: 'High',
              seoRecommendation: 'Fix or remove broken links to improve user experience and SEO',
              urlsSuggested: [
                'https://main--example--page.aem.page/fix',
              ],
              aiRationale: 'Rationale',
            },
          },
        ],
      },
    ],
  },
];<|MERGE_RESOLUTION|>--- conflicted
+++ resolved
@@ -58,22 +58,7 @@
       {
         name: 'metatags',
         type: 'seo',
-<<<<<<< HEAD
-        opportunities: [
-          {
-            seoImpact: 'Moderate',
-            issue: 'Title too short',
-            issueDetails: '28 chars below limit',
-            seoRecommendation: '40-60 characters long',
-            tagContent: 'Page 1 Title',
-            aiSuggestion: 'Our Story: Innovating Comfort for Every Home',
-            aiRationale: 'The title is catchy and broad...',
-            tagName: 'title',
-          },
-        ],
-=======
         opportunities: [], // Added length check in metatags audit, no oppty when body is short
->>>>>>> 55bef0fb
       },
       {
         name: 'links',
