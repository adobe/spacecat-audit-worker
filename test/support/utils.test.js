/*
 * Copyright 2024 Adobe. All rights reserved.
 * This file is licensed to you under the Apache License, Version 2.0 (the "License");
 * you may not use this file except in compliance with the License. You may obtain a copy
 * of the License at http://www.apache.org/licenses/LICENSE-2.0
 *
 * Unless required by applicable law or agreed to in writing, software distributed under
 * the License is distributed on an "AS IS" BASIS, WITHOUT WARRANTIES OR REPRESENTATIONS
 * OF ANY KIND, either express or implied. See the License for the specific language
 * governing permissions and limitations under the License.
 */
/* eslint-env mocha */

import { expect, use } from 'chai';
import sinonChai from 'sinon-chai';
import chaiAsPromised from 'chai-as-promised';
import sinon from 'sinon';
<<<<<<< HEAD
import esmock from 'esmock';
=======
import { GetObjectCommand, ListObjectsV2Command } from '@aws-sdk/client-s3';
>>>>>>> 10d03d78
import {
  extractLinksFromHeader,
  getBaseUrlPagesFromSitemapContents,
  getScrapedDataForSiteId,
  getUrlWithoutPath, sleep,
} from '../../src/support/utils.js';
import { MockContextBuilder } from '../shared.js';

use(sinonChai);
use(chaiAsPromised);

describe('getUrlWithoutPath', () => {
  it('returns the URL without the path from a URL with a path', () => {
    const url = 'https://www.example.com/path/to/resource';
    const expected = 'https://www.example.com';
    expect(getUrlWithoutPath(url)).to.deep.equal(expected);
  });

  it('returns the same URL from a URL without a path', () => {
    const url = 'https://www.example.com';
    const expected = 'https://www.example.com';
    expect(getUrlWithoutPath(url)).to.deep.equal(expected);
  });

  it('returns the URL without the path from a URL with a path and query parameters', () => {
    const url = 'https://www.example.com/path/to/resource?param=value';
    const expected = 'https://www.example.com';
    expect(getUrlWithoutPath(url)).to.deep.equal(expected);
  });

  it('returns the URL without the path from a URL with a path and a fragment', () => {
    const url = 'https://www.example.com/path/to/resource#fragment';
    const expected = 'https://www.example.com';
    expect(getUrlWithoutPath(url)).to.deep.equal(expected);
  });
});

describe('getBaseUrlPagesFromSitemapContents', () => {
  it('should return an empty array when the sitemap content is empty', () => {
    const result = getBaseUrlPagesFromSitemapContents('https://my-site.adbe', undefined);
    expect(result).to.deep.equal([]);
  });
});

describe('getScrapedDataForSiteId (with utility functions)', () => {
  let sandbox;
  let context;
  let site;

  beforeEach(() => {
    sandbox = sinon.createSandbox();

    site = {
      getId: sandbox.stub().returns('site-id'),
      getBaseURL: sandbox.stub().returns('https://example.com'),
    };

    context = new MockContextBuilder()
      .withSandbox(sandbox)
      .withOverrides({
        s3Client: {
          send: sandbox.stub(),
        },
      })
      .build();
  });

  afterEach(() => {
    sandbox.restore();
  });

  it('processes S3 files, filters by json files, and extracts metadata and links', async () => {
    context.s3Client.send.onCall(0).resolves({
      Contents: [
        { Key: 'scrapes/site-id/scrape.json' },
      ],
      IsTruncated: true,
      NextContinuationToken: 'token',
    });

    context.s3Client.send.onCall(1).resolves({
      Contents: [
        { Key: 'scrapes/site-id/screenshot.png' },
      ],
      IsTruncated: false,
      NextContinuationToken: 'token',
    });

    const mockFileResponse = {
      ContentType: 'application/json',
      Body: {
        transformToString: sandbox.stub().resolves(JSON.stringify({
          finalUrl: 'https://example.com/page1',
          scrapeResult: {
            rawBody: '<html lang="en"><body><header><a href="/home">Home</a><a href="/about">About</a></header></body></html>',
            tags: {
              title: 'Page 1 Title',
              description: 'Page 1 Description',
              h1: ['Page 1 H1'],
            },
          },
        })),
      },
    };

    context.s3Client.send.resolves(mockFileResponse);

    const result = await getScrapedDataForSiteId(site, context);

    expect(result).to.deep.equal({
      headerLinks: ['https://example.com/home', 'https://example.com/about'],
      siteData: [
        {
          url: 'https://example.com/page1',
          title: 'Page 1 Title',
          description: 'Page 1 Description',
          h1: 'Page 1 H1',
        },
      ],
    });

    expect(context.s3Client.send)
      .to
      .have
      .been
      .calledWith(sinon.match.instanceOf(ListObjectsV2Command));
    expect(context.s3Client.send).to.have.been.calledWith(sinon.match.instanceOf(GetObjectCommand));
    expect(context.s3Client.send)
      .to
      .have
      .been
      .callCount(4); // 1. get list of files, 2. get meta tags, 3. non json file, 4. header links
  });

  it('returns empty arrays when no files are found', async () => {
    context.s3Client.send.resolves({
      Contents: [],
      IsTruncated: false,
      NextContinuationToken: null,
    });

    const result = await getScrapedDataForSiteId(site, context);

    expect(result).to.deep.equal({
      headerLinks: [],
      siteData: [],
    });
  });

  it('returns only the metadata if there are not header links', async () => {
    context.s3Client.send.onCall(0).resolves({
      Contents: [
        { Key: 'scrapes/site-id/scrape.json' },
      ],
      IsTruncated: false,
      NextContinuationToken: null,
    });

    const mockFileResponse = {
      ContentType: 'application/json',
      Body: {
        transformToString: sandbox.stub().resolves(JSON.stringify({
          finalUrl: 'https://example.com/page1',
          scrapeResult: {
            rawBody: '<html lang="en"><body></body></html>',
            tags: {
              title: 'Page 1 Title',
              description: 'Page 1 Description',
              h1: ['Page 1 H1'],
            },
          },
        })),
      },
    };

    context.s3Client.send.resolves(mockFileResponse);

    const result = await getScrapedDataForSiteId(site, context);

    expect(result).to.deep.equal({
      headerLinks: [],
      siteData: [
        {
          url: 'https://example.com/page1',
          title: 'Page 1 Title',
          description: 'Page 1 Description',
          h1: 'Page 1 H1',
        },
      ],
    });
  });

  it('returns only the metadata if there is no root file', async () => {
    context.s3Client.send.onCall(0).resolves({
      Contents: [
        { Key: 'scrapes/site-id/page/scrape.json' },
      ],
      IsTruncated: false,
      NextContinuationToken: null,
    });

    const mockFileResponse = {
      ContentType: 'application/json',
      Body: {
        transformToString: sandbox.stub().resolves(JSON.stringify({
          finalUrl: 'https://example.com/page1',
          scrapeResult: {
            tags: {
              title: 'Page 1 Title',
              description: 'Page 1 Description',
              h1: ['Page 1 H1'],
            },
          },
        })),
      },
    };

    context.s3Client.send.resolves(mockFileResponse);

    const result = await getScrapedDataForSiteId(site, context);

    expect(result).to.deep.equal({
      headerLinks: [],
      siteData: [
        {
          url: 'https://example.com/page1',
          title: 'Page 1 Title',
          description: 'Page 1 Description',
          h1: 'Page 1 H1',
        },
      ],
    });
  });

  it('handles JSON parsing errors and excludes invalid files', async () => {
    context.s3Client.send.onCall(0).resolves({
      Contents: [
        { Key: 'scrapes/site-id/scrape.json' },
        { Key: 'scrapes/site-id/invalid.json' },
      ],
      IsTruncated: false,
      NextContinuationToken: null,
    });

    const mockFileResponse = {
      ContentType: 'application/json',
      Body: {
        transformToString: sandbox.stub().resolves(JSON.stringify({
          scrapeResult: {
            tags: {},
          },
        })),
      },
    };

    const mockInvalidFileResponse = {
      Body: {
        transformToString: sandbox.stub().resolves('invalid json'),
      },
    };

    context.s3Client.send.onCall(1).resolves(mockFileResponse);
    context.s3Client.send.onCall(2).resolves(mockInvalidFileResponse);
    context.s3Client.send.onCall(3).resolves(mockFileResponse);

    const result = await getScrapedDataForSiteId(site, context);

    expect(result).to.deep.equal({
      headerLinks: [],
      siteData: [
        {
          url: '',
          title: '',
          description: '',
          h1: '',
        },
      ],
    });
  });
});

describe('extractLinksFromHeader', () => {
  let log;

  beforeEach(() => {
    log = {
      warn: sinon.stub(),
      error: sinon.stub(),
      info: sinon.stub(),
    };
  });

  it('should return an empty array if data is not a non-empty object', () => {
    const result = extractLinksFromHeader({}, 'https://example.com', log);
    expect(result).to.deep.equal([]);
    expect(log.warn.calledOnce).to.be.true;
  });

  it('should return an empty array if rawBody is not present', () => {
    const data = { scrapeResult: {} };
    const result = extractLinksFromHeader(data, 'https://example.com', log);
    expect(result).to.deep.equal([]);
    expect(log.warn.calledOnce).to.be.true;
  });

  it('should return an empty array if no <header> element is found', () => {
    const data = { scrapeResult: { rawBody: '<html><body></body></html>' } };
    const result = extractLinksFromHeader(data, 'https://example.com', log);
    expect(result).to.deep.equal([]);
    expect(log.info.calledOnce).to.be.true;
  });

  it('should return an array of valid URLs found in the <header>', () => {
    const data = {
      scrapeResult: {
        rawBody: '<html><body><header><a href="/home">Home</a><a href="https://example.com/about">About</a></header></body></html>',
      },
    };
    const result = extractLinksFromHeader(data, 'https://example.com', log);
    expect(result).to.deep.equal(['https://example.com/home', 'https://example.com/about']);
  });

  it('should log a warning and exclude invalid URLs', () => {
    const data = {
      scrapeResult: {
        rawBody: '<html><body><header><a href="invalid-url">Invalid</a></header></body></html>',
      },
    };
    const result = extractLinksFromHeader(data, 'https://example.com', log);
    expect(result).to.deep.equal([]);
    expect(log.error.calledOnce).to.be.true;
  });
});

describe('sleep', () => {
  let clock;

  beforeEach(() => {
    clock = sinon.useFakeTimers();
  });

  afterEach(() => {
    clock.restore();
  });

  it('should resolve after the specified time', async () => {
    const ms = 1000;
    const promise = sleep(ms);

    clock.tick(ms);

    await expect(promise).to.be.fulfilled;
  });

  it('should not resolve before the specified time', async () => {
    const ms = 1000;
    const promise = sleep(ms);

    clock.tick(ms - 1);

    await clock.runAllAsync();

    let isFulfilled = false;
    promise.then(() => {
      isFulfilled = true;
    });

    expect(isFulfilled).to.be.false;

    clock.tick(1);
    await clock.runAllAsync();

    expect(isFulfilled).to.be.true;
  });
});

describe('utils.calculateCPCValue', () => {
  let context;
  let utils;
  beforeEach(async () => {
    sinon.restore();
    const getObjectFromKey = sinon.stub().returns([
      {
        cost: 200,
        value: 100,
      },
    ]);
    utils = await esmock('../../src/support/utils.js', {
      '../../src/utils/s3-utils.js': { getObjectFromKey },
    });
    context = {
      env: { S3_IMPORTER_BUCKET_NAME: 'my-bucket' },
      s3Client: {},
      log: {
        info: sinon.stub(),
        error: sinon.stub(),
        warn: sinon.stub(),
      },
    };
  });
  it('should throw an error if S3_IMPORTER_BUCKET_NAME is missing', async () => {
    context.env.S3_IMPORTER_BUCKET_NAME = null;
    await expect(utils.calculateCPCValue(context, 'siteId')).to.be.rejectedWith('S3 importer bucket name is required');
  });

  it('should throw an error if s3Client is missing', async () => {
    context.s3Client = null;
    await expect(utils.calculateCPCValue(context, 'siteId')).to.be.rejectedWith('S3 client is required');
  });

  it('should throw an error if logger is missing', async () => {
    context.log = null;
    await expect(utils.calculateCPCValue(context, 'siteId')).to.be.rejectedWith('Logger is required');
  });

  it('should throw an error if siteId is missing', async () => {
    await expect(utils.calculateCPCValue(context)).to.be.rejectedWith('SiteId is required');
  });

  it('should return 1 if organicTrafficData array is empty', async () => {
    const getObjectFromKey = sinon.stub().returns([]);
    utils = await esmock('../../src/support/utils.js', {
      '../../src/utils/s3-utils.js': { getObjectFromKey },
    });
    const result = await utils.calculateCPCValue(context, 'siteId');
    expect(result).to.equal(1);
    expect(context.log.info.calledOnce).to.be.true;
    expect(context.log.info.calledWith('Organic traffic data not available for siteId. Using Default CPC value.')).to.be.true;
  });

  it('should return 1 if organicTrafficData is not an array', async () => {
    const getObjectFromKey = sinon.stub().returns('dummy');
    utils = await esmock('../../src/support/utils.js', {
      '../../src/utils/s3-utils.js': { getObjectFromKey },
    });
    const result = await utils.calculateCPCValue(context, 'siteId');
    expect(result).to.equal(1);
  });

  it('should calculate CPC correctly if organicTrafficData is valid', async () => {
    const getObjectFromKey = sinon.stub().returns([
      { cost: 100, value: 50 },
      { cost: 200, value: 100 },
    ]);
    utils = await esmock('../../src/support/utils.js', {
      '../../src/utils/s3-utils.js': { getObjectFromKey },
    });
    const result = await utils.calculateCPCValue(context, 'siteId');
    expect(result).to.equal(2); // (200 / 100)
  });

  it('should handle errors during data fetching and return 1', async () => {
    const getObjectFromKey = sinon.stub().throws(new Error('Fetch error'));
    utils = await esmock('../../src/support/utils.js', {
      '../../src/utils/s3-utils.js': { getObjectFromKey },
    });
    const result = await utils.calculateCPCValue(context, 'siteId');
    expect(result).to.equal(1);
    expect(context.log.error.calledOnce).to.be.true;
    expect(context.log.error.calledWith('Error fetching organic traffic data for site siteId. Using Default CPC value.', sinon.match.instanceOf(Error))).to.be.true;
  });
});<|MERGE_RESOLUTION|>--- conflicted
+++ resolved
@@ -15,11 +15,8 @@
 import sinonChai from 'sinon-chai';
 import chaiAsPromised from 'chai-as-promised';
 import sinon from 'sinon';
-<<<<<<< HEAD
 import esmock from 'esmock';
-=======
 import { GetObjectCommand, ListObjectsV2Command } from '@aws-sdk/client-s3';
->>>>>>> 10d03d78
 import {
   extractLinksFromHeader,
   getBaseUrlPagesFromSitemapContents,
@@ -61,6 +58,93 @@
   it('should return an empty array when the sitemap content is empty', () => {
     const result = getBaseUrlPagesFromSitemapContents('https://my-site.adbe', undefined);
     expect(result).to.deep.equal([]);
+  });
+});
+
+describe('utils.calculateCPCValue', () => {
+  let context;
+  let utils;
+  beforeEach(async () => {
+    sinon.restore();
+    const getObjectFromKey = sinon.stub().returns([
+      {
+        cost: 200,
+        value: 100,
+      },
+    ]);
+    utils = await esmock('../../src/support/utils.js', {
+      '../../src/utils/s3-utils.js': { getObjectFromKey },
+    });
+    context = {
+      env: { S3_IMPORTER_BUCKET_NAME: 'my-bucket' },
+      s3Client: {},
+      log: {
+        info: sinon.stub(),
+        error: sinon.stub(),
+        warn: sinon.stub(),
+      },
+    };
+  });
+  it('should throw an error if S3_IMPORTER_BUCKET_NAME is missing', async () => {
+    context.env.S3_IMPORTER_BUCKET_NAME = null;
+    await expect(utils.calculateCPCValue(context, 'siteId')).to.be.rejectedWith('S3 importer bucket name is required');
+  });
+
+  it('should throw an error if s3Client is missing', async () => {
+    context.s3Client = null;
+    await expect(utils.calculateCPCValue(context, 'siteId')).to.be.rejectedWith('S3 client is required');
+  });
+
+  it('should throw an error if logger is missing', async () => {
+    context.log = null;
+    await expect(utils.calculateCPCValue(context, 'siteId')).to.be.rejectedWith('Logger is required');
+  });
+
+  it('should throw an error if siteId is missing', async () => {
+    await expect(utils.calculateCPCValue(context)).to.be.rejectedWith('SiteId is required');
+  });
+
+  it('should return 1 if organicTrafficData array is empty', async () => {
+    const getObjectFromKey = sinon.stub().returns([]);
+    utils = await esmock('../../src/support/utils.js', {
+      '../../src/utils/s3-utils.js': { getObjectFromKey },
+    });
+    const result = await utils.calculateCPCValue(context, 'siteId');
+    expect(result).to.equal(1);
+    expect(context.log.info.calledOnce).to.be.true;
+    expect(context.log.info.calledWith('Organic traffic data not available for siteId. Using Default CPC value.')).to.be.true;
+  });
+
+  it('should return 1 if organicTrafficData is not an array', async () => {
+    const getObjectFromKey = sinon.stub().returns('dummy');
+    utils = await esmock('../../src/support/utils.js', {
+      '../../src/utils/s3-utils.js': { getObjectFromKey },
+    });
+    const result = await utils.calculateCPCValue(context, 'siteId');
+    expect(result).to.equal(1);
+  });
+
+  it('should calculate CPC correctly if organicTrafficData is valid', async () => {
+    const getObjectFromKey = sinon.stub().returns([
+      { cost: 100, value: 50 },
+      { cost: 200, value: 100 },
+    ]);
+    utils = await esmock('../../src/support/utils.js', {
+      '../../src/utils/s3-utils.js': { getObjectFromKey },
+    });
+    const result = await utils.calculateCPCValue(context, 'siteId');
+    expect(result).to.equal(2); // (200 / 100)
+  });
+
+  it('should handle errors during data fetching and return 1', async () => {
+    const getObjectFromKey = sinon.stub().throws(new Error('Fetch error'));
+    utils = await esmock('../../src/support/utils.js', {
+      '../../src/utils/s3-utils.js': { getObjectFromKey },
+    });
+    const result = await utils.calculateCPCValue(context, 'siteId');
+    expect(result).to.equal(1);
+    expect(context.log.error.calledOnce).to.be.true;
+    expect(context.log.error.calledWith('Error fetching organic traffic data for site siteId. Using Default CPC value.', sinon.match.instanceOf(Error))).to.be.true;
   });
 });
 
@@ -394,91 +478,4 @@
 
     expect(isFulfilled).to.be.true;
   });
-});
-
-describe('utils.calculateCPCValue', () => {
-  let context;
-  let utils;
-  beforeEach(async () => {
-    sinon.restore();
-    const getObjectFromKey = sinon.stub().returns([
-      {
-        cost: 200,
-        value: 100,
-      },
-    ]);
-    utils = await esmock('../../src/support/utils.js', {
-      '../../src/utils/s3-utils.js': { getObjectFromKey },
-    });
-    context = {
-      env: { S3_IMPORTER_BUCKET_NAME: 'my-bucket' },
-      s3Client: {},
-      log: {
-        info: sinon.stub(),
-        error: sinon.stub(),
-        warn: sinon.stub(),
-      },
-    };
-  });
-  it('should throw an error if S3_IMPORTER_BUCKET_NAME is missing', async () => {
-    context.env.S3_IMPORTER_BUCKET_NAME = null;
-    await expect(utils.calculateCPCValue(context, 'siteId')).to.be.rejectedWith('S3 importer bucket name is required');
-  });
-
-  it('should throw an error if s3Client is missing', async () => {
-    context.s3Client = null;
-    await expect(utils.calculateCPCValue(context, 'siteId')).to.be.rejectedWith('S3 client is required');
-  });
-
-  it('should throw an error if logger is missing', async () => {
-    context.log = null;
-    await expect(utils.calculateCPCValue(context, 'siteId')).to.be.rejectedWith('Logger is required');
-  });
-
-  it('should throw an error if siteId is missing', async () => {
-    await expect(utils.calculateCPCValue(context)).to.be.rejectedWith('SiteId is required');
-  });
-
-  it('should return 1 if organicTrafficData array is empty', async () => {
-    const getObjectFromKey = sinon.stub().returns([]);
-    utils = await esmock('../../src/support/utils.js', {
-      '../../src/utils/s3-utils.js': { getObjectFromKey },
-    });
-    const result = await utils.calculateCPCValue(context, 'siteId');
-    expect(result).to.equal(1);
-    expect(context.log.info.calledOnce).to.be.true;
-    expect(context.log.info.calledWith('Organic traffic data not available for siteId. Using Default CPC value.')).to.be.true;
-  });
-
-  it('should return 1 if organicTrafficData is not an array', async () => {
-    const getObjectFromKey = sinon.stub().returns('dummy');
-    utils = await esmock('../../src/support/utils.js', {
-      '../../src/utils/s3-utils.js': { getObjectFromKey },
-    });
-    const result = await utils.calculateCPCValue(context, 'siteId');
-    expect(result).to.equal(1);
-  });
-
-  it('should calculate CPC correctly if organicTrafficData is valid', async () => {
-    const getObjectFromKey = sinon.stub().returns([
-      { cost: 100, value: 50 },
-      { cost: 200, value: 100 },
-    ]);
-    utils = await esmock('../../src/support/utils.js', {
-      '../../src/utils/s3-utils.js': { getObjectFromKey },
-    });
-    const result = await utils.calculateCPCValue(context, 'siteId');
-    expect(result).to.equal(2); // (200 / 100)
-  });
-
-  it('should handle errors during data fetching and return 1', async () => {
-    const getObjectFromKey = sinon.stub().throws(new Error('Fetch error'));
-    utils = await esmock('../../src/support/utils.js', {
-      '../../src/utils/s3-utils.js': { getObjectFromKey },
-    });
-    const result = await utils.calculateCPCValue(context, 'siteId');
-    expect(result).to.equal(1);
-    expect(context.log.error.calledOnce).to.be.true;
-    expect(context.log.error.calledWith('Error fetching organic traffic data for site siteId. Using Default CPC value.', sinon.match.instanceOf(Error))).to.be.true;
-  });
 });