/*
 * Copyright 2025 Adobe. All rights reserved.
 * This file is licensed to you under the Apache License, Version 2.0 (the "License");
 * you may not use this file except in compliance with the License. You may obtain a copy
 * of the License at http://www.apache.org/licenses/LICENSE-2.0
 *
 * Unless required by applicable law or agreed to in writing, software distributed under
 * the License is distributed on an "AS IS" BASIS, WITHOUT WARRANTIES OR REPRESENTATIONS
 * OF ANY KIND, either express or implied. See the License for the specific language
 * governing permissions and limitations under the License.
 */

/* eslint-env mocha */
/* eslint-disable no-use-before-define */

import { expect, use } from 'chai';
import sinon from 'sinon';
import sinonChai from 'sinon-chai';
import { parquetWriteBuffer } from 'hyparquet-writer';
import { keywordPromptsImportStep, sendToMystique, WEB_SEARCH_PROVIDERS } from '../../src/geo-brand-presence/handler.js';
import { llmoConfig } from '@adobe/spacecat-shared-utils';

use(sinonChai);

describe('Geo Brand Presence Handler', () => {
  let context;
  let sandbox;
  let site;
  let audit;
  let log;
  let sqs;
  let env;
  let s3Client;
  let getPresignedUrl;

  beforeEach(() => {
    sandbox = sinon.createSandbox();
    site = {
      getBaseURL: () => 'https://adobe.com',
      getId: () => 'site-id-123',
      getDeliveryType: () => 'geo_edge',
    };
    audit = {
      getId: () => 'audit-id-456',
      getAuditType: () => 'geo-brand-presence',
      getFullAuditRef: () => 'https://adobe.com',
      getAuditResult: () => ({ aiPlatform: 'chatgpt' }),
    };
    log = sinon.stub({ ...console });
    sqs = {
      sendMessage: sandbox.stub().resolves({}),
    };
    env = {
      QUEUE_SPACECAT_TO_MYSTIQUE: 'spacecat-to-mystique',
      S3_IMPORTER_BUCKET_NAME: 'bucket',
    };
    s3Client = {
      send: sinon.stub()
          .callsFake((cmd) => {
            const { name } = cmd.constructor;
            const input = JSON.stringify(cmd.input, null, 2).replace(/\n[ ]*/g, ' ');
            throw new Error(`no stubbed response for ${name} ${input}`)
          }),
    };
    getPresignedUrl = sandbox.stub();
    context = {
      log,
      sqs,
      env,
      site,
      audit,
      s3Client,
    };

    fakeConfigS3Response();

    s3Client.send
        .withArgs(matchS3Cmd('PutObjectCommand', { Key: sinon.match(/^temp[/]audit-geo-brand-presence[/]/) }))
        .resolves({});
  });

  afterEach(() => {
    sandbox.restore();
  });

  it('should run the keywordPromptsImport step', async () => {
    const finalUrl = 'https://adobe.com';
    const ctx = { ...context, finalUrl };
    const result = await keywordPromptsImportStep(ctx);
    expect(result).to.deep.equal({
      type: 'llmo-prompts-ahrefs',
      siteId: site.getId(),
      endDate: undefined,
      auditResult: { keywordQuestions: [], aiPlatform: undefined },
      fullAuditRef: finalUrl,
    });
  });

  it('passes on a string date in ctx.data', async () => {
    const finalUrl = 'https://adobe.com';
    const ctx = { ...context, finalUrl, data: '2025-08-13' };
    const result = await keywordPromptsImportStep(ctx);
    expect(result).to.deep.equal({
      type: 'llmo-prompts-ahrefs',
      siteId: site.getId(),
      endDate: '2025-08-13',
      auditResult: { keywordQuestions: [], aiPlatform: undefined },
      fullAuditRef: finalUrl,
    });
  });

  it('ignores non-date values in in ctx.data', async () => {
    const finalUrl = 'https://adobe.com';
    const ctx = { ...context, finalUrl, data: 'not a parseable date' };
    const result = await keywordPromptsImportStep(ctx);
    expect(result).to.deep.equal({
      type: 'llmo-prompts-ahrefs',
      siteId: site.getId(),
      endDate: undefined,
      auditResult: { keywordQuestions: [], aiPlatform: undefined },
      fullAuditRef: finalUrl,
    });
  });

  it('parses JSON data with valid endDate and aiPlatform', async () => {
    const finalUrl = 'https://adobe.com';
    const jsonData = JSON.stringify({
      endDate: '2025-09-15',
      aiPlatform: 'gemini',
    });
    const ctx = { ...context, finalUrl, data: jsonData };
    const result = await keywordPromptsImportStep(ctx);
    expect(result).to.deep.equal({
      type: 'llmo-prompts-ahrefs',
      siteId: site.getId(),
      endDate: '2025-09-15',
      auditResult: { keywordQuestions: [], aiPlatform: 'gemini' },
      fullAuditRef: finalUrl,
    });
<<<<<<< HEAD
    expect(log.debug).to.have.been.calledWith(
      'GEO BRAND PRESENCE: Keyword prompts import step for %s with endDate: %s, aiPlatform: %s',
      finalUrl,
      '2025-09-15',
      'gemini',
=======
    expect(log.info).to.have.been.calledWith(
        'GEO BRAND PRESENCE: Keyword prompts import step for %s with endDate: %s, aiPlatform: %s',
        finalUrl,
        '2025-09-15',
        'gemini',
>>>>>>> 71807416
    );
  });

  it('handles JSON parsing failure and falls back to legacy date parsing', async () => {
    const finalUrl = 'https://adobe.com';
    const invalidJson = '{ invalid json data';
    const ctx = { ...context, finalUrl, data: invalidJson };
    const result = await keywordPromptsImportStep(ctx);
    expect(result).to.deep.equal({
      type: 'llmo-prompts-ahrefs',
      siteId: site.getId(),
      endDate: undefined,
      auditResult: { keywordQuestions: [], aiPlatform: undefined },
      fullAuditRef: finalUrl,
    });
    expect(log.warn).to.have.been.calledWith(
        'GEO BRAND PRESENCE: Could not parse data as JSON or date string: %s',
        invalidJson,
    );
<<<<<<< HEAD
    expect(log.debug).to.have.been.calledWith(
      'GEO BRAND PRESENCE: Keyword prompts import step for %s with endDate: %s, aiPlatform: %s',
      finalUrl,
      undefined,
      undefined,
=======
    expect(log.info).to.have.been.calledWith(
        'GEO BRAND PRESENCE: Keyword prompts import step for %s with endDate: %s, aiPlatform: %s',
        finalUrl,
        undefined,
        undefined,
>>>>>>> 71807416
    );
  });

  it('should send message to Mystique using aiPlatform when provided', async () => {
    // Mock S3 client method used by getStoredMetrics (AWS SDK v3 style)
    fakeParquetS3Response(fakeData());

    getPresignedUrl.resolves('https://example.com/presigned-url');

    await sendToMystique({
      ...context,
      auditContext: {
        calendarWeek: { year: 2025, week: 33 },
        parquetFiles: ['some/parquet/file/data.parquet'],
      },
    }, getPresignedUrl);
    // When aiPlatform is provided (chatgpt), only one message is sent per opportunity type
    expect(sqs.sendMessage).to.have.been.calledOnce;
    const [brandPresenceQueue, brandPresenceMessage] = sqs.sendMessage.firstCall.args;
    expect(brandPresenceQueue).to.equal('spacecat-to-mystique');
    expect(brandPresenceMessage).to.include({
      type: 'detect:geo-brand-presence',
      siteId: site.getId(),
      url: site.getBaseURL(),
      auditId: audit.getId(),
      deliveryType: site.getDeliveryType(),
    });
    expect(brandPresenceMessage.data).deep.equal({
      configVersion: null,
      web_search_provider: 'chatgpt',
      url: 'https://example.com/presigned-url',
    });
  });

  it('should fall back to all providers when aiPlatform is invalid', async () => {
    // Set aiPlatform to an invalid value
    audit.getAuditResult = () => ({ aiPlatform: 'invalid-provider' });

    fakeParquetS3Response(fakeData());
    getPresignedUrl.resolves('https://example.com/presigned-url');

    await sendToMystique({
      ...context,
      auditContext: {
        calendarWeek: { year: 2025, week: 33 },
        parquetFiles: ['some/parquet/file/data.parquet'],
      },
    }, getPresignedUrl);

    // Should send messages for all providers since 'invalid-provider' is not in WEB_SEARCH_PROVIDERS
    expect(sqs.sendMessage).to.have.callCount(WEB_SEARCH_PROVIDERS.length);
  });

  // TODO(aurelio): check that we write the right file to s3
  it('should send messages to Mystique for all web search providers when no aiPlatform is provided', async () => {
    // Remove aiPlatform from audit result
    audit.getAuditResult = () => ({});

    fakeParquetS3Response(fakeData());
    getPresignedUrl.resolves('https://example.com/presigned-url');

    await sendToMystique({
      ...context,
      auditContext: {
        calendarWeek: { year: 2025, week: 33 },
        parquetFiles: ['some/parquet/file/data.parquet'],
      },
    }, getPresignedUrl);

    // Should send messages equal to the number of configured providers
    expect(sqs.sendMessage).to.have.callCount(WEB_SEARCH_PROVIDERS.length);

    // Verify each message has the correct provider
    WEB_SEARCH_PROVIDERS.forEach((provider, index) => {
      const [queue, message] = sqs.sendMessage.getCall(index).args;
      expect(queue).to.equal('spacecat-to-mystique');
      expect(message).to.include({
        type: 'detect:geo-brand-presence',
        siteId: site.getId(),
        url: site.getBaseURL(),
        auditId: audit.getId(),
        deliveryType: site.getDeliveryType(),
      });
      expect(message.data).deep.equal({
        configVersion: null,
        web_search_provider: provider,
        url: 'https://example.com/presigned-url',
      });
    });
  });

  it('sends customer defined prompts from the config to mystique', async () => {
    const cat1 = '10606bf9-08bd-4276-9ba9-db2e7775e96a';
    const cat2 = '2a2f9b39-126b-411e-af0b-ad2a48dfd9b1';

    fakeParquetS3Response(fakeData());
    fakeConfigS3Response({
      ...llmoConfig.defaultConfig(),
      categories: {
        [cat1]: { name: 'Category 1', region: ['ch', 'de', 'fr', 'it'] },
        [cat2]: { name: 'Category 2', region: 'es' },
      },
      topics: {
        'f1a9605a-5a05-49e7-8760-b40ca2426380': {
          name: 'Topic 1',
          category: cat1,
          prompts: [
            {prompt: 'custom prompt 1', regions: ['de'], origin: 'human', source: 'config' },
            {prompt: 'custom prompt 2', regions: ['it'], origin: 'human', source: 'config' },
            {prompt: 'custom prompt 3', regions: ['ch', 'fr'], origin: 'human', source: 'config' },
          ],
        },
        '49db7cbc-326f-437f-bedc-e4b7b33ac220': {
          name: 'Topic 2',
          category: cat2,
          prompts: [
            {prompt: 'custom prompt 4', regions: ['es'], origin: 'human', source: 'config' },
          ],
        },
      }
    });

    getPresignedUrl.resolves('https://example.com/presigned-url');

    await sendToMystique({
      ...context,
      auditContext: {
        calendarWeek: { year: 2025, week: 33 },
        parquetFiles: ['some/parquet/file/data.parquet'],
      },
    }, getPresignedUrl);

    // custom prompt 3 has regions ['ch', 'fr'] so it should be split into 2 items
    // Total: 1 (de) + 1 (it) + 2 (ch, fr) + 1 (es) = 5 customer prompts
    expect(s3Client.send).calledWith(
        matchS3Cmd('PutObjectCommand', {
          Body: sinon.match((json) => {
            const data = JSON.parse(json);
            const customerPrompts = data.filter(p => p.source === 'human');

            // Should have 5 customer prompt items (custom prompt 3 was split)
            expect(customerPrompts).to.have.lengthOf(5);

            // Check individual prompts
            const prompt1 = customerPrompts.find(p => p.prompt === 'custom prompt 1');
            expect(prompt1).to.exist;
            expect(prompt1.region).to.equal('de');
            expect(prompt1.market).to.equal('de');

            const prompt2 = customerPrompts.find(p => p.prompt === 'custom prompt 2');
            expect(prompt2).to.exist;
            expect(prompt2.region).to.equal('it');
            expect(prompt2.market).to.equal('it');

            // Check custom prompt 3 is split into ch and fr
            const prompt3Ch = customerPrompts.find(p => p.prompt === 'custom prompt 3' && p.region === 'ch');
            expect(prompt3Ch).to.exist;
            expect(prompt3Ch.market).to.equal('ch,fr');

            const prompt3Fr = customerPrompts.find(p => p.prompt === 'custom prompt 3' && p.region === 'fr');
            expect(prompt3Fr).to.exist;
            expect(prompt3Fr.market).to.equal('ch,fr');

            const prompt4 = customerPrompts.find(p => p.prompt === 'custom prompt 4');
            expect(prompt4).to.exist;
            expect(prompt4.region).to.equal('es');
            expect(prompt4.market).to.equal('es');

            return true;
          })
        })
    );


    console.log(...s3Client.send.args)
  });

  it('should split customer prompts with multiple regions into separate items', async () => {
    const cat1 = 'ecfc4ebe-8841-4d10-a52f-1ab79bbc77a9'; // Acrobat
    const cat2 = '49d70928-c542-45ba-bbfb-528c69cfdbe7'; // Firefly
    const cat3 = 'bae2762a-fca8-4a05-97d4-0cbd4adb1ef4'; // Photoshop

    fakeParquetS3Response(fakeData());
    fakeConfigS3Response({
      ...llmoConfig.defaultConfig(),
      categories: {
        [cat1]: { name: 'Acrobat', region: ['us', 'jp', 'br', 'in', 'gb', 'de'] },
        [cat2]: { name: 'Firefly', region: ['us', 'in', 'br', 'jp', 'de', 'gb'] },
        [cat3]: { name: 'Photoshop', region: ['jp'] },
      },
      topics: {
        'b7fdf770-4dca-41fd-9af7-e9c30f42f0ce': {
          name: 'Generic QUestion',
          category: cat1,
          prompts: [
            { prompt: 'What is Acrobat ?', regions: ['gb', 'us'], origin: 'human', source: 'config' },
            { prompt: 'Wie sagt man Acrobat auf deutsch ?', regions: ['de'], origin: 'human', source: 'config' },
          ],
        },
        '3de2e5fd-cfdd-480e-b10a-bffbe2fcdde3': {
          name: 'General Question',
          category: cat2,
          prompts: [
            { prompt: 'What is Firefly', regions: ['gb', 'us'], origin: 'human', source: 'config' },
            { prompt: 'Was ist Firefly', regions: ['de'], origin: 'human', source: 'config' },
          ],
        },
        '82cc9206-82ce-471d-ab78-43e01c1a9350': {
          name: 'General Prompt',
          category: cat3,
          prompts: [
            { prompt: 'Photoshopとは何ですか？', regions: ['jp'], origin: 'human', source: 'config' },
          ],
        },
      },
    });

    getPresignedUrl.resolves('https://example.com/presigned-url');

    await sendToMystique({
      ...context,
      auditContext: {
        calendarWeek: { year: 2025, week: 33 },
        parquetFiles: ['some/parquet/file/data.parquet'],
      },
    }, getPresignedUrl);

    // Verify that:
    // - "What is Acrobat ?" with regions ['gb', 'us'] creates 2 items (one for gb, one for us)
    // - "Wie sagt man Acrobat auf deutsch ?" with regions ['de'] creates 1 item
    // - "What is Firefly" with regions ['gb', 'us'] creates 2 items
    // - "Was ist Firefly" with regions ['de'] creates 1 item
    // - "Photoshopとは何ですか？" with regions ['jp'] creates 1 item
    // Total: 2 + 1 + 2 + 1 + 1 = 7 customer prompts

    expect(s3Client.send).calledWith(
        matchS3Cmd('PutObjectCommand', {
          Body: sinon.match((json) => {
            const data = JSON.parse(json);
            const customerPrompts = data.filter(p => p.source === 'human');

            // Should have 7 customer prompt items total
            expect(customerPrompts).to.have.lengthOf(7);

            // Check "What is Acrobat ?" split into gb and us
            const acrobatGb = customerPrompts.find(p => p.prompt === 'What is Acrobat ?' && p.region === 'gb');
            expect(acrobatGb).to.exist;
            expect(acrobatGb.market).to.equal('gb,us'); // market should have original list
            expect(acrobatGb.category).to.equal('Acrobat');
            expect(acrobatGb.topic).to.equal('Generic QUestion');

            const acrobatUs = customerPrompts.find(p => p.prompt === 'What is Acrobat ?' && p.region === 'us');
            expect(acrobatUs).to.exist;
            expect(acrobatUs.market).to.equal('gb,us'); // market should have original list
            expect(acrobatUs.category).to.equal('Acrobat');

            // Check "Wie sagt man Acrobat auf deutsch ?" stays as single item
            const acrobatDe = customerPrompts.filter(p => p.prompt === 'Wie sagt man Acrobat auf deutsch ?');
            expect(acrobatDe).to.have.lengthOf(1);
            expect(acrobatDe[0].region).to.equal('de');
            expect(acrobatDe[0].market).to.equal('de');

            // Check "What is Firefly" split into gb and us
            const fireflyGb = customerPrompts.find(p => p.prompt === 'What is Firefly' && p.region === 'gb');
            expect(fireflyGb).to.exist;
            expect(fireflyGb.market).to.equal('gb,us');
            expect(fireflyGb.category).to.equal('Firefly');

            const fireflyUs = customerPrompts.find(p => p.prompt === 'What is Firefly' && p.region === 'us');
            expect(fireflyUs).to.exist;
            expect(fireflyUs.market).to.equal('gb,us');

            // Check "Was ist Firefly" stays as single item
            const fireflyDe = customerPrompts.filter(p => p.prompt === 'Was ist Firefly');
            expect(fireflyDe).to.have.lengthOf(1);
            expect(fireflyDe[0].region).to.equal('de');
            expect(fireflyDe[0].market).to.equal('de');

            // Check Photoshop prompt stays as single item
            const photoshopJp = customerPrompts.filter(p => p.prompt === 'Photoshopとは何ですか？');
            expect(photoshopJp).to.have.lengthOf(1);
            expect(photoshopJp[0].region).to.equal('jp');
            expect(photoshopJp[0].market).to.equal('jp');

            return true;
          })
        })
    );
  });

  it('should skip sending message to Mystique when no keywordQuestions', async () => {
    fakeParquetS3Response([]);
    await sendToMystique({
      ...context,
      auditContext: {
        calendarWeek: { year: 2025, week: 33 },
        parquetFiles: ['some/parquet/file/data.parquet'],
      },
    }, getPresignedUrl);
    expect(sqs.sendMessage).to.not.have.been.called;
  });

  it('should skip sending message to Mystique when aiPlatform is undefined (simulating empty providers)', async () => {
    // Set aiPlatform to undefined to simulate empty provider scenario
    audit.getAuditResult = () => ({ aiPlatform: undefined });

    fakeParquetS3Response(fakeData());
    getPresignedUrl.resolves('https://example.com/presigned-url');

    // Temporarily empty the providers array
    const originalProviders = [...WEB_SEARCH_PROVIDERS];
    WEB_SEARCH_PROVIDERS.splice(0, WEB_SEARCH_PROVIDERS.length);

    try {
      await sendToMystique({
        ...context,
        auditContext: {
          calendarWeek: { year: 2025, week: 33 },
          parquetFiles: ['some/parquet/file/data.parquet'],
        },
      }, getPresignedUrl);

      expect(sqs.sendMessage).to.not.have.been.called;
      expect(log.warn).to.have.been.calledWith(
          'GEO BRAND PRESENCE: No web search providers configured for site id %s (%s), skipping message to mystique',
          site.getId(),
          site.getBaseURL(),
      );
    } finally {
      // Restore original providers
      WEB_SEARCH_PROVIDERS.push(...originalProviders);
    }
  });

  it('should skip sending message to Mystique when success is false', async () => {
    await sendToMystique({
      ...context,
      auditContext: {
        success: false,
        calendarWeek: { year: 2025, week: 33 },
        parquetFiles: ['some/parquet/file/data.parquet'],
      },
    }, getPresignedUrl);

    expect(sqs.sendMessage).to.not.have.been.called;
    expect(log.error).to.have.been.calledWith(
        'GEO BRAND PRESENCE: Received the following errors for site id %s (%s). Cannot send data to Mystique',
        site.getId(),
        site.getBaseURL(),
        sinon.match.object,
    );
  });

  it('should skip sending message to Mystique when calendarWeek is invalid', async () => {
    await sendToMystique({
      ...context,
      auditContext: {
        calendarWeek: null,
        parquetFiles: ['some/parquet/file/data.parquet'],
      },
    }, getPresignedUrl);

    expect(sqs.sendMessage).to.not.have.been.called;
    expect(log.error).to.have.been.calledWith(
        'GEO BRAND PRESENCE: Invalid date context for site id %s (%s). Cannot send data to Mystique',
        site.getId(),
        site.getBaseURL(),
        sinon.match.object,
    );
  });

  it('should skip sending message to Mystique when calendarWeek is missing week', async () => {
    await sendToMystique({
      ...context,
      auditContext: {
        calendarWeek: { year: 2025 },
        parquetFiles: ['some/parquet/file/data.parquet'],
      },
    }, getPresignedUrl);

    expect(sqs.sendMessage).to.not.have.been.called;
    expect(log.error).to.have.been.calledWith(
        'GEO BRAND PRESENCE: Invalid date context for site id %s (%s). Cannot send data to Mystique',
        site.getId(),
        site.getBaseURL(),
        sinon.match.object,
    );
  });

  it('should skip sending message to Mystique when parquetFiles is invalid', async () => {
    await sendToMystique({
      ...context,
      auditContext: {
        calendarWeek: { year: 2025, week: 33 },
        parquetFiles: 'not-an-array',
      },
    }, getPresignedUrl);

    expect(sqs.sendMessage).to.not.have.been.called;
    expect(log.error).to.have.been.calledWith(
        'GEO BRAND PRESENCE: Invalid parquetFiles in auditContext for site id %s (%s). Cannot send data to Mystique',
        site.getId(),
        site.getBaseURL(),
        sinon.match.object,
    );
  });

  it('should skip sending message to Mystique when parquetFiles contains non-strings', async () => {
    await sendToMystique({
      ...context,
      auditContext: {
        calendarWeek: { year: 2025, week: 33 },
        parquetFiles: ['valid.parquet', 123, 'another.parquet'],
      },
    }, getPresignedUrl);

    expect(sqs.sendMessage).to.not.have.been.called;
    expect(log.error).to.have.been.calledWith(
        'GEO BRAND PRESENCE: Invalid parquetFiles in auditContext for site id %s (%s). Cannot send data to Mystique',
        site.getId(),
        site.getBaseURL(),
        sinon.match.object,
    );
  });

  // NEW TESTS: Deduplication Logic
  describe('Deduplication Logic', () => {
    it('should remove duplicate AI prompts within same region/topic', async () => {
      const duplicateData = [
        {
          prompt: 'what is adobe?',
          region: 'us',
          topic: 'general',
          category: 'adobe',
          url: 'https://adobe.com/page1',
          keyword: 'adobe',
          keywordImportTime: new Date('2024-05-01T00:00:00Z'),
          volume: 1000,
          volumeImportTime: new Date('2025-08-13T14:00:00.000Z'),
          source: 'ahrefs',
        },
        {
          prompt: 'What is Adobe?', // Duplicate (case insensitive)
          region: 'US', // Same region (case insensitive)
          topic: 'General', // Same topic (case insensitive)
          category: 'adobe',
          url: 'https://adobe.com/page2',
          keyword: 'adobe',
          keywordImportTime: new Date('2024-05-01T00:00:00Z'),
          volume: 2000,
          volumeImportTime: new Date('2025-08-13T14:00:00.000Z'),
          source: 'ahrefs',
        },
        {
          prompt: 'adobe pricing', // Different prompt, same region/topic
          region: 'us',
          topic: 'general',
          category: 'adobe',
          url: 'https://adobe.com/page3',
          keyword: 'adobe',
          keywordImportTime: new Date('2024-05-01T00:00:00Z'),
          volume: 1500,
          volumeImportTime: new Date('2025-08-13T14:00:00.000Z'),
          source: 'ahrefs',
        },
      ];

      fakeParquetS3Response(duplicateData);
      fakeConfigS3Response(); // Empty config

      getPresignedUrl.resolves('https://example.com/presigned-url');

      await sendToMystique({
        ...context,
        auditContext: {
          calendarWeek: { year: 2025, week: 33 },
          parquetFiles: ['some/parquet/file/data.parquet'],
        },
      }, getPresignedUrl);

      // Should only have 2 prompts (duplicate removed, different prompt kept)
      expect(s3Client.send).calledWith(
          matchS3Cmd('PutObjectCommand', {
            Body: sinon.match((json) => {
              const data = JSON.parse(json);
              expect(data).to.have.lengthOf(2); // 1 duplicate removed
              expect(data.map(p => p.prompt)).to.include('what is adobe?');
              expect(data.map(p => p.prompt)).to.include('adobe pricing');
              return true;
            })
          })
      );
    });

    it('should keep same prompts in different regions/topics', async () => {
      const samePromptDifferentContext = [
        {
          prompt: 'what is adobe?',
          region: 'us',
          topic: 'general',
          category: 'adobe',
          url: 'https://adobe.com/page1',
          keyword: 'adobe',
          keywordImportTime: new Date('2024-05-01T00:00:00Z'),
          volume: 1000,
          volumeImportTime: new Date('2025-08-13T14:00:00.000Z'),
          source: 'ahrefs',
        },
        {
          prompt: 'what is adobe?', // Same prompt
          region: 'uk', // Different region
          topic: 'general',
          category: 'adobe',
          url: 'https://adobe.com/page2',
          keyword: 'adobe',
          keywordImportTime: new Date('2024-05-01T00:00:00Z'),
          volume: 2000,
          volumeImportTime: new Date('2025-08-13T14:00:00.000Z'),
          source: 'ahrefs',
        },
        {
          prompt: 'what is adobe?', // Same prompt
          region: 'us',
          topic: 'pricing', // Different topic
          category: 'adobe',
          url: 'https://adobe.com/page3',
          keyword: 'adobe',
          keywordImportTime: new Date('2024-05-01T00:00:00Z'),
          volume: 1500,
          volumeImportTime: new Date('2025-08-13T14:00:00.000Z'),
          source: 'ahrefs',
        },
      ];

      fakeParquetS3Response(samePromptDifferentContext);
      fakeConfigS3Response(); // Empty config

      getPresignedUrl.resolves('https://example.com/presigned-url');

      await sendToMystique({
        ...context,
        auditContext: {
          calendarWeek: { year: 2025, week: 33 },
          parquetFiles: ['some/parquet/file/data.parquet'],
        },
      }, getPresignedUrl);

      // Should keep all 3 prompts (different region/topic combinations)
      expect(s3Client.send).calledWith(
          matchS3Cmd('PutObjectCommand', {
            Body: sinon.match((json) => {
              const data = JSON.parse(json);
              expect(data).to.have.lengthOf(3); // All kept due to different contexts
              return true;
            })
          })
      );
    });

    it('should skip empty and invalid prompts', async () => {
      const mixedData = [
        {
          prompt: 'valid prompt',
          region: 'us',
          topic: 'general',
          category: 'adobe',
          url: 'https://adobe.com/page1',
          keyword: 'adobe',
          keywordImportTime: new Date('2024-05-01T00:00:00Z'),
          volume: 1000,
          volumeImportTime: new Date('2025-08-13T14:00:00.000Z'),
          source: 'ahrefs',
        },
        {
          prompt: '', // Empty prompt (should be skipped)
          region: 'us',
          topic: 'general',
          category: 'adobe',
          url: 'https://adobe.com/page2',
          keyword: 'adobe',
          keywordImportTime: new Date('2024-05-01T00:00:00Z'),
          volume: 2000,
          volumeImportTime: new Date('2025-08-13T14:00:00.000Z'),
          source: 'ahrefs',
        },
        {
          prompt: '   ', // Whitespace only (should be skipped)
          region: 'us',
          topic: 'general',
          category: 'adobe',
          url: 'https://adobe.com/page3',
          keyword: 'adobe',
          keywordImportTime: new Date('2024-05-01T00:00:00Z'),
          volume: 1500,
          volumeImportTime: new Date('2025-08-13T14:00:00.000Z'),
          source: 'ahrefs',
        },
      ];

      fakeParquetS3Response(mixedData);
      fakeConfigS3Response(); // Empty config

      getPresignedUrl.resolves('https://example.com/presigned-url');

      await sendToMystique({
        ...context,
        auditContext: {
          calendarWeek: { year: 2025, week: 33 },
          parquetFiles: ['some/parquet/file/data.parquet'],
        },
      }, getPresignedUrl);

      // Should only keep the valid prompt
      expect(s3Client.send).calledWith(
          matchS3Cmd('PutObjectCommand', {
            Body: sinon.match((json) => {
              const data = JSON.parse(json);
              expect(data).to.have.lengthOf(1); // Only valid prompt kept
              expect(data[0].prompt).to.equal('valid prompt');
              return true;
            })
          })
      );
    });
  });

  // NEW TESTS: 200-Limit Customer Priority Logic
  describe('200-Limit Customer Priority Logic', () => {
    it('should prioritize customer prompts when total exceeds 200', async () => {
      // Create 150 AI prompts
      const aiPrompts = Array.from({ length: 150 }, (_, i) => ({
        prompt: `ai prompt ${i + 1}`,
        region: 'us',
        topic: 'general',
        category: 'adobe',
        url: `https://adobe.com/page${i + 1}`,
        keyword: 'adobe',
        keywordImportTime: new Date('2024-05-01T00:00:00Z'),
        volume: 1000 + i,
        volumeImportTime: new Date('2025-08-13T14:00:00.000Z'),
        source: 'ahrefs',
      }));

      const cat1 = '10606bf9-08bd-4276-9ba9-db2e7775e96a';

      fakeParquetS3Response(aiPrompts);
      fakeConfigS3Response({
        ...llmoConfig.defaultConfig(),
        categories: {
          [cat1]: { name: 'Category 1', region: ['us'] },
        },
        topics: {
          'f1a9605a-5a05-49e7-8760-b40ca2426380': {
            name: 'Topic 1',
            category: cat1,
            prompts: Array.from({ length: 75 }, (_, i) => ({
              prompt: `customer prompt ${i + 1}`,
              regions: ['us'],
              origin: 'human',
              source: 'config'
            })),
          },
        }
      });

      getPresignedUrl.resolves('https://example.com/presigned-url');

      await sendToMystique({
        ...context,
        auditContext: {
          calendarWeek: { year: 2025, week: 33 },
          parquetFiles: ['some/parquet/file/data.parquet'],
        },
      }, getPresignedUrl);

      // Total: 150 AI + 75 Customer = 225, should be trimmed to 200
      // Expected: 125 AI prompts + 75 Customer prompts = 200 total
      expect(s3Client.send).calledWith(
          matchS3Cmd('PutObjectCommand', {
            Body: sinon.match((json) => {
              const data = JSON.parse(json);
              expect(data).to.have.lengthOf(200); // Exactly 200 prompts

              // Should have all 75 customer prompts
              const customerPrompts = data.filter(p => p.source === 'human');
              expect(customerPrompts).to.have.lengthOf(75);

              // Should have 125 AI prompts
              const aiPromptsInResult = data.filter(p => p.source === 'ahrefs');
              expect(aiPromptsInResult).to.have.lengthOf(125);

              return true;
            })
          })
      );
    });

    it('should use only customer prompts when customer count >= 200', async () => {
      // Create 50 AI prompts
      const aiPrompts = Array.from({ length: 50 }, (_, i) => ({
        prompt: `ai prompt ${i + 1}`,
        region: 'us',
        topic: 'general',
        category: 'adobe',
        url: `https://adobe.com/page${i + 1}`,
        keyword: 'adobe',
        keywordImportTime: new Date('2024-05-01T00:00:00Z'),
        volume: 1000 + i,
        volumeImportTime: new Date('2025-08-13T14:00:00.000Z'),
        source: 'ahrefs',
      }));

      const cat1 = '10606bf9-08bd-4276-9ba9-db2e7775e96a';

      fakeParquetS3Response(aiPrompts);
      fakeConfigS3Response({
        ...llmoConfig.defaultConfig(),
        categories: {
          [cat1]: { name: 'Category 1', region: ['us'] },
        },
        topics: {
          'f1a9605a-5a05-49e7-8760-b40ca2426380': {
            name: 'Topic 1',
            category: cat1,
            prompts: Array.from({ length: 250 }, (_, i) => ({
              prompt: `customer prompt ${i + 1}`,
              regions: ['us'],
              origin: 'human',
              source: 'config'
            })),
          },
        }
      });

      getPresignedUrl.resolves('https://example.com/presigned-url');

      await sendToMystique({
        ...context,
        auditContext: {
          calendarWeek: { year: 2025, week: 33 },
          parquetFiles: ['some/parquet/file/data.parquet'],
        },
      }, getPresignedUrl);

      // Should use only first 200 customer prompts, ignore all AI prompts
      expect(s3Client.send).calledWith(
          matchS3Cmd('PutObjectCommand', {
            Body: sinon.match((json) => {
              const data = JSON.parse(json);
              expect(data).to.have.lengthOf(200); // Exactly 200 prompts

              // Should have NO AI prompts
              const aiPromptsInResult = data.filter(p => p.source === 'ahrefs');
              expect(aiPromptsInResult).to.have.lengthOf(0);

              // Should have exactly 200 customer prompts
              const customerPrompts = data.filter(p => p.source === 'human');
              expect(customerPrompts).to.have.lengthOf(200);

              return true;
            })
          })
      );
    });

    it('should use all prompts when total <= 200', async () => {
      // Create 50 AI prompts
      const aiPrompts = Array.from({ length: 50 }, (_, i) => ({
        prompt: `ai prompt ${i + 1}`,
        region: 'us',
        topic: 'general',
        category: 'adobe',
        url: `https://adobe.com/page${i + 1}`,
        keyword: 'adobe',
        keywordImportTime: new Date('2024-05-01T00:00:00Z'),
        volume: 1000 + i,
        volumeImportTime: new Date('2025-08-13T14:00:00.000Z'),
        source: 'ahrefs',
      }));

      const cat1 = '10606bf9-08bd-4276-9ba9-db2e7775e96a';

      fakeParquetS3Response(aiPrompts);
      fakeConfigS3Response({
        ...llmoConfig.defaultConfig(),
        categories: {
          [cat1]: { name: 'Category 1', region: ['us'] },
        },
        topics: {
          'f1a9605a-5a05-49e7-8760-b40ca2426380': {
            name: 'Topic 1',
            category: cat1,
            prompts: Array.from({ length: 25 }, (_, i) => ({
              prompt: `customer prompt ${i + 1}`,
              regions: ['us'],
              origin: 'human',
              source: 'config'
            })),
          },
        }
      });

      getPresignedUrl.resolves('https://example.com/presigned-url');

      await sendToMystique({
        ...context,
        auditContext: {
          calendarWeek: { year: 2025, week: 33 },
          parquetFiles: ['some/parquet/file/data.parquet'],
        },
      }, getPresignedUrl);

      // Total: 50 AI + 25 Customer = 75 < 200, should keep all
      expect(s3Client.send).calledWith(
          matchS3Cmd('PutObjectCommand', {
            Body: sinon.match((json) => {
              const data = JSON.parse(json);
              expect(data).to.have.lengthOf(75); // All prompts kept

              // Should have all 50 AI prompts
              const aiPromptsInResult = data.filter(p => p.source === 'ahrefs');
              expect(aiPromptsInResult).to.have.lengthOf(50);

              // Should have all 25 customer prompts
              const customerPrompts = data.filter(p => p.source === 'human');
              expect(customerPrompts).to.have.lengthOf(25);

              return true;
            })
          })
      );
    });

    it('should respect EXCLUDE_FROM_HARD_LIMIT sites', async () => {
      // Override site ID to use excluded Adobe site
      const excludedSite = {
        getBaseURL: () => 'https://adobe.com',
        getId: () => '9ae8877a-bbf3-407d-9adb-d6a72ce3c5e3', // adobe.com (excluded)
        getDeliveryType: () => 'geo_edge',
      };

      // Create 300 AI prompts
      const aiPrompts = Array.from({ length: 300 }, (_, i) => ({
        prompt: `ai prompt ${i + 1}`,
        region: 'us',
        topic: 'general',
        category: 'adobe',
        url: `https://adobe.com/page${i + 1}`,
        keyword: 'adobe',
        keywordImportTime: new Date('2024-05-01T00:00:00Z'),
        volume: 1000 + i,
        volumeImportTime: new Date('2025-08-13T14:00:00.000Z'),
        source: 'ahrefs',
      }));

      const cat1 = '10606bf9-08bd-4276-9ba9-db2e7775e96a';

      // Setup parquet mock
      fakeParquetS3Response(aiPrompts);

      // Setup config mock specifically for the excluded site ID - need to reset and add both mocks
      s3Client.send.reset(); // Reset all previous stubs

      // Re-add the parquet mock
      const columnData = {
        prompt: { data: [], name: 'prompt', type: 'STRING' },
        region: { data: [], name: 'region', type: 'STRING' },
        category: { data: [], name: 'category', type: 'STRING' },
        topic: { data: [], name: 'topic', type: 'STRING' },
        url: { data: [], name: 'url', type: 'STRING' },
        keyword: { data: [], name: 'keyword', type: 'STRING' },
        keywordImportTime: { data: [], name: 'keywordImportTime', type: 'TIMESTAMP' },
        volume: { data: [], name: 'volume', type: 'INT32' },
        volumeImportTime: { data: [], name: 'volumeImportTime', type: 'TIMESTAMP' },
        source: { data: [], name: 'source', type: 'STRING' },
      };
      const keys = Object.keys(columnData);
      for (const x of aiPrompts) {
        for (const key of keys) {
          columnData[key].data.push(x[key]);
        }
      }
      const buffer = parquetWriteBuffer({ columnData: Object.values(columnData) });

      s3Client.send.withArgs(
          matchS3Cmd(
              'GetObjectCommand',
              { Key: sinon.match(/[/]data[.]parquet$/) },
          ),
      ).resolves({
        Body: {
          async transformToByteArray() {
            return new Uint8Array(buffer);
          },
        },
      });

      // Setup config mock for the excluded site ID
      s3Client.send.withArgs(
          matchS3Cmd(
              'GetObjectCommand',
              { Key: llmoConfig.llmoConfigPath(excludedSite.getId()) },
          ),
      ).resolves({
        Body: {
          async transformToString() {
            return JSON.stringify({
              ...llmoConfig.defaultConfig(),
              categories: {
                [cat1]: { name: 'Category 1', region: ['us'] },
              },
              topics: {
                'f1a9605a-5a05-49e7-8760-b40ca2426380': {
                  name: 'Topic 1',
                  category: cat1,
                  prompts: Array.from({ length: 100 }, (_, i) => ({
                    prompt: `customer prompt ${i + 1}`,
                    regions: ['us'],
                    origin: 'human',
                    source: 'config'
                  })),
                },
              }
            });
          },
        },
      });

      // Add PutObjectCommand mock
      s3Client.send
          .withArgs(matchS3Cmd('PutObjectCommand', { Key: sinon.match(/^temp[/]audit-geo-brand-presence[/]/) }))
          .resolves({});

      getPresignedUrl.resolves('https://example.com/presigned-url');

      await sendToMystique({
        ...context,
        site: excludedSite, // Use excluded site
        auditContext: {
          calendarWeek: { year: 2025, week: 33 },
          parquetFiles: ['some/parquet/file/data.parquet'],
        },
      }, getPresignedUrl);

      // Should keep ALL prompts (no 200 limit for excluded sites)
      expect(s3Client.send).calledWith(
          matchS3Cmd('PutObjectCommand', {
            Body: sinon.match((json) => {
              const data = JSON.parse(json);
              expect(data).to.have.lengthOf(400); // 300 AI + 100 customer = 400 total

              // Should have all 300 AI prompts
              const aiPromptsInResult = data.filter(p => p.source === 'ahrefs');
              expect(aiPromptsInResult).to.have.lengthOf(300);

              // Should have all 100 customer prompts
              const customerPrompts = data.filter(p => p.source === 'human');
              expect(customerPrompts).to.have.lengthOf(100);

              return true;
            })
          })
      );
    });
  });

  /**
   * Mocks the S3 GetObjectCommand response for the LLMO config file
   * @param {import('@adobe/spacecat-shared-utils/src/schemas.js').LLMOConfig} [config]
   */
  function fakeConfigS3Response(config = llmoConfig.defaultConfig()) {
    s3Client.send.withArgs(
        matchS3Cmd(
            'GetObjectCommand',
            { Key: llmoConfig.llmoConfigPath(site.getId()) },
        ),
    ).resolves({
      Body: {
        async transformToString() {
          return JSON.stringify(config);
        },
      },
    });
  }

  function fakeParquetS3Response(response) {
    const columnData = {
      prompt: { data: [], name: 'prompt', type: 'STRING' },
      region: { data: [], name: 'region', type: 'STRING' },
      category: { data: [], name: 'category', type: 'STRING' },
      topic: { data: [], name: 'topic', type: 'STRING' },
      url: { data: [], name: 'url', type: 'STRING' },
      keyword: { data: [], name: 'keyword', type: 'STRING' },
      keywordImportTime: { data: [], name: 'keywordImportTime', type: 'TIMESTAMP' },
      volume: { data: [], name: 'volume', type: 'INT32' },
      volumeImportTime: { data: [], name: 'volumeImportTime', type: 'TIMESTAMP' },
      source: { data: [], name: 'source', type: 'STRING' },
    };
    const keys = Object.keys(columnData);
    for (const x of response) {
      for (const key of keys) {
        columnData[key].data.push(x[key]);
      }
    }

    const buffer = parquetWriteBuffer({ columnData: Object.values(columnData) });

    s3Client.send.withArgs(
        matchS3Cmd(
            'GetObjectCommand',
            { Key: sinon.match(/[/]data[.]parquet$/) },
        ),
    ).resolves({
      Body: {
        async transformToByteArray() {
          return new Uint8Array(buffer);
        },
      },
    });
  }

  function fakeData(mapFn) {
    const data = [
      {
        prompt: 'what is adobe?',
        region: 'us',
        category: 'adobe',
        topic: 'general',
        url: 'https://adobe.com/page1',
        keyword: 'adobe',
        keywordImportTime: new Date('2024-05-01T00:00:00Z'),
        volume: 1000,
        volumeImportTime: new Date('2025-08-13T14:00:00.000Z'),
        source: 'ahrefs',
      },
      {
        prompt: 'adobe pricing',
        region: 'us',
        category: 'adobe',
        topic: 'pricing',
        url: 'https://adobe.com/page1',
        keyword: 'adobe',
        keywordImportTime: new Date('2024-05-01T00:00:00Z'),
        volume: 1000,
        volumeImportTime: new Date('2025-08-13T14:00:00.000Z'),
        source: 'ahrefs',
      },
      {
        prompt: 'how to use photoshop?',
        region: 'us',
        category: 'photoshop',
        topic: 'usage',
        url: 'https://adobe.com/page2',
        keyword: 'photoshop',
        keywordImportTime: new Date('2024-05-01T00:00:00Z'),
        volume: 5000,
        volumeImportTime: new Date('2025-08-13T14:00:00.000Z'),
        source: 'ahrefs',
      },
      {
        prompt: 'is illustrator better than photoshop?',
        region: 'us',
        category: 'illustrator',
        topic: 'product comparison',
        url: 'https://adobe.com/page3',
        keyword: 'illustrator',
        keywordImportTime: new Date('2024-05-01T00:00:00Z'),
        volume: 3000,
        volumeImportTime: new Date('2025-08-13T14:00:00.000Z'),
        source: 'ahrefs',
      },
      {
        prompt: 'where can i learn how to use illustrator?',
        region: 'us',
        category: 'illustrator',
        topic: 'usage',
        url: 'https://adobe.com/page3',
        keyword: 'illustrator',
        keywordImportTime: new Date('2024-05-01T00:00:00Z'),
        volume: 3000,
        volumeImportTime: new Date('2025-08-13T14:00:00.000Z'),
        source: 'ahrefs',
      },
    ];

    return mapFn ? data.map(mapFn) : data;
  }
});

/**
 * @param {"GetObjectCommand" | "PutObjectCommand"} name
 * @param {Record<string, any>} input
 */
function matchS3Cmd(name, input) {
  return sinon.match({
    constructor: sinon.match({ name }),
    input: sinon.match(input),
  });
}
<|MERGE_RESOLUTION|>--- conflicted
+++ resolved
@@ -137,19 +137,11 @@
       auditResult: { keywordQuestions: [], aiPlatform: 'gemini' },
       fullAuditRef: finalUrl,
     });
-<<<<<<< HEAD
     expect(log.debug).to.have.been.calledWith(
-      'GEO BRAND PRESENCE: Keyword prompts import step for %s with endDate: %s, aiPlatform: %s',
-      finalUrl,
-      '2025-09-15',
-      'gemini',
-=======
-    expect(log.info).to.have.been.calledWith(
         'GEO BRAND PRESENCE: Keyword prompts import step for %s with endDate: %s, aiPlatform: %s',
         finalUrl,
         '2025-09-15',
         'gemini',
->>>>>>> 71807416
     );
   });
 
@@ -169,19 +161,11 @@
         'GEO BRAND PRESENCE: Could not parse data as JSON or date string: %s',
         invalidJson,
     );
-<<<<<<< HEAD
     expect(log.debug).to.have.been.calledWith(
-      'GEO BRAND PRESENCE: Keyword prompts import step for %s with endDate: %s, aiPlatform: %s',
-      finalUrl,
-      undefined,
-      undefined,
-=======
-    expect(log.info).to.have.been.calledWith(
         'GEO BRAND PRESENCE: Keyword prompts import step for %s with endDate: %s, aiPlatform: %s',
         finalUrl,
         undefined,
         undefined,
->>>>>>> 71807416
     );
   });
 
