/*
 * Copyright 2025 Adobe. All rights reserved.
 * This file is licensed to you under the Apache License, Version 2.0 (the "License");
 * you may not use this file except in compliance with the License. You may obtain a copy
 * of the License at http://www.apache.org/licenses/LICENSE-2.0
 *
 * Unless required by applicable law or agreed to in writing, software distributed under
 * the License is distributed on an "AS IS" BASIS, WITHOUT WARRANTIES OR REPRESENTATIONS
 * OF ANY KIND, either express or implied. See the License for the specific language
 * governing permissions and limitations under the License.
 */

/* eslint-env mocha */

import { expect, use } from 'chai';
import sinonChai from 'sinon-chai';
import chaiAsPromised from 'chai-as-promised';
import sinon from 'sinon';
import nock from 'nock';
import AWSXray from 'aws-xray-sdk';
import http from 'http';
import https from 'https';
import { FirefallClient, GenvarClient } from '@adobe/spacecat-shared-gpt-client';
import { Site } from '@adobe/spacecat-shared-data-access';
import {
  isValidUrls, preflightAudit, scrapePages, AUDIT_STEP_SUGGEST, AUDIT_STEP_IDENTIFY,
  AUDIT_BODY_SIZE, AUDIT_LOREM_IPSUM, AUDIT_H1_COUNT, getPrefixedPageAuthToken,
} from '../../src/preflight/handler.js';
import { runLinksChecks } from '../../src/preflight/links-checks.js';
import { MockContextBuilder } from '../shared.js';
import { suggestionData } from '../fixtures/preflight/preflight-suggest.js';
import identifyData from '../fixtures/preflight/preflight-identify.json' with { type: 'json' };

use(sinonChai);
use(chaiAsPromised);
describe('Preflight Audit', () => {
  it('should validate pages sent for auditing', () => {
    const urls = [
      'https://main--example--page.aem.page/page1',
    ];

    const result = isValidUrls(urls);
    expect(result).to.be.true;
  });

  describe('runLinksChecks', () => {
    let context;
    let httpAgentStub;
    let httpsAgentStub;

    beforeEach(() => {
      context = {
        log: {
          warn: sinon.stub(),
          info: sinon.stub(),
          error: sinon.stub(),
          debug: sinon.stub(),
        },
      };

      // Stub the HTTP and HTTPS agents
      httpAgentStub = sinon.stub(http, 'Agent');
      httpsAgentStub = sinon.stub(https, 'Agent');

      // Create mock agent instances
      const mockHttpAgent = { keepAlive: true };
      const mockHttpsAgent = { keepAlive: true };

      httpAgentStub.returns(mockHttpAgent);
      httpsAgentStub.returns(mockHttpsAgent);
    });

    afterEach(() => {
      nock.cleanAll();
      sinon.restore();
    });

    it('returns no broken links when all internal links are valid', async () => {
      const urls = ['https://main--example--page.aem.page/page1'];
      nock('https://main--example--page.aem.page')
        .head('/foo')
        .reply(200)
        .head('/bar')
        .reply(200);

      const scrapedObjects = [{
        data: {
          scrapeResult: { rawBody: '<a href="/foo">foo</a><a href="https://main--example--page.aem.page/bar">bar</a>' },
          finalUrl: urls[0],
        },
      }];

      const result = await runLinksChecks(urls, scrapedObjects, context);
      expect(result.auditResult.brokenInternalLinks).to.deep.equal([]);
    });

    it('returns broken links for 404 responses', async () => {
      const urls = ['https://main--example--page.aem.page/page1'];
      nock('https://main--example--page.aem.page')
        .head('/broken')
        .reply(404);

      const scrapedObjects = [{
        data: {
          scrapeResult: { rawBody: '<a href="/broken">broken</a>' },
          finalUrl: urls[0],
        },
      }];

      const result = await runLinksChecks(urls, scrapedObjects, context);
      expect(result.auditResult.brokenInternalLinks).to.deep.equal([
        { urlTo: 'https://main--example--page.aem.page/broken', href: 'https://main--example--page.aem.page/page1', status: 404 },
      ]);
    });

    it('handles fetch errors', async () => {
      const urls = ['https://main--example--page.aem.page/page1'];
      nock('https://main--example--page.aem.page')
        .head('/fail')
        .replyWithError('network fail');

      const scrapedObjects = [{
        data: {
          scrapeResult: { rawBody: '<a href="/fail">fail</a>' },
          finalUrl: urls[0],
        },
      }];

      const result = await runLinksChecks(urls, scrapedObjects, context);
      expect(result.auditResult.brokenInternalLinks).to.have.lengthOf(0);
      expect(context.log.error).to.have.been.calledWithMatch('[preflight-audit] Error checking internal link https://main--example--page.aem.page/fail from https://main--example--page.aem.page/page1:', 'network fail');
    });

    it('filters out scrapedObjects not in the urls list', async () => {
      const urls = ['https://main--example--page.aem.page/page1'];
      const scrapedObjects = [
        {
          data: {
            scrapeResult: { rawBody: '<a href="/foo">foo</a>' },
            finalUrl: 'https://main--example--page.aem.page/page1',
          },
        },
        {
          data: {
            scrapeResult: { rawBody: '<a href="/bar">bar</a>' },
            finalUrl: 'https://main--example--page.aem.page/page2', // Not in urls list
          },
        },
      ];

      nock('https://main--example--page.aem.page')
        .head('/foo')
        .reply(200);
      // Should NOT make a request for /bar since page2 is filtered out

      const result = await runLinksChecks(urls, scrapedObjects, context);
      expect(result.auditResult.brokenInternalLinks).to.deep.equal([]);
      // Verify only one page was processed (now logs both internal and external links)
      expect(context.log.info).to.have.been.calledTwice;
    });

    it('returns empty array when no scrapedObjects match urls', async () => {
      const urls = ['https://main--example--page.aem.page/page1'];
      const scrapedObjects = [{
        data: {
          scrapeResult: { rawBody: '<a href="/foo">foo</a>' },
          finalUrl: 'https://main--example--page.aem.page/page2', // Different URL
        },
      }];

      const result = await runLinksChecks(urls, scrapedObjects, context);
      expect(result.auditResult.brokenInternalLinks).to.deep.equal([]);
      // Verify no pages were processed
      expect(context.log.info).not.to.have.been.called;
    });

    it('processes multiple pages when multiple urls match', async () => {
      const urls = ['https://main--example--page.aem.page/page1', 'https://main--example--page.aem.page/page2'];
      const scrapedObjects = [
        {
          data: {
            scrapeResult: { rawBody: '<a href="/link1">link1</a>' },
            finalUrl: 'https://main--example--page.aem.page/page1',
          },
        },
        {
          data: {
            scrapeResult: { rawBody: '<a href="/link2">link2</a>' },
            finalUrl: 'https://main--example--page.aem.page/page2',
          },
        },
        {
          data: {
            scrapeResult: { rawBody: '<a href="/link3">link3</a>' },
            finalUrl: 'https://main--example--page.aem.page/page3', // Not in urls
          },
        },
      ];

      nock('https://main--example--page.aem.page')
        .head('/link1')
        .reply(200)
        .head('/link2')
        .reply(200);

      const result = await runLinksChecks(urls, scrapedObjects, context);
      expect(result.auditResult.brokenInternalLinks).to.deep.equal([]);
      // Verify only two pages were processed
      // (now logs both internal and external links for each page)
      expect(context.log.info.callCount).to.equal(4);
    });

    it('skips invalid hrefs', async () => {
      const urls = ['https://main--example--page.aem.page/page1'];
      nock('https://main--example--page.aem.page')
        .head('/good')
        .reply(200);

      const scrapedObjects = [{
        data: {
          scrapeResult: { rawBody: '<a href="http://[::1">bad</a><a href="/good">good</a>' },
          finalUrl: 'https://main--example--page.aem.page/page1',
        },
      }];

      const result = await runLinksChecks(urls, scrapedObjects, context);
      expect(result.auditResult.brokenInternalLinks).to.deep.equal([]);
      expect(context.log.info).to.have.been.calledWithMatch('[preflight-audit] Found internal links:');
    });

    it('includes auth token in requests', async () => {
      const urls = ['https://main--example--page.aem.page/page1'];
      const authToken = 'secret-token';

      nock('https://main--example--page.aem.page', {
        headers: {
          Authorization: authToken,
        },
      })
        .head('/secure')
        .reply(200);

      const scrapedObjects = [{
        data: {
          scrapeResult: { rawBody: '<a href="/secure">secure</a>' },
          finalUrl: 'https://main--example--page.aem.page/page1',
        },
      }];

      const result = await runLinksChecks(urls, scrapedObjects, context, { pageAuthToken: `token ${authToken}` });
      expect(result.auditResult.brokenInternalLinks).to.deep.equal([]);
    });

<<<<<<< HEAD
    it('uses HTTP agent for HTTP URLs', async () => {
      const urls = ['http://main--example--page.aem.page/page1'];
      nock('http://main--example--page.aem.page')
        .head('/insecure')
=======
    it('returns no broken external links when all external links are valid', async () => {
      const urls = ['https://main--example--page.aem.page/page1'];
      nock('https://external-site.com')
        .head('/working')
>>>>>>> ba85357a
        .reply(200);

      const scrapedObjects = [{
        data: {
<<<<<<< HEAD
          scrapeResult: { rawBody: '<a href="/insecure">insecure</a>' },
          finalUrl: 'http://main--example--page.aem.page/page1',
        },
      }];

      const result = await runInternalLinkChecks(urls, scrapedObjects, context);
      expect(result.auditResult.brokenInternalLinks).to.deep.equal([]);
=======
          scrapeResult: { rawBody: '<a href="https://external-site.com/working">external</a>' },
          finalUrl: urls[0],
        },
      }];

      const result = await runLinksChecks(urls, scrapedObjects, context);
      expect(result.auditResult.brokenExternalLinks).to.deep.equal([]);
    });

    it('returns broken external links for 404 responses', async () => {
      const urls = ['https://main--example--page.aem.page/page1'];
      nock('https://external-site.com')
        .head('/broken')
        .reply(404);

      const scrapedObjects = [{
        data: {
          scrapeResult: { rawBody: '<a href="https://external-site.com/broken">external broken</a>' },
          finalUrl: urls[0],
        },
      }];

      const result = await runLinksChecks(urls, scrapedObjects, context);
      expect(result.auditResult.brokenExternalLinks).to.deep.equal([
        { urlTo: 'https://external-site.com/broken', href: 'https://main--example--page.aem.page/page1', status: 404 },
      ]);
    });

    it('handles external link fetch errors', async () => {
      const urls = ['https://main--example--page.aem.page/page1'];
      nock('https://external-site.com')
        .head('/fail')
        .replyWithError('network fail');

      const scrapedObjects = [{
        data: {
          scrapeResult: { rawBody: '<a href="https://external-site.com/fail">external fail</a>' },
          finalUrl: urls[0],
        },
      }];

      const result = await runLinksChecks(urls, scrapedObjects, context);
      expect(result.auditResult.brokenExternalLinks).to.deep.equal([
        {
          urlTo: 'https://external-site.com/fail',
          href: 'https://main--example--page.aem.page/page1',
          status: 'error',
          error: 'network fail',
        },
      ]);
      expect(context.log.error).to.have.been.calledWithMatch('[preflight-audit] Error checking external link https://external-site.com/fail from https://main--example--page.aem.page/page1:', 'network fail');
    });

    it('processes both internal and external links correctly', async () => {
      const urls = ['https://main--example--page.aem.page/page1'];
      nock('https://main--example--page.aem.page')
        .head('/internal-broken')
        .reply(404);
      nock('https://external-site.com')
        .head('/external-broken')
        .reply(500);

      const scrapedObjects = [{
        data: {
          scrapeResult: {
            rawBody: '<a href="/internal-broken">internal</a><a href="https://external-site.com/external-broken">external</a>',
          },
          finalUrl: urls[0],
        },
      }];

      const result = await runLinksChecks(urls, scrapedObjects, context);
      expect(result.auditResult.brokenInternalLinks).to.deep.equal([
        { urlTo: 'https://main--example--page.aem.page/internal-broken', href: 'https://main--example--page.aem.page/page1', status: 404 },
      ]);
      expect(result.auditResult.brokenExternalLinks).to.deep.equal([
        { urlTo: 'https://external-site.com/external-broken', href: 'https://main--example--page.aem.page/page1', status: 500 },
      ]);
>>>>>>> ba85357a
    });
  });

  describe('isValidUrls', () => {
    it('returns true for a valid array of urls', () => {
      const urls = [
        'https://main--example--page.aem.page',
        'https://another.com/page',
      ];
      expect(isValidUrls(urls)).to.be.true;
    });

    it('returns false for an empty array', () => {
      expect(isValidUrls([])).to.be.false;
    });

    it('returns false if not all items are valid urls', () => {
      const urls = [
        'https://main--example--page.aem.page',
        'not-a-url',
      ];
      expect(isValidUrls(urls)).to.be.false;
    });

    it('returns false if input is not an array', () => {
      expect(isValidUrls(null)).to.be.false;
      expect(isValidUrls(undefined)).to.be.false;
      expect(isValidUrls('https://main--example--page.aem.page')).to.be.false;
      expect(isValidUrls({ url: 'https://main--example--page.aem.page' })).to.be.false;
    });
  });

  describe('scrapePages', () => {
    it('returns the correct object for valid input', async () => {
      const context = {
        site: { getId: () => 'site-123', getDeliveryType: () => Site.DELIVERY_TYPES.AEM_EDGE },
        job: {
          getMetadata: () => ({
            payload: {
              step: AUDIT_STEP_IDENTIFY,
              urls: [
                'https://main--example--page.aem.page',
                'https://another.com/page',
              ],
            },
          }),
        },
      };
      const result = await scrapePages(context);
      expect(result).to.deep.equal({
        urls: [
          { url: 'https://main--example--page.aem.page' },
          { url: 'https://another.com/page' },
        ],
        siteId: 'site-123',
        type: 'preflight',
        allowCache: false,
        options: {
          enableAuthentication: true,
          screenshotTypes: [],
        },
      });
    });

    it('includes promiseToken in options if context.promiseToken exists', async () => {
      const context = {
        site: { getId: () => 'site-123', getDeliveryType: () => Site.DELIVERY_TYPES.AEM_EDGE },
        job: {
          getMetadata: () => ({
            payload: {
              step: AUDIT_STEP_IDENTIFY,
              urls: [
                'https://main--example--page.aem.page',
              ],
            },
          }),
        },
        promiseToken: 'test-token',
      };
      const result = await scrapePages(context);
      expect(result.options.promiseToken).to.equal('test-token');
    });

    it('throws an error if urls are invalid', async () => {
      const context = {
        site: { getId: () => 'site-123', getDeliveryType: () => Site.DELIVERY_TYPES.AEM_EDGE },
        job: {
          getMetadata: () => ({
            payload: {
              step: AUDIT_STEP_IDENTIFY,
              urls: [
                'not-a-url',
                'https://main--example--page.aem.page',
              ],
            },
          }),
        },
      };
      await expect(scrapePages(context)).to.be.rejectedWith('[preflight-audit] site: site-123. Invalid urls provided for scraping');
    });
  });

  describe('preflightAudit', () => {
    let context;
    let site;
    let job;
    let s3Client;
    let secretsClient;
    let configuration;
    let firefallClient;
    let genvarClient;

    const sandbox = sinon.createSandbox();

    beforeEach(() => {
      site = {
        getId: () => 'site-123',
        getBaseURL: () => 'https://example.com',
        getDeliveryType: () => Site.DELIVERY_TYPES.AEM_EDGE,
      };
      s3Client = {
        send: sinon.stub(),
      };
      secretsClient = {
        send: sinon.stub().resolves(
          {
            SecretString: JSON.stringify({ PAGE_AUTH_TOKEN: 'token' }),
          },
        ),
      };
      job = {
        getMetadata: () => ({
          payload: {
            step: AUDIT_STEP_IDENTIFY,
            urls: ['https://main--example--page.aem.page/page1'],
          },
        }),
        getStatus: sinon.stub().returns('IN_PROGRESS'),
        getId: () => 'job-123',
        setStatus: sinon.stub(),
        setResultType: sinon.stub(),
        setResult: sinon.stub(),
        setEndedAt: sinon.stub(),
        setError: sinon.stub(),
        save: sinon.stub().resolves(),
      };
      firefallClient = {
        fetchChatCompletion: sandbox.stub(),
      };
      genvarClient = {
        generateSuggestions: sandbox.stub(),
      };
      sinon.stub(AWSXray, 'captureAWSv3Client').returns(secretsClient);
      sandbox.stub(FirefallClient, 'createFrom').returns(firefallClient);
      sandbox.stub(GenvarClient, 'createFrom').returns(genvarClient);
      context = new MockContextBuilder()
        .withSandbox(sinon.createSandbox())
        .withOverrides({
          job,
          site,
          s3Client,
          func: {
            version: 'test',
          },
        })
        .build();

      // Mock AsyncJob.findById to return a fresh job entity for intermediate saves and final save
      context.dataAccess.AsyncJob.findById = sinon.stub().callsFake(() => Promise.resolve({
        getId: () => 'job-123',
        setResult: sinon.stub(),
        setStatus: sinon.stub(),
        setResultType: sinon.stub(),
        setEndedAt: sinon.stub(),
        setError: sinon.stub(),
        save: sinon.stub().resolves(),
      }));

      configuration = {
        isHandlerEnabledForSite: sinon.stub(),
      };
      context.dataAccess.Configuration.findLatest.resolves(configuration);

      nock('https://main--example--page.aem.page')
        .get('/page1')
        .reply(200, '<html><head><link rel="canonical" href="https://main--example--page.aem.page/wrong"/></head><body><h1>Test</h1></body></html>', { 'Content-Type': 'text/html' });

      nock('https://main--example--page.aem.page')
        .head('/broken')
        .reply(404);

      // Mock the external link to throw an error (network error)
      nock('http://test.com')
        .head('/')
        .replyWithError('Network error');
    });

    afterEach(() => {
      sinon.restore();
      sandbox.restore();
    });

    it('completes successfully on the happy path for the suggest step', async () => {
      context.promiseToken = 'mock-promise-token';
      const head = '<head><a href="https://example.com/header-url"/></head>';
      const body = '<body><a href="https://example.com/broken"></a><a href="https://example.com/another-broken-url"></a><h1>Page 1 H1</h1><h1>Page 1 H1</h1></h1></body>';
      const html = `<!DOCTYPE html> <html lang="en">${head}${body}</html>`;

      s3Client.send.callsFake((command) => {
        if (command.input?.Prefix) {
          return Promise.resolve({
            Contents: [
              { Key: 'scrapes/site-123/page1/scrape.json' },
            ],
            IsTruncated: false,
          });
        } else {
          return Promise.resolve({
            ContentType: 'application/json',
            Body: {
              transformToString: sinon.stub().resolves(JSON.stringify({
                scrapeResult: {
                  rawBody: html.replaceAll('https://example.com', 'https://main--example--page.aem.page'),
                  tags: {
                    title: 'Page 1 Title',
                    description: 'Page 1 Description',
                    h1: ['Page 1 H1', 'Page 1 H1'],
                  },
                },
                finalUrl: 'https://main--example--page.aem.page/page1',
              })),
            },
          });
        }
      });

      nock('https://main--example--page.aem.page')
        .head('/header-url')
        .reply(200);
      nock('https://main--example--page.aem.page')
        .head('/broken')
        .reply(404);
      nock('https://main--example--page.aem.page')
        .head('/another-broken-url')
        .reply(404);

      job.getMetadata = () => ({
        payload: {
          step: AUDIT_STEP_SUGGEST,
          urls: ['https://main--example--page.aem.page/page1'],
        },
      });

      firefallClient.fetchChatCompletion.resolves({
        choices: [{
          message: {
            content: JSON.stringify({ suggested_urls: ['https://example.com/fix'], aiRationale: 'Rationale' }),
            aiRationale: 'Rationale',
          },
          finish_reason: 'stop',
        }],
      });

      configuration.isHandlerEnabledForSite.onCall(0).returns(true);
      configuration.isHandlerEnabledForSite.onCall(1).returns(false);
      genvarClient.generateSuggestions.resolves({
        '/page1': {
          h1: {
            aiRationale: 'The H1 tag is catchy and broad...',
            aiSuggestion: 'Our Story: Innovating Comfort for Every Home',
          },
          title: {
            aiRationale: 'The title is catchy and broad...',
            aiSuggestion: 'Our Story: Innovating Comfort for Every Home',
          },
        },
      });

      await preflightAudit(context);

      expect(genvarClient.generateSuggestions).to.have.been.called;

      // Verify that AsyncJob.findById was called for the final save
      expect(context.dataAccess.AsyncJob.findById).to.have.been.called;

      // Get the last call to AsyncJob.findById (which is the final save)
      const jobEntityCalls = context.dataAccess.AsyncJob.findById.returnValues;
      const finalJobEntity = await jobEntityCalls[jobEntityCalls.length - 1];

      expect(finalJobEntity.setStatus).to.have.been.calledWith('COMPLETED');
      expect(finalJobEntity.setResultType).to.have.been.called;
      expect(finalJobEntity.setEndedAt).to.have.been.called;
      expect(finalJobEntity.save).to.have.been.called;

      // Verify that setResult was called with the expected data structure
      expect(finalJobEntity.setResult).to.have.been.called;
      const actualResult = finalJobEntity.setResult.getCall(0).args[0];
      // Verify the structure matches the expected data (excluding profiling which is dynamic)
      expect(actualResult).to.deep.equal(suggestionData.map((expected) => ({
        ...expected,
        profiling: actualResult[0].profiling, // Use actual profiling data
      })));
    });

    it('completes successfully on the happy path for the identify step', async function () {
      this.timeout(10000); // Increase timeout to 10 seconds
      const head = '<head><link rel="canonical" href="https://main--example--page.aem.page/page1"/></head>';
      const body = `<body>${'a'.repeat(10)}lorem ipsum<a href="broken"></a><a href="http://test.com"></a></body>`;
      const html = `<!DOCTYPE html> <html lang="en">${head}${body}</html>`;

      // Mock the broken internal link to return 404
      nock('https://main--example--page.aem.page')
        .head('/broken')
        .reply(404);

      s3Client.send.callsFake((command) => {
        if (command.input?.Prefix) {
          return Promise.resolve({
            Contents: [
              { Key: 'scrapes/site-123/page1/scrape.json' },
            ],
            IsTruncated: false,
          });
        } else {
          return Promise.resolve({
            ContentType: 'application/json',
            Body: {
              transformToString: sinon.stub().resolves(JSON.stringify({
                scrapeResult: {
                  rawBody: html,
                  tags: {
                    title: 'Page 1 Title',
                    description: 'Page 1 Description',
                    h1: [],
                  },
                },
                finalUrl: 'https://main--example--page.aem.page/page1',
              })),
            },
          });
        }
      });

      job.getMetadata = () => ({
        payload: {
          step: AUDIT_STEP_IDENTIFY,
          urls: ['https://main--example--page.aem.page/page1'],
        },
      });
      configuration.isHandlerEnabledForSite.returns(false);

      await preflightAudit(context);

      expect(configuration.isHandlerEnabledForSite).not.to.have.been.called;
      expect(genvarClient.generateSuggestions).not.to.have.been.called;

      // Verify that AsyncJob.findById was called for the final save
      expect(context.dataAccess.AsyncJob.findById).to.have.been.called;

      // Get the last call to AsyncJob.findById (which is the final save)
      const jobEntityCalls = context.dataAccess.AsyncJob.findById.returnValues;
      const finalJobEntity = await jobEntityCalls[jobEntityCalls.length - 1];

      expect(finalJobEntity.setStatus).to.have.been.calledWith('COMPLETED');
      expect(finalJobEntity.setResultType).to.have.been.called;
      expect(finalJobEntity.setEndedAt).to.have.been.called;
      expect(finalJobEntity.save).to.have.been.called;

      // Verify that setResult was called with the expected data structure
      expect(finalJobEntity.setResult).to.have.been.called;
      const actualResult = finalJobEntity.setResult.getCall(0).args[0];
      // Verify the structure matches the expected data (excluding profiling which is dynamic)
      expect(actualResult).to.deep.equal(identifyData.map((expected) => ({
        ...expected,
        profiling: actualResult[0].profiling, // Use actual profiling data
      })));
    });

    it('throws if job is not in progress', async () => {
      job.getStatus.returns('COMPLETED');
      await expect(preflightAudit(context)).to.be.rejectedWith('[preflight-audit] site: site-123. Job not in progress for jobId: job-123. Status: COMPLETED');
    });

    it('throws if the provided urls are invalid', async () => {
      job.getMetadata = () => ({
        payload: {
          step: AUDIT_STEP_IDENTIFY,
          urls: ['not-a-url'],
        },
      });

      await expect(preflightAudit(context)).to.be.rejectedWith('[preflight-audit] site: site-123. Invalid URL provided: not-a-url');
    });

    it('sets status to FAILED if an error occurs', async () => {
      job.getMetadata = () => ({
        payload: {
          step: AUDIT_STEP_IDENTIFY,
          urls: ['https://main--example--page.aem.page/page1'],
        },
      });
      s3Client.send.onCall(0).rejects(new Error('S3 error'));

      await expect(preflightAudit(context)).to.be.rejectedWith('S3 error');

      // Verify that AsyncJob.findById was called for the error handling
      expect(context.dataAccess.AsyncJob.findById).to.have.been.called;

      // Get the last call to AsyncJob.findById (which is the final save)
      const jobEntityCalls = context.dataAccess.AsyncJob.findById.returnValues;
      const finalJobEntity = await jobEntityCalls[jobEntityCalls.length - 1];

      expect(finalJobEntity.setStatus).to.have.been.calledWith('FAILED');
      expect(finalJobEntity.save).to.have.been.called;
    });

    it('logs timing information for each sub-audit', async () => {
      await preflightAudit(context);

      // Verify that AsyncJob.findById was called for the final save
      expect(context.dataAccess.AsyncJob.findById).to.have.been.called;

      // Get the last call to AsyncJob.findById (which is the final save)
      const jobEntityCalls = context.dataAccess.AsyncJob.findById.returnValues;
      const finalJobEntity = await jobEntityCalls[jobEntityCalls.length - 1];

      // Get the result that was set on the job entity
      expect(finalJobEntity.setResult).to.have.been.called;
      const result = finalJobEntity.setResult.getCall(0).args[0];

      // Verify that each page result has profiling data
      result.forEach((pageResult) => {
        expect(pageResult).to.have.property('profiling');
        expect(pageResult.profiling).to.have.property('total');
        expect(pageResult.profiling).to.have.property('startTime');
        expect(pageResult.profiling).to.have.property('endTime');
        expect(pageResult.profiling).to.have.property('breakdown');

        // Verify breakdown structure
        const { breakdown } = pageResult.profiling;
        const expectedChecks = ['canonical', 'metatags', 'dom', 'links'];

        expect(breakdown).to.be.an('array');
        expect(breakdown).to.have.lengthOf(expectedChecks.length);

        breakdown.forEach((check, index) => {
          expect(check).to.have.property('name', expectedChecks[index]);
          expect(check).to.have.property('duration');
          expect(check).to.have.property('startTime');
          expect(check).to.have.property('endTime');
        });
      });
    });

    it('saves intermediate results after each audit step', async () => {
      await preflightAudit(context);

      // Verify that AsyncJob.findById was called for each intermediate save and final save
      // (total of 5 times: 4 intermediate + 1 final)
      expect(context.dataAccess.AsyncJob.findById).to.have.been.called;
      expect(context.dataAccess.AsyncJob.findById.callCount).to.equal(5);
    });

    it('handles errors during intermediate saves gracefully', async () => {
      // Mock AsyncJob.findById to return job entities that fail on save for intermediate saves
      let findByIdCallCount = 0;

      context.dataAccess.AsyncJob.findById = sinon.stub().callsFake(() => {
        findByIdCallCount += 1;
        return Promise.resolve({
          getId: () => 'job-123',
          setResult: sinon.stub(),
          setStatus: sinon.stub(),
          setResultType: sinon.stub(),
          setEndedAt: sinon.stub(),
          setError: sinon.stub(),
          save: sinon.stub().callsFake(async () => {
            // Only fail intermediate saves (first 4 calls are intermediate saves)
            if (findByIdCallCount <= 4) {
              throw new Error('Connection timeout to database');
            }
            return Promise.resolve();
          }),
        });
      });

      await preflightAudit(context);

      // Verify that warn was called for failed intermediate saves
      expect(context.log.warn).to.have.been.calledWith(
        sinon.match(/Failed to save intermediate results: Connection timeout to database/),
      );

      // Verify that the audit completed successfully despite intermediate save failures
      // The final save should have been successful (call #5)
      expect(context.dataAccess.AsyncJob.findById.callCount).to.be.greaterThan(4);
    });

    it('handles individual AUDIT_BODY_SIZE check', async () => {
      job.getMetadata = () => ({
        payload: {
          step: AUDIT_STEP_IDENTIFY,
          urls: ['https://main--example--page.aem.page/page1'],
          checks: [AUDIT_BODY_SIZE], // Only test body size check
        },
      });

      // Mock S3 response with content that would trigger body size check
      s3Client.send.callsFake((command) => {
        if (command.input?.Prefix) {
          return Promise.resolve({
            Contents: [
              { Key: 'scrapes/site-123/page1/scrape.json' },
            ],
            IsTruncated: false,
          });
        } else {
          return Promise.resolve({
            ContentType: 'application/json',
            Body: {
              transformToString: sinon.stub().resolves(JSON.stringify({
                scrapeResult: {
                  rawBody: '<body>Short content</body>',
                },
                finalUrl: 'https://main--example--page.aem.page/page1',
              })),
            },
          });
        }
      });

      await preflightAudit(context);

      // Get the final result
      const jobEntityCalls = context.dataAccess.AsyncJob.findById.returnValues;
      const finalJobEntity = await jobEntityCalls[jobEntityCalls.length - 1];
      const result = finalJobEntity.setResult.getCall(0).args[0];

      // Verify that only body size check was performed
      const { audits } = result[0];

      // Check body size audit
      const bodySizeAudit = audits.find((a) => a.name === AUDIT_BODY_SIZE);
      expect(bodySizeAudit).to.exist;
      expect(bodySizeAudit.opportunities).to.have.lengthOf(1);
      expect(bodySizeAudit.opportunities[0].check).to.equal('content-length');

      // Verify other checks were not performed
      expect(audits.find((a) => a.name === AUDIT_LOREM_IPSUM)).to.not.exist;
      expect(audits.find((a) => a.name === AUDIT_H1_COUNT)).to.not.exist;
    });

    it('handles individual AUDIT_LOREM_IPSUM check', async () => {
      job.getMetadata = () => ({
        payload: {
          step: AUDIT_STEP_IDENTIFY,
          urls: ['https://main--example--page.aem.page/page1'],
          checks: [AUDIT_LOREM_IPSUM], // Only test lorem ipsum check
        },
      });

      // Mock S3 response with content that would trigger lorem ipsum check
      s3Client.send.callsFake((command) => {
        if (command.input?.Prefix) {
          return Promise.resolve({
            Contents: [
              { Key: 'scrapes/site-123/page1/scrape.json' },
            ],
            IsTruncated: false,
          });
        } else {
          return Promise.resolve({
            ContentType: 'application/json',
            Body: {
              transformToString: sinon.stub().resolves(JSON.stringify({
                scrapeResult: {
                  rawBody: '<body>Some lorem ipsum text here</body>',
                },
                finalUrl: 'https://main--example--page.aem.page/page1',
              })),
            },
          });
        }
      });

      await preflightAudit(context);

      // Get the final result
      const jobEntityCalls = context.dataAccess.AsyncJob.findById.returnValues;
      const finalJobEntity = await jobEntityCalls[jobEntityCalls.length - 1];
      const result = finalJobEntity.setResult.getCall(0).args[0];

      // Verify that only lorem ipsum check was performed
      const { audits } = result[0];

      // Check lorem ipsum audit
      const loremIpsumAudit = audits.find((a) => a.name === AUDIT_LOREM_IPSUM);
      expect(loremIpsumAudit).to.exist;
      expect(loremIpsumAudit.opportunities).to.have.lengthOf(1);
      expect(loremIpsumAudit.opportunities[0].check).to.equal('placeholder-text');

      // Verify other checks were not performed
      expect(audits.find((a) => a.name === AUDIT_BODY_SIZE)).to.not.exist;
      expect(audits.find((a) => a.name === AUDIT_H1_COUNT)).to.not.exist;
    });

    it('handles individual AUDIT_H1_COUNT check', async () => {
      job.getMetadata = () => ({
        payload: {
          step: AUDIT_STEP_IDENTIFY,
          urls: ['https://main--example--page.aem.page/page1'],
          checks: [AUDIT_H1_COUNT], // Only test h1 count check
        },
      });

      // Mock S3 response with content that would trigger h1 count check
      s3Client.send.callsFake((command) => {
        if (command.input?.Prefix) {
          return Promise.resolve({
            Contents: [
              { Key: 'scrapes/site-123/page1/scrape.json' },
            ],
            IsTruncated: false,
          });
        } else {
          return Promise.resolve({
            ContentType: 'application/json',
            Body: {
              transformToString: sinon.stub().resolves(JSON.stringify({
                scrapeResult: {
                  rawBody: '<body><h1>First H1</h1><h1>Second H1</h1></body>',
                },
                finalUrl: 'https://main--example--page.aem.page/page1',
              })),
            },
          });
        }
      });

      await preflightAudit(context);

      // Get the final result
      const jobEntityCalls = context.dataAccess.AsyncJob.findById.returnValues;
      const finalJobEntity = await jobEntityCalls[jobEntityCalls.length - 1];
      const result = finalJobEntity.setResult.getCall(0).args[0];

      // Verify that only h1 count check was performed
      const { audits } = result[0];

      // Check h1 count audit
      const h1CountAudit = audits.find((a) => a.name === AUDIT_H1_COUNT);
      expect(h1CountAudit).to.exist;
      expect(h1CountAudit.opportunities).to.have.lengthOf(1);
      expect(h1CountAudit.opportunities[0].check).to.equal('multiple-h1');

      // Verify other checks were not performed
      expect(audits.find((a) => a.name === AUDIT_BODY_SIZE)).to.not.exist;
      expect(audits.find((a) => a.name === AUDIT_LOREM_IPSUM)).to.not.exist;
    });
  });

  describe('getPrefixedPageAuthToken', () => {
    const token = 'my-token';
    const optionsWithPromise = { promiseToken: 'some-promise-token' };
    const optionsWithoutPromise = {};

    it('returns Bearer <token> for AEM_CS site with promiseToken', () => {
      const aemCsSite = { getDeliveryType: () => Site.DELIVERY_TYPES.AEM_CS };
      const result = getPrefixedPageAuthToken(aemCsSite, token, optionsWithPromise);
      expect(result).to.equal(`Bearer ${token}`);
    });

    it('returns token <token> for AEM_CS site without promiseToken', () => {
      const aemCsSite = { getDeliveryType: () => Site.DELIVERY_TYPES.AEM_CS };
      const result = getPrefixedPageAuthToken(aemCsSite, token, optionsWithoutPromise);
      expect(result).to.equal(`token ${token}`);
    });

    it('returns token <token> for non-AEM_CS site with promiseToken', () => {
      const edgeSite = { getDeliveryType: () => Site.DELIVERY_TYPES.AEM_EDGE };
      const result = getPrefixedPageAuthToken(edgeSite, token, optionsWithPromise);
      expect(result).to.equal(`token ${token}`);
    });

    it('returns token <token> for non-AEM_CS site without promiseToken', () => {
      const edgeSite = { getDeliveryType: () => Site.DELIVERY_TYPES.AEM_EDGE };
      const result = getPrefixedPageAuthToken(edgeSite, token, optionsWithoutPromise);
      expect(result).to.equal(`token ${token}`);
    });
  });
});<|MERGE_RESOLUTION|>--- conflicted
+++ resolved
@@ -251,30 +251,14 @@
       expect(result.auditResult.brokenInternalLinks).to.deep.equal([]);
     });
 
-<<<<<<< HEAD
-    it('uses HTTP agent for HTTP URLs', async () => {
-      const urls = ['http://main--example--page.aem.page/page1'];
-      nock('http://main--example--page.aem.page')
-        .head('/insecure')
-=======
     it('returns no broken external links when all external links are valid', async () => {
       const urls = ['https://main--example--page.aem.page/page1'];
       nock('https://external-site.com')
         .head('/working')
->>>>>>> ba85357a
         .reply(200);
 
       const scrapedObjects = [{
         data: {
-<<<<<<< HEAD
-          scrapeResult: { rawBody: '<a href="/insecure">insecure</a>' },
-          finalUrl: 'http://main--example--page.aem.page/page1',
-        },
-      }];
-
-      const result = await runInternalLinkChecks(urls, scrapedObjects, context);
-      expect(result.auditResult.brokenInternalLinks).to.deep.equal([]);
-=======
           scrapeResult: { rawBody: '<a href="https://external-site.com/working">external</a>' },
           finalUrl: urls[0],
         },
@@ -353,7 +337,6 @@
       expect(result.auditResult.brokenExternalLinks).to.deep.equal([
         { urlTo: 'https://external-site.com/external-broken', href: 'https://main--example--page.aem.page/page1', status: 500 },
       ]);
->>>>>>> ba85357a
     });
   });
 
