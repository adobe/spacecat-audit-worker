--- conflicted
+++ resolved
@@ -1676,12 +1676,8 @@
         '../../src/preflight/canonical.js': { default: async () => undefined },
         '../../src/preflight/metatags.js': { default: async () => undefined },
         '../../src/preflight/links.js': { default: async () => undefined },
-<<<<<<< HEAD
+        '../../src/preflight/headings.js': { default: async () => undefined },
         '../../src/readability/preflight/handler.js': { default: async () => undefined },
-=======
-        '../../src/preflight/headings.js': { default: async () => undefined },
-        '../../src/readability/handler.js': { default: async () => undefined },
->>>>>>> 724b7614
         '../../src/preflight/accessibility.js': { default: async () => undefined },
         '@adobe/spacecat-shared-ims-client': {
           retrievePageAuthentication: retrievePageAuthenticationStub,
