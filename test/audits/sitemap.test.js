/*
 * Copyright 2024 Adobe. All rights reserved.
 * This file is licensed to you under the Apache License, Version 2.0 (the "License");
 * you may not use this file except in compliance with the License. You may obtain a copy
 * of the License at http://www.apache.org/licenses/LICENSE-2.0
 *
 * Unless required by applicable law or agreed to in writing, software distributed under
 * the License is distributed on an "AS IS" BASIS, WITHOUT WARRANTIES OR REPRESENTATIONS
 * OF ANY KIND, either express or implied. See the License for the specific language
 * governing permissions and limitations under the License.
 */
/* eslint-env mocha */

import { expect, use } from 'chai';
import sinon from 'sinon';
import sinonChai from 'sinon-chai';
import nock from 'nock';
import chaiAsPromised from 'chai-as-promised';
import {
  ERROR_CODES,
  sitemapAuditRunner,
  isSitemapContentValid,
<<<<<<< HEAD
  checkRobotsForSitemap, sitemapAuditRunner, fetchContent, getBaseUrlPagesFromSitemaps,
  opportunityAndSuggestions, classifySuggestions, getSitemapsWithIssues,
=======
  checkSitemap,
  checkRobotsForSitemap,
  fetchContent,
  convertToOpportunity,
  generateSuggestions,
  findSitemap,
  filterValidUrls,
  getBaseUrlPagesFromSitemaps,
  getPagesWithIssues,
  getSitemapsWithIssues,
>>>>>>> 06d30e87
} from '../../src/sitemap/handler.js';
import { extractDomainAndProtocol } from '../../src/support/utils.js';
import { MockContextBuilder } from '../shared.js';

use(sinonChai);
use(chaiAsPromised);
const sandbox = sinon.createSandbox();

describe('Sitemap Audit', () => {
  let context;
  const url = 'https://some-domain.adobe';
  const { protocol, domain } = extractDomainAndProtocol(url);
  const message = {
    type: 'sitemap',
    url: 'site-id',
    auditContext: {},
  };
  const sampleSitemap = '<?xml version="1.0" encoding="UTF-8"?>\n'
    + '<urlset xmlns="http://www.sitemaps.org/schemas/sitemap/0.9">\n'
    + `<url> <loc>${url}/foo</loc></url>\n`
    + `<url> <loc>${url}/bar</loc></url>\n`
    + '</urlset>';

  const sampleSitemapTwo = '<?xml version="1.0" encoding="UTF-8"?>\n'
    + '<urlset xmlns="http://www.sitemaps.org/schemas/sitemap/0.9">\n'
    + `<url> <loc>${url}/baz</loc></url>\n`
    + `<url> <loc>${url}/cux</loc></url>\n`
    + '</urlset>';

  const sampleSitemapMoreUrlsWWW = '<?xml version="1.0" encoding="UTF-8"?>\n'
    + '<urlset xmlns="http://www.sitemaps.org/schemas/sitemap/0.9">\n'
    + `<url> <loc>${protocol}://www.${domain}/foo</loc></url>\n`
    + `<url> <loc>${protocol}://www.${domain}/bar</loc></url>\n`
    + '<url> <loc>https://another-url.test/baz</loc></url>\n'
    + '</urlset>';

  const sitemapIndex = '<?xml version="1.0" encoding="UTF-8"?>\n'
    + '<sitemapindex xmlns="http://www.sitemaps.org/schemas/sitemap/0.9">\n'
    + `<sitemap><loc>${url}/sitemap_foo.xml</loc></sitemap>\n`
    + `<sitemap><loc>${url}/sitemap_bar.xml</loc></sitemap>\n`
    + '</sitemapindex>';

  beforeEach('setup', () => {
    context = new MockContextBuilder().withSandbox(sandbox).build(message);
    nock(url).get('/sitemap_foo.xml').reply(200, sampleSitemap);
    nock(url).get('/sitemap_bar.xml').reply(200, sampleSitemapTwo);
  });

  afterEach(() => {
    nock.cleanAll();
    sinon.restore();
    sandbox.restore();
  });

  describe('sitemapAuditRunner', () => {
    it('runs successfully for sitemaps extracted from robots.txt', async () => {
      nock(url)
        .get('/robots.txt')
        .reply(
          200,
          `Sitemap: ${url}/sitemap_foo.xml\nSitemap: ${url}/sitemap_bar.xml`,
        );

      nock(url).head('/sitemap_foo.xml').reply(200);
      nock(url).head('/sitemap_bar.xml').reply(200);
      nock(url).head('/foo').reply(200);
      nock(url).head('/bar').reply(200);
      nock(url).head('/baz').reply(200);
      nock(url).head('/cux').reply(200);

      const result = await sitemapAuditRunner(url, context);
      expect(result).to.eql({
        auditResult: {
          details: {
            issues: {},
          },
          success: true,
          reasons: [
            {
              value: 'Sitemaps found and checked.',
            },
          ],
          url,
        },
        fullAuditRef: url,
        url,
      });
    });

    it('runs successfully for sitemap extracted from robots.txt through sitemap index', async () => {
      nock(url)
        .get('/robots.txt')
        .reply(200, `Sitemap: ${url}/sitemap_index.xml`);

      nock(url).get('/sitemap_index.xml').reply(200, sitemapIndex);
      nock(url).head('/sitemap_foo.xml').reply(200);
      nock(url).head('/sitemap_bar.xml').reply(200);
      nock(url).head('/foo').reply(200);
      nock(url).head('/bar').reply(200);
      nock(url).head('/baz').reply(200);
      nock(url).head('/cux').reply(200);

      const result = await sitemapAuditRunner(url, context);
      expect(result).to.eql({
        auditResult: {
          details: {
            issues: {},
          },
          success: true,
          reasons: [
            {
              value: 'Sitemaps found and checked.',
            },
          ],
          url,
        },
        fullAuditRef: url,
        url,
      });
    });

    it('runs successfully for text sitemap extracted from robots.txt', async () => {
      nock(url)
        .get('/robots.txt')
        .reply(200, `Sitemap: ${url}/sitemap_foo.txt\nSitemap: ${url}/sitemap_bar.txt`);

      nock(url)
        .get('/sitemap_foo.txt')
        .reply(200, `${url}/foo\n${url}/bar`, { 'content-type': 'text/plain' });

      nock(url)
        .get('/sitemap_bar.txt')
        .reply(200, `${url}/baz\n${url}/cux`, { 'content-type': 'text/plain' });

      nock(url).head('/foo').reply(200);
      nock(url).head('/bar').reply(200);
      nock(url).head('/baz').reply(200);
      nock(url).head('/cux').reply(200);

      const result = await sitemapAuditRunner(url, context);
      expect(result).to.eql({
        auditResult: {
          details: {
            issues: {},
          },
          success: true,
          reasons: [
            {
              value: 'Sitemaps found and checked.',
            },
          ],
          url,
        },
        fullAuditRef: url,
        url,
      });
    });

    it('should return 404 when robots.txt not found', async () => {
      nock(url).get('/robots.txt').reply(404);
      nock(url).head('/sitemap_index.xml').reply(404);
      nock(url).head('/sitemap.xml').reply(200);
      nock(url).get('/sitemap.xml').reply(200, sampleSitemap);
      nock(url).head('/foo').reply(200);
      nock(url).head('/bar').reply(200);

      const result = await sitemapAuditRunner(url, context);
      expect(result).to.eql({
        auditResult: {
          reasons: [
            {
              error: ERROR_CODES.FETCH_ERROR,
              value: 'Fetch error for https://some-domain.adobe/robots.txt Status: 404',
            },
          ],
          success: false,
        },
        fullAuditRef: url,
        url,
      });
    });

    it('should return 404 when site not found', async () => {
      nock(url)
        .persist()
        .head(() => true)
        .reply(404);

      nock(url)
        .get(() => true)
        .reply(404);

      const result = await sitemapAuditRunner(url, context);
      expect(result).to.eql({
        auditResult: {
          reasons: [
            {
              error: ERROR_CODES.FETCH_ERROR,
              value: 'Fetch error for https://some-domain.adobe/robots.txt Status: 404',
            },
          ],
          success: false,
        },
        fullAuditRef: url,
        url,
      });
    });
  });

  describe('fetchContent', () => {
    it('should return payload and type when response is successful', async () => {
      const mockResponse = {
        payload: 'test',
        type: 'text/plain',
      };
      nock(url).get('/test').reply(200, mockResponse.payload, {
        'content-type': mockResponse.type,
      });

      const result = await fetchContent(`${url}/test`);
      expect(result).to.eql(mockResponse);
    });

    it('should throw error when response is not successful', async () => {
      nock(url).get('/test').reply(404);
      await expect(fetchContent(`${url}/test`)).to.be.rejectedWith(
        'Fetch error for https://some-domain.adobe/test Status: 404',
      );
    });
  });

  describe('checkRobotsForSitemap', () => {
    it('should return error when no sitemap found in robots.txt', async () => {
      nock(url).get('/robots.txt').reply(200, 'Allow: /');

      const { paths, reasons } = await checkRobotsForSitemap(protocol, domain);
      expect(paths).to.eql([]);
      expect(reasons).to.deep.equal([ERROR_CODES.NO_SITEMAP_IN_ROBOTS]);
    });

    it('should return error when unable to fetch robots.txt', async () => {
      nock(url).get('/robots.txt').reply(404);

      await expect(checkRobotsForSitemap(protocol, domain)).to.be.rejectedWith(
        'Fetch error for https://some-domain.adobe/robots.txt Status: 404',
      );
    });
  });

  describe('isSitemapContentValid', () => {
    it('should return true for valid sitemap content', () => {
      const sitemapContent = { payload: '<?xml', type: 'application/xml' };
      expect(isSitemapContentValid(sitemapContent)).to.be.true;
    });

    it('should return true for valid sitemap content when xml', () => {
      const sitemapContent = {
        payload:
          '<urlset xmlns="http://www.sitemaps.org/schemas/sitemap/0.9" xmlns:xhtml="http://www.w3.org/1999/xhtml">\n'
          + '    <url><loc>https://www.adobe.com/</loc></url>\n'
          + '      </urlset>',
        type: 'application/xml',
      };
      expect(isSitemapContentValid(sitemapContent)).to.be.true;
    });

    it('should return true for valid sitemap content when content is text', () => {
      const sitemapContent = {
        payload: 'test text',
        type: 'text/plain',
      };
      expect(isSitemapContentValid(sitemapContent)).to.be.true;
    });

    it('should return true for valid sitemap content for text/xml', () => {
      const sitemapContent = {
        payload:
          '<urlset xmlns="http://www.sitemaps.org/schemas/sitemap/0.9" xmlns:xhtml="http://www.w3.org/1999/xhtml">\n'
          + '    <url><loc>https://www.adobe.com/</loc></url>\n'
          + '      </urlset>',
        type: 'text/xml',
      };
      expect(isSitemapContentValid(sitemapContent)).to.be.true;
    });
  });

  describe('checkSitemap', () => {
    it('should return SITEMAP_NOT_FOUND when the sitemap does not exist', async () => {
      nock(url).get('/sitemap.xml').reply(404);

      const resp = await checkSitemap(`${url}/sitemap.xml`);
      expect(resp.existsAndIsValid).to.equal(false);
      expect(resp.reasons).to.include(ERROR_CODES.SITEMAP_NOT_FOUND);
    });

    it('should return FETCH_ERROR when there is a network error', async () => {
      nock(url).get('/sitemap.xml').replyWithError('Network error');

      const resp = await checkSitemap();
      expect(resp.existsAndIsValid).to.equal(false);
      expect(resp.reasons).to.include(ERROR_CODES.FETCH_ERROR);
    });

    it('checkSitemap returns INVALID_SITEMAP_FORMAT when sitemap is not valid xml', async () => {
      nock(url)
        .get('/sitemap.xml')
        .reply(200, 'Not valid XML', { 'content-type': 'invalid' });

      const resp = await checkSitemap(`${url}/sitemap.xml`);
      expect(resp.existsAndIsValid).to.equal(false);
      expect(resp.reasons).to.include(ERROR_CODES.SITEMAP_FORMAT);
    });

    it('checkSitemap returns invalid result for non-existing sitemap', async () => {
      nock(url).get('/non-existent-sitemap.xml').reply(404);

      const result = await checkSitemap(`${url}/non-existent-sitemap.xml`);
      expect(result.existsAndIsValid).to.equal(false);
      expect(result.reasons).to.deep.equal([ERROR_CODES.SITEMAP_NOT_FOUND]);
    });
  });

  describe('getBaseUrlPagesFromSitemaps', () => {
    const sampleSitemapMoreUrls = '<?xml version="1.0" encoding="UTF-8"?>\n'
      + '<urlset xmlns="http://www.sitemaps.org/schemas/sitemap/0.9">\n'
      + `<url> <loc>${url}/foo</loc></url>\n`
      + `<url> <loc>${url}/bar</loc></url>\n`
      + '<url> <loc>https://another-url.test/baz</loc></url>\n'
      + '</urlset>';

    it('should return all pages from sitemap that have the same base url', async () => {
      nock(url).get('/sitemap.xml').reply(200, sampleSitemapMoreUrls);
      const result = await getBaseUrlPagesFromSitemaps(url, [
        `${url}/sitemap.xml`,
      ]);
      expect(result).to.deep.equal({
        [`${url}/sitemap.xml`]: [`${url}/foo`, `${url}/bar`],
      });
    });

    it('should return all pages from sitemap that have the same base url variant', async () => {
      nock(`${protocol}://www.${domain}`)
        .get('/sitemap.xml')
        .reply(200, sampleSitemapMoreUrls);
      const result = await getBaseUrlPagesFromSitemaps(url, [
        `${protocol}://www.${domain}/sitemap.xml`,
      ]);
      expect(result).to.deep.equal({
        [`${protocol}://www.${domain}/sitemap.xml`]: [
          `${url}/foo`,
          `${url}/bar`,
        ],
      });
    });

    it('should return all pages from sitemap that include www', async () => {
      nock(`${url}`).get('/sitemap.xml').reply(200, sampleSitemapMoreUrlsWWW);
      const result = await getBaseUrlPagesFromSitemaps(url, [
        `${url}/sitemap.xml`,
      ]);
      expect(result).to.deep.equal({
        [`${url}/sitemap.xml`]: [
          `${protocol}://www.${domain}/foo`,
          `${protocol}://www.${domain}/bar`,
        ],
      });
    });

    it('should return nothing when sitemap does not contain urls', async () => {
      nock(url)
        .get('/sitemap.xml')
        .reply(200, '<?xml version="1.0" encoding="UTF-8"?>\n'
            + '<urlset xmlns="http://www.sitemaps.org/schemas/sitemap/0.9">\n'
            + '<url></url>\n'
            + '<url></url>\n'
            + '</urlset>');

      const resp = await getBaseUrlPagesFromSitemaps(url, [
        `${url}/sitemap.xml`,
      ]);
      expect(resp).to.deep.equal({});
    });
  });

  describe('findSitemap', () => {
    it('should return error when URL is invalid', async () => {
      const result = await findSitemap('not a valid url');
      expect(result.success).to.equal(false);
      expect(result.reasons).to.deep.equal([
        {
          error: ERROR_CODES.INVALID_URL,
          value: 'not a valid url',
        },
      ]);
    });

    it('should return error when no valid pages exist', async () => {
      nock(url).get('/robots.txt').reply(200, `Sitemap: ${url}/sitemap.xml`);
      nock(url).get('/sitemap.xml').reply(200, sampleSitemap);
      nock(url).head('/foo').reply(404);
      nock(url).head('/bar').reply(404);

      const result = await findSitemap(url);

      expect(result.success).to.equal(false);
      expect(result.reasons).to.deep.equal([
        {
          error: ERROR_CODES.NO_VALID_PATHS_EXTRACTED,
          value: `${url}/sitemap.xml`,
        },
      ]);
      expect(result.paths).to.be.undefined;
    });

    it('should return success when sitemap is found in robots.txt', async () => {
      nock(url).get('/robots.txt').reply(200, `Sitemap: ${url}/sitemap.xml`);
      nock(url).get('/sitemap.xml').reply(200, sampleSitemap);
      nock(url).head('/foo').reply(200);
      nock(url).head('/bar').reply(200);

      const result = await findSitemap(url);
      expect(result.success).to.equal(true);
    });

    it('should fail when sitemap contents have a different URL than the base domain (regardless of www. or not)', async () => {
      nock(url).get('/robots.txt').reply(200, 'Sitemap: ');

      nock(url)
        .get('/sitemap.xml')
        .reply(200, '<?xml version="1.0" encoding="UTF-8"?>\n'
            + '<urlset xmlns="http://www.sitemaps.org/schemas/sitemap/0.9">\n'
            + '<url> <loc>https://another-url.test/baz</loc></url>\n'
            + '</urlset>');

      const result = await findSitemap(url);
      expect(result.success).to.equal(false);
    });

    it('should fail when robots points to an empty string instead of an actual URI', async () => {
      nock(url).get('/robots.txt').reply(200, 'Sitemap: ');

      const result = await findSitemap(url);
      expect(result.success).to.equal(false);
    });

    it('should fail when sitemap is empty (', async () => {
      nock(url).get('/robots.txt').reply(200, `Sitemap: ${url}/sitemap.xml`);
      nock(url)
        .get('/sitemap.xml')
        .reply(200, () => undefined);

      const result = await findSitemap(url);
      expect(result.success).to.equal(false);
    });

    it('should return success when sitemap.xml is found', async () => {
      nock(url).get('/robots.txt').reply(200, 'Allow: /');
      nock(url).head('/sitemap.xml').reply(200);
      nock(url).head('/sitemap_index.xml').reply(200);
      nock(url)
        .get('/sitemap.xml')
        .reply(200, '<?xml version="1.0" encoding="UTF-8"?>\n'
            + '<urlset xmlns="http://www.sitemaps.org/schemas/sitemap/0.9">\n'
            + `<url> <loc>${url}/foo</loc></url>\n`
            + `<url> <loc>${url}/bar</loc></url>\n`
            + `<url> <loc>${url}/baz</loc></url>\n`
            + `<url> <loc>${url}/zzz</loc></url>\n`
            + '</urlset>');

      nock(url).head('/foo').reply(200);
      nock(url).head('/bar').reply(200);
      nock(url).head('/zzz').replyWithError('Network error');
      nock(url)
        .head('/baz')
        .reply(301, '', { Location: `${url}/zzz` });

      const result = await findSitemap('https://some-domain.adobe', {
        info: () => {},
      });
      expect(result.success).to.equal(true);
    });

    it('should return success when sitemap_index.xml is found', async () => {
      nock(url).get('/robots.txt').reply(200, 'Allow: /');
      nock(url).head('/sitemap.xml').reply(404);
      nock(url).head('/sitemap_index.xml').reply(200);
      nock(url).get('/sitemap_index.xml').reply(200, sitemapIndex);
      nock(url).head('/sitemap_foo.xml').reply(200);
      nock(url).head('/sitemap_bar.xml').reply(200);
      nock(url).head('/foo').reply(200);
      nock(url).head('/bar').reply(200);
      nock(url).head('/baz').reply(200);
      nock(url).head('/cux').reply(200);

      const result = await findSitemap(url);
      expect(result.success).to.equal(true);
    });

    it('should return success when sitemap paths have www', async () => {
      nock(`${protocol}://www.${domain}`)
        .get('/robots.txt')
        .reply(200, `Sitemap: ${url}/sitemap.xml`);
      nock(url).get('/sitemap.xml').reply(200, sampleSitemapMoreUrlsWWW);
      nock(`${protocol}://www.${domain}`).head('/foo').reply(200);
      nock(`${protocol}://www.${domain}`).head('/bar').reply(200);

      const result = await findSitemap(`${protocol}://www.${domain}`);
      expect(result.success).to.equal(true);
    });

    it('should return error when no sitemap is found', async () => {
      nock(url).get('/robots.txt').reply(200, 'Allow: /');
      nock(url).head('/sitemap.xml').reply(404);
      nock(url).head('/sitemap_index.xml').reply(404);

      const result = await findSitemap(url);
      expect(result.success).to.equal(false);
    });

    it('should return error when no valid paths where extracted from sitemap', async () => {
      const sitemapInvalidPaths = '<?xml version="1.0" encoding="UTF-8"?>\n'
        + '<urlset xmlns="http://www.sitemaps.org/schemas/sitemap/0.9">\n'
        + '<url> <loc>invalid-url</loc></url>\n'
        + '</urlset>';
      nock(url).get('/robots.txt').reply(200, 'Allow: /');
      nock(url).head('/sitemap.xml').reply(200);
      nock(url).head('/sitemap_index.xml').reply(404);
      nock(url).get('/sitemap.xml').reply(200, sitemapInvalidPaths);

      const result = await findSitemap(url);
      expect(result.success).to.equal(false);
    });
  });

  describe('classifySuggestions', () => {
    const auditAllGood = {
      siteId: 'site-id',
      auditId: 'audit-id',
      auditResult: {
        success: true,
        reasons: [
          {
            value: 'Sitemaps found and checked.',
          },
        ],
        paths: {
          'https://some-domain.adobe/sitemap.xml': [
            'https://some-domain.adobe/foo',
            'https://some-domain.adobe/bar',
          ],
        },
        url: 'https://some-domain.adobe',
        details: {
          issues: {},
        },
      },
    };

    const auditDataWithSitemapFoundWithPagesButTheyRespondWith404 = {
      siteId: 'site-id',
      id: 'audit-id',
      auditResult: {
        success: false,
        reasons: [
          {
            value:
              'Fetch error for https://maidenform.com/robots.txt Status: 403',
            error: 'NO VALID URLs FOUND IN SITEMAP',
          },
        ],
        scores: {},
      },
    };

    const auditDataWithSitemapFoundWithNoPages = {
      siteId: 'site-id',
      id: 'audit-id',
      auditResult: {
        success: false,
        reasons: [
          {
            value: 'https://some-domain.adobe/sitemap.xml',
            error: 'NO VALID URLs FOUND IN SITEMAP',
          },
        ],
        url: 'https://some-domain.adobe',
        details: {
          issues: {},
        },
      },
    };

    const auditNoSitemapsFound = {
      siteId: 'site-id',
      id: 'audit-id',
      auditResult: {
        success: false,
        reasons: [
          {
            value: 'https://some-domain.adobe/robots.txt',
            error: 'NO SITEMAP FOUND IN ROBOTS',
          },
        ],
        details: {
          issues: [
            {
              url: 'https://some-domain.adobe/sitemap.xml',
            },
            {
              url: 'https://some-domain.adobe/sitemap_index.xml',
            },
          ],
        },
      },
    };

    const auditPartiallySuccessfulOnePageNetworkError = {
      siteId: 'site-id',
      id: 'audit-id',
      auditResult: {
        success: true,
        reasons: [
          {
            value: 'Sitemaps found and checked.',
          },
        ],
        paths: {
          'https://some-domain.adobe/sitemap.xml': [
            'https://some-domain.adobe/foo',
          ],
        },
        url: 'https://some-domain.adobe',
        details: {
          issues: {
            'https://some-domain.adobe/sitemap.xml': [
              {
                url: 'https://some-domain.adobe/bar',
              },
            ],
          },
        },
      },
    };

    it('should return empty suggestions when all is ok', async () => {
      const response = generateSuggestions(url, auditAllGood, context);
      expect(response.suggestions.length).to.equal(0);
      expect(response).to.deep.equal({ ...auditAllGood, suggestions: [] });
    });

    it('should report that the expected default sitemap path contains no urls', async () => {
      const response = generateSuggestions(
        url,
        auditDataWithSitemapFoundWithNoPages,
        context,
      );
      expect(response.suggestions.length).to.equal(1);
      expect(response.suggestions[0].type).to.equal('error');
      expect(response.suggestions[0].error).to.equal(
        ERROR_CODES.NO_VALID_PATHS_EXTRACTED,
      );
      expect(response).to.deep.equal({
        ...auditDataWithSitemapFoundWithNoPages,
        suggestions: [
          {
            type: 'error',
            error: ERROR_CODES.NO_VALID_PATHS_EXTRACTED,
            recommendedAction:
              'Make sure your sitemaps only include URLs that return the 200 (OK) response code.',
          },
        ],
      });
    });

    it('should report that the expected default sitemap path contains only urls that are not found', async () => {
      const response = generateSuggestions(
        url,
        auditDataWithSitemapFoundWithPagesButTheyRespondWith404,
        context,
      );
      expect(response.suggestions.length).to.equal(1);
      expect(response.suggestions[0].type).to.equal('error');
      expect(response.suggestions[0].error).to.equal(
        ERROR_CODES.NO_VALID_PATHS_EXTRACTED,
      );
      expect(response).to.deep.equal({
        ...auditDataWithSitemapFoundWithPagesButTheyRespondWith404,
        suggestions: [
          {
            type: 'error',
            error: ERROR_CODES.NO_VALID_PATHS_EXTRACTED,
            recommendedAction:
              'Make sure your sitemaps only include URLs that return the 200 (OK) response code.',
          },
        ],
      });
    });

    it('should report that there are no sitemaps defined in robots.txt and in the fallback', async () => {
      const response = generateSuggestions(url, auditNoSitemapsFound, context);
      expect(response.suggestions.length).to.equal(1);
      expect(response.suggestions[0].type).to.equal('error');
      expect(response.suggestions[0].error).to.equal(
        ERROR_CODES.NO_SITEMAP_IN_ROBOTS,
      );
      expect(response).to.deep.equal({
        ...auditNoSitemapsFound,
        suggestions: [
          {
            type: 'error',
            error: ERROR_CODES.NO_SITEMAP_IN_ROBOTS,
            recommendedAction:
              'Make sure your sitemaps only include URLs that return the 200 (OK) response code.',
          },
        ],
      });
    });

    it('should present a suggestion even if the audit is successful as long as there are pages with issues', async () => {
      const sitemap = Object.keys(
        auditPartiallySuccessfulOnePageNetworkError.auditResult.paths,
      )[0];
      const response = generateSuggestions(
        url,
        auditPartiallySuccessfulOnePageNetworkError,
        context,
      );
      expect(response.suggestions.length).to.equal(1);
      expect(response.suggestions[0].type).to.equal('url');
      expect(response.suggestions[0].sitemapUrl).to.equal(sitemap);
      expect(response.suggestions[0].pageUrl).to.equal(
        auditPartiallySuccessfulOnePageNetworkError.auditResult.details.issues[
          sitemap
        ][0].url,
      );
      expect(response.suggestions[0].statusCode).to.equal(500);
      expect(response).to.deep.equal({
        ...auditPartiallySuccessfulOnePageNetworkError,
        suggestions: [
          {
            type: 'url',
            sitemapUrl: sitemap,
            pageUrl:
              auditPartiallySuccessfulOnePageNetworkError.auditResult.details
                .issues[sitemap][0].url,
            statusCode: 500,
            recommendedAction:
              'Make sure your sitemaps only include URLs that return the 200 (OK) response code.',
          },
        ],
      });
    });

    it('should create redirect recommendation when urls_suggested is present', () => {
      const auditDataWithRedirect = {
        siteId: 'site-id',
        id: 'audit-id',
        auditResult: {
          success: true,
          reasons: [{ value: 'Sitemaps found and checked.' }],
          details: {
            issues: {
              'https://example.com/sitemap.xml': [
                {
                  url: 'https://example.com/old-page',
                  statusCode: 301,
                  urls_suggested: 'https://example.com/new-page',
                },
              ],
            },
          },
        },
      };

      const response = generateSuggestions(
        'https://example.com',
        auditDataWithRedirect,
        context,
      );
      expect(response.suggestions).to.have.lengthOf(1);
      expect(response.suggestions[0]).to.deep.include({
        type: 'url',
        sitemapUrl: 'https://example.com/sitemap.xml',
        pageUrl: 'https://example.com/old-page',
        statusCode: 301,
        urls_suggested: 'https://example.com/new-page',
        recommendedAction: 'use this url instead: https://example.com/new-page',
      });
    });
  });

  describe('opportunityAndSuggestions', () => {
    let auditDataFailure;
    let auditDataSuccess;

    beforeEach(() => {
      auditDataFailure = {
        siteId: 'site-id',
        id: 'audit-id',
        auditResult: {
          success: false,
          reasons: [
            {
              value: 'https://some-domain.adobe/sitemap.xml',
              error: 'NO VALID URLs FOUND IN SITEMAP',
            },
          ],
          url: 'https://some-domain.adobe',
          details: {
            issues: {
              'https://some-domain.adobe/sitemap.xml': [
                {
                  url: 'https://some-domain.adobe/foo',
                  statusCode: 404,
                },
                {
                  url: 'https://some-domain.adobe/bar',
                  statusCode: 404,
                },
              ],
            },
          },
        },
        suggestions: [
          {
            type: 'error',
            error: 'NO VALID URLs FOUND IN SITEMAP',
            recommendedAction:
              'remove_page_from_sitemap_or_fix_page_redirect_or_make_it_accessible',
          },
          {
            type: 'url',
            sitemapUrl: 'https://some-domain.adobe/sitemap.xml',
            pageUrl: 'https://some-domain.adobe/foo',
            statusCode: 404,
            recommendedAction:
              'remove_page_from_sitemap_or_fix_page_redirect_or_make_it_accessible',
          },
          {
            type: 'url',
            sitemapUrl: 'https://some-domain.adobe/sitemap.xml',
            pageUrl: 'https://some-domain.adobe/bar',
            statusCode: 404,
            recommendedAction:
              'remove_page_from_sitemap_or_fix_page_redirect_or_make_it_accessible',
          },
        ],
      };

      auditDataSuccess = {
        siteId: 'site-id',
        auditId: 'audit-id',
        auditResult: {
          success: true,
          reasons: [
            {
              value: 'Sitemaps found and checked.',
            },
          ],
          paths: {
            'https://some-domain.adobe/sitemap.xml': [
              'https://some-domain.adobe/foo',
              'https://some-domain.adobe/bar',
            ],
          },
          url: 'https://some-domain.adobe',
          details: {
            issues: {},
          },
        },
        suggestions: [],
      };
    });

    afterEach(() => {
      sandbox.restore();
    });

    it('should handle errors when creating opportunity', async () => {
      context.dataAccess.Opportunity.allBySiteIdAndStatus.resolves([
        context.dataAccess.Opportunity,
      ]);
      context.dataAccess.Opportunity.create.rejects(
        new Error('Creation failed'),
      );

<<<<<<< HEAD
      await expect(opportunityAndSuggestions('https://example.com', auditDataFailure, context))
        .to.be.rejectedWith('Creation failed');
=======
      await expect(
        convertToOpportunity('https://example.com', auditDataFailure, context),
      ).to.be.rejectedWith('Creation failed');
>>>>>>> 06d30e87

      expect(context.log.error).to.have.been.calledWith(
        'Failed to create new opportunity for siteId site-id and auditId audit-id: Creation failed',
      );
    });

    it('should not create opportunity when there are no suggestions', async () => {
      const mockOpportunity = {
        getType: () => 'sitemap',
        getId: () => 'oppty-id',
        setAuditId: sinon.stub(),
        save: sinon.stub().resolves(),
        getSuggestions: sinon.stub().resolves([]),
        addSuggestions: sinon.stub().resolves({ createdItems: [] }),
      };

<<<<<<< HEAD
      await opportunityAndSuggestions('https://example.com', auditDataSuccess, context);
=======
      context.dataAccess.Opportunity.allBySiteIdAndStatus.resolves([mockOpportunity]);
      await convertToOpportunity(
        'https://example.com',
        auditDataSuccess,
        context,
      );
>>>>>>> 06d30e87

      expect(context.dataAccess.Opportunity.create).to.not.have.been.called;
      expect(mockOpportunity.addSuggestions).to.not.have.been.called;
    });

    it('should create a new opportunity when there is not an existing one', async () => {
      context.dataAccess.Opportunity.allBySiteIdAndStatus.resolves([]);
      context.dataAccess.Opportunity.create.resolves(context.dataAccess.Opportunity);
      context.dataAccess.Opportunity.getSuggestions.resolves([]);
      context.dataAccess.Opportunity.addSuggestions.resolves({
        createdItems: [],
      });

<<<<<<< HEAD
      await opportunityAndSuggestions('https://example.com', auditDataFailure, context);

      expect(context.dataAccess.Opportunity.create).to.have.been.calledOnceWith({
        siteId: 'site-id',
        auditId: 'audit-id',
        runbook: 'https://adobe.sharepoint.com/:w:/r/sites/aemsites-engineering/Shared%20Documents/3%20-%20Experience%20Success/SpaceCat/Runbooks/Experience_Success_Studio_Sitemap_Runbook.docx?d=w6e82533ac43841949e64d73d6809dff3&csf=1&web=1&e=GDaoxS',
        type: 'sitemap',
        origin: 'AUTOMATION',
        title: 'Sitemap issues found',
        description: '',
        guidance: {
          steps: [
            'Verify each URL in the sitemap, identifying any that do not return a 200 (OK) status code.',
            'Check RUM data to identify any sitemap pages with unresolved 3xx, 4xx or 5xx status codes – it should be none of them.',
          ],
        },
        tags: [
          'Traffic Acquisition',
        ],
        data: { },
      });
=======
      await convertToOpportunity(
        'https://example.com',
        auditDataFailure,
        context,
      );

      expect(context.dataAccess.Opportunity.create).to.have.been.calledOnceWith(
        {
          siteId: 'site-id',
          auditId: 'audit-id',
          type: 'sitemap',
          origin: 'AUTOMATION',
          title: 'Sitemap issues found',
          runbook:
            'https://adobe.sharepoint.com/:w:/r/sites/aemsites-engineering/Shared%20Documents/3%20-%20Experience%20Success/SpaceCat/Runbooks/Experience_Success_Studio_Sitemap_Runbook.docx?d=w6e82533ac43841949e64d73d6809dff3&csf=1&web=1&e=GDaoxS',
          guidance: {
            steps: [
              'Verify each URL in the sitemap, identifying any that do not return a 200 (OK) status code.',
              'Check RUM data to identify any sitemap pages with unresolved 3xx, 4xx or 5xx status codes – it should be none of them.',
            ],
          },
          tags: ['Traffic Acquisition'],
        },
      );
>>>>>>> 06d30e87
    });

    it('should handle updating when opportunity was already defined', async () => {
      const opptyId = 'oppty-id';
      context.dataAccess.Opportunity.allBySiteIdAndStatus.resolves([
        context.dataAccess.Opportunity,
      ]);
      context.dataAccess.Opportunity.getType.returns('sitemap');
      context.dataAccess.Opportunity.getId.returns(opptyId);
      context.dataAccess.Opportunity.save.resolves();
      context.dataAccess.Opportunity.getSuggestions.resolves([]);
      context.dataAccess.Opportunity.addSuggestions.resolves({
        createdItems: auditDataFailure.suggestions,
      });
<<<<<<< HEAD
      await opportunityAndSuggestions('https://example.com', auditDataFailure, context);
=======
      await convertToOpportunity(
        'https://example.com',
        auditDataFailure,
        context,
      );
>>>>>>> 06d30e87

      expect(context.dataAccess.Opportunity.setAuditId).to.have.been.calledOnceWith('audit-id');
      expect(context.dataAccess.Opportunity.save).to.have.been.calledOnce;
      expect(
        context.dataAccess.Opportunity.addSuggestions,
      ).to.have.been.calledOnceWith(
        auditDataFailure.suggestions.map((suggestion) => ({
          opportunityId: opptyId,
          type: 'REDIRECT_UPDATE',
          rank: 0,
          data: suggestion,
        })),
      );
    });
  });
});

describe('getSitemapsWithIssues', () => {
  it('should return empty array when no issues exist', () => {
    const auditData = {
      auditResult: {
        details: {
          issues: {},
        },
      },
    };
    expect(getSitemapsWithIssues(auditData)).to.deep.equal([]);
  });

  it('should return empty array when details is undefined', () => {
    const auditData = {
      auditResult: {},
    };
    expect(getSitemapsWithIssues(auditData)).to.deep.equal([]);
  });
});

describe('filterValidUrls with redirect handling', () => {
  beforeEach(() => {
    nock.cleanAll();
  });

  it('should capture final redirect URLs for 301/302 responses', async () => {
    const urls = [
      'https://example.com/ok',
      'https://example.com/permanent-redirect',
      'https://example.com/temporary-redirect',
      'https://example.com/not-found',
    ];

    nock('https://example.com').head('/ok').reply(200);
    nock('https://example.com')
      .head('/permanent-redirect')
      .reply(301, '', { Location: 'https://example.com/new-location' });
    nock('https://example.com')
      .head('/permanent-redirect')
      .reply(301, '', { Location: 'https://example.com/new-location' });
    nock('https://example.com').head('/new-location').reply(200);

    nock('https://example.com')
      .head('/temporary-redirect')
      .reply(302, '', { Location: 'https://example.com/temp-location' });
    nock('https://example.com')
      .head('/temporary-redirect')
      .reply(302, '', { Location: 'https://example.com/temp-location' });
    nock('https://example.com').head('/temp-location').reply(200);
    nock('https://example.com').head('/not-found').reply(404);

    const result = await filterValidUrls(urls);

    expect(result.ok).to.deep.equal(['https://example.com/ok']);
    expect(result.notOk).to.deep.equal([
      {
        url: 'https://example.com/permanent-redirect',
        statusCode: 301,
        urls_suggested: 'https://example.com/new-location',
      },
      {
        url: 'https://example.com/temporary-redirect',
        statusCode: 302,
        urls_suggested: 'https://example.com/temp-location',
      },
      {
        url: 'https://example.com/not-found',
        statusCode: 404,
      },
    ]);
  });

  it('should handle failed redirect follows', async () => {
    const urls = ['https://example.com/broken-redirect'];

    nock('https://example.com')
      .head('/broken-redirect')
      .reply(301, '', { Location: 'https://example.com/error' });

    nock('https://example.com')
      .get('/broken-redirect')
      .replyWithError('Network error');

    const result = await filterValidUrls(urls);

    expect(result.notOk).to.deep.equal([
      {
        url: 'https://example.com/broken-redirect',
        urls_suggested: 'https://example.com/error',
        statusCode: 301,
      },
    ]);
  });
});

describe('getPagesWithIssues', () => {
  it('should include urls_suggested in the output when present in the input', () => {
    const auditData = {
      auditResult: {
        details: {
          issues: {
            'https://example.com/sitemap.xml': [
              {
                url: 'https://example.com/old-page',
                statusCode: 301,
                urls_suggested: 'https://example.com/new-page',
              },
              {
                url: 'https://example.com/not-found',
                statusCode: 404,
              },
            ],
          },
        },
      },
    };

    const result = getPagesWithIssues(auditData);
    expect(result).to.have.lengthOf(2);
    expect(result[0]).to.deep.equal({
      type: 'url',
      sitemapUrl: 'https://example.com/sitemap.xml',
      pageUrl: 'https://example.com/old-page',
      statusCode: 301,
      urls_suggested: 'https://example.com/new-page',
    });
    expect(result[1]).to.deep.equal({
      type: 'url',
      sitemapUrl: 'https://example.com/sitemap.xml',
      pageUrl: 'https://example.com/not-found',
      statusCode: 404,
    });
  });

  it('should handle empty issues array', () => {
    const auditData = {
      auditResult: {
        details: {
          issues: {},
        },
      },
    };
    expect(getPagesWithIssues(auditData)).to.deep.equal([]);
  });
});<|MERGE_RESOLUTION|>--- conflicted
+++ resolved
@@ -20,21 +20,16 @@
   ERROR_CODES,
   sitemapAuditRunner,
   isSitemapContentValid,
-<<<<<<< HEAD
-  checkRobotsForSitemap, sitemapAuditRunner, fetchContent, getBaseUrlPagesFromSitemaps,
-  opportunityAndSuggestions, classifySuggestions, getSitemapsWithIssues,
-=======
   checkSitemap,
   checkRobotsForSitemap,
   fetchContent,
-  convertToOpportunity,
+  opportunityAndSuggestions,
   generateSuggestions,
   findSitemap,
   filterValidUrls,
   getBaseUrlPagesFromSitemaps,
   getPagesWithIssues,
   getSitemapsWithIssues,
->>>>>>> 06d30e87
 } from '../../src/sitemap/handler.js';
 import { extractDomainAndProtocol } from '../../src/support/utils.js';
 import { MockContextBuilder } from '../shared.js';
@@ -902,7 +897,7 @@
           },
           url: 'https://some-domain.adobe',
           details: {
-            issues: {},
+            issues: { },
           },
         },
         suggestions: [],
@@ -921,14 +916,9 @@
         new Error('Creation failed'),
       );
 
-<<<<<<< HEAD
-      await expect(opportunityAndSuggestions('https://example.com', auditDataFailure, context))
-        .to.be.rejectedWith('Creation failed');
-=======
       await expect(
-        convertToOpportunity('https://example.com', auditDataFailure, context),
+        opportunityAndSuggestions('https://example.com', auditDataFailure, context),
       ).to.be.rejectedWith('Creation failed');
->>>>>>> 06d30e87
 
       expect(context.log.error).to.have.been.calledWith(
         'Failed to create new opportunity for siteId site-id and auditId audit-id: Creation failed',
@@ -945,16 +935,12 @@
         addSuggestions: sinon.stub().resolves({ createdItems: [] }),
       };
 
-<<<<<<< HEAD
-      await opportunityAndSuggestions('https://example.com', auditDataSuccess, context);
-=======
       context.dataAccess.Opportunity.allBySiteIdAndStatus.resolves([mockOpportunity]);
-      await convertToOpportunity(
+      await opportunityAndSuggestions(
         'https://example.com',
         auditDataSuccess,
         context,
       );
->>>>>>> 06d30e87
 
       expect(context.dataAccess.Opportunity.create).to.not.have.been.called;
       expect(mockOpportunity.addSuggestions).to.not.have.been.called;
@@ -968,7 +954,6 @@
         createdItems: [],
       });
 
-<<<<<<< HEAD
       await opportunityAndSuggestions('https://example.com', auditDataFailure, context);
 
       expect(context.dataAccess.Opportunity.create).to.have.been.calledOnceWith({
@@ -990,32 +975,6 @@
         ],
         data: { },
       });
-=======
-      await convertToOpportunity(
-        'https://example.com',
-        auditDataFailure,
-        context,
-      );
-
-      expect(context.dataAccess.Opportunity.create).to.have.been.calledOnceWith(
-        {
-          siteId: 'site-id',
-          auditId: 'audit-id',
-          type: 'sitemap',
-          origin: 'AUTOMATION',
-          title: 'Sitemap issues found',
-          runbook:
-            'https://adobe.sharepoint.com/:w:/r/sites/aemsites-engineering/Shared%20Documents/3%20-%20Experience%20Success/SpaceCat/Runbooks/Experience_Success_Studio_Sitemap_Runbook.docx?d=w6e82533ac43841949e64d73d6809dff3&csf=1&web=1&e=GDaoxS',
-          guidance: {
-            steps: [
-              'Verify each URL in the sitemap, identifying any that do not return a 200 (OK) status code.',
-              'Check RUM data to identify any sitemap pages with unresolved 3xx, 4xx or 5xx status codes – it should be none of them.',
-            ],
-          },
-          tags: ['Traffic Acquisition'],
-        },
-      );
->>>>>>> 06d30e87
     });
 
     it('should handle updating when opportunity was already defined', async () => {
@@ -1030,15 +989,7 @@
       context.dataAccess.Opportunity.addSuggestions.resolves({
         createdItems: auditDataFailure.suggestions,
       });
-<<<<<<< HEAD
       await opportunityAndSuggestions('https://example.com', auditDataFailure, context);
-=======
-      await convertToOpportunity(
-        'https://example.com',
-        auditDataFailure,
-        context,
-      );
->>>>>>> 06d30e87
 
       expect(context.dataAccess.Opportunity.setAuditId).to.have.been.calledOnceWith('audit-id');
       expect(context.dataAccess.Opportunity.save).to.have.been.calledOnce;
