/*
 * Copyright 2024 Adobe. All rights reserved.
 * This file is licensed to you under the Apache License, Version 2.0 (the "License");
 * you may not use this file except in compliance with the License. You may obtain a copy
 * of the License at http://www.apache.org/licenses/LICENSE-2.0
 *
 * Unless required by applicable law or agreed to in writing, software distributed under
 * the License is distributed on an "AS IS" BASIS, WITHOUT WARRANTIES OR REPRESENTATIONS
 * OF ANY KIND, either express or implied. See the License for the specific language
 * governing permissions and limitations under the License.
 */
/* eslint-env mocha */

import { expect, use } from 'chai';
import sinon from 'sinon';
import sinonChai from 'sinon-chai';
import nock from 'nock';
import chaiAsPromised from 'chai-as-promised';
import {
  ERROR_CODES,
  sitemapAuditRunner,
  isSitemapContentValid,
  checkSitemap,
  checkRobotsForSitemap,
  fetchContent,
  opportunityAndSuggestions,
  generateSuggestions,
  findSitemap,
  filterValidUrls,
  getBaseUrlPagesFromSitemaps,
  getPagesWithIssues,
  getSitemapsWithIssues,
} from '../../src/sitemap/handler.js';
import { extractDomainAndProtocol } from '../../src/support/utils.js';
import { MockContextBuilder } from '../shared.js';

use(sinonChai);
use(chaiAsPromised);
const sandbox = sinon.createSandbox();

describe('Sitemap Audit', () => {
  let context;
  const url = 'https://some-domain.adobe';
  const { protocol, domain } = extractDomainAndProtocol(url);
  const message = {
    type: 'sitemap',
    url: 'site-id',
    auditContext: {},
  };
  const sampleSitemap = '<?xml version="1.0" encoding="UTF-8"?>\n'
    + '<urlset xmlns="http://www.sitemaps.org/schemas/sitemap/0.9">\n'
    + `<url> <loc>${url}/foo</loc></url>\n`
    + `<url> <loc>${url}/bar</loc></url>\n`
    + '</urlset>';

  const sampleSitemapTwo = '<?xml version="1.0" encoding="UTF-8"?>\n'
    + '<urlset xmlns="http://www.sitemaps.org/schemas/sitemap/0.9">\n'
    + `<url> <loc>${url}/baz</loc></url>\n`
    + `<url> <loc>${url}/cux</loc></url>\n`
    + '</urlset>';

  const sampleSitemapMoreUrlsWWW = '<?xml version="1.0" encoding="UTF-8"?>\n'
    + '<urlset xmlns="http://www.sitemaps.org/schemas/sitemap/0.9">\n'
    + `<url> <loc>${protocol}://www.${domain}/foo</loc></url>\n`
    + `<url> <loc>${protocol}://www.${domain}/bar</loc></url>\n`
    + '<url> <loc>https://another-url.test/baz</loc></url>\n'
    + '</urlset>';

  const sitemapIndex = '<?xml version="1.0" encoding="UTF-8"?>\n'
    + '<sitemapindex xmlns="http://www.sitemaps.org/schemas/sitemap/0.9">\n'
    + `<sitemap><loc>${url}/sitemap_foo.xml</loc></sitemap>\n`
    + `<sitemap><loc>${url}/sitemap_bar.xml</loc></sitemap>\n`
    + '</sitemapindex>';

  beforeEach('setup', () => {
    context = new MockContextBuilder().withSandbox(sandbox).build(message);
    nock(url).get('/sitemap_foo.xml').reply(200, sampleSitemap);
    nock(url).get('/sitemap_bar.xml').reply(200, sampleSitemapTwo);
  });

  afterEach(() => {
    nock.cleanAll();
    sinon.restore();
    sandbox.restore();
  });

  describe('sitemapAuditRunner', () => {
    it('runs successfully for sitemaps extracted from robots.txt', async () => {
      nock(url)
        .get('/robots.txt')
        .reply(
          200,
          `Sitemap: ${url}/sitemap_foo.xml\nSitemap: ${url}/sitemap_bar.xml`,
        );

      nock(url).head('/sitemap_foo.xml').reply(200);
      nock(url).head('/sitemap_bar.xml').reply(200);
      nock(url).head('/foo').reply(200);
      nock(url).head('/bar').reply(200);
      nock(url).head('/baz').reply(200);
      nock(url).head('/cux').reply(200);

      const result = await sitemapAuditRunner(url, context);
      expect(result).to.eql({
        auditResult: {
          details: {
            issues: {},
          },
          success: true,
          reasons: [
            {
              value: 'Sitemaps found and checked.',
            },
          ],
          url,
        },
        fullAuditRef: url,
        url,
      });
    });

    it('runs successfully for sitemap extracted from robots.txt through sitemap index', async () => {
      nock(url)
        .get('/robots.txt')
        .reply(200, `Sitemap: ${url}/sitemap_index.xml`);

      nock(url).get('/sitemap_index.xml').reply(200, sitemapIndex);
      nock(url).head('/sitemap_foo.xml').reply(200);
      nock(url).head('/sitemap_bar.xml').reply(200);
      nock(url).head('/foo').reply(200);
      nock(url).head('/bar').reply(200);
      nock(url).head('/baz').reply(200);
      nock(url).head('/cux').reply(200);

      const result = await sitemapAuditRunner(url, context);
      expect(result).to.eql({
        auditResult: {
          details: {
            issues: {},
          },
          success: true,
          reasons: [
            {
              value: 'Sitemaps found and checked.',
            },
          ],
          url,
        },
        fullAuditRef: url,
        url,
      });
    });

    it('runs successfully for text sitemap extracted from robots.txt', async () => {
      nock(url)
        .get('/robots.txt')
        .reply(
          200,
          `Sitemap: ${url}/sitemap_foo.txt\nSitemap: ${url}/sitemap_bar.txt`,
        );

      nock(url)
        .get('/sitemap_foo.txt')
        .reply(200, `${url}/foo\n${url}/bar`, { 'content-type': 'text/plain' });

      nock(url)
        .get('/sitemap_bar.txt')
        .reply(200, `${url}/baz\n${url}/cux`, { 'content-type': 'text/plain' });

      nock(url).head('/foo').reply(200);
      nock(url).head('/bar').reply(200);
      nock(url).head('/baz').reply(200);
      nock(url).head('/cux').reply(200);

      const result = await sitemapAuditRunner(url, context);
      expect(result).to.eql({
        auditResult: {
          details: {
            issues: {},
          },
          success: true,
          reasons: [
            {
              value: 'Sitemaps found and checked.',
            },
          ],
          url,
        },
        fullAuditRef: url,
        url,
      });
    });

    it('should return 404 when robots.txt not found', async () => {
      nock(url).get('/robots.txt').reply(404);
      nock(url).head('/sitemap_index.xml').reply(404);
      nock(url).head('/sitemap.xml').reply(200);
      nock(url).get('/sitemap.xml').reply(200, sampleSitemap);
      nock(url).head('/foo').reply(200);
      nock(url).head('/bar').reply(200);

      const result = await sitemapAuditRunner(url, context);
      expect(result).to.eql({
        auditResult: {
          reasons: [
            {
              error: ERROR_CODES.FETCH_ERROR,
              value:
                'Fetch error for https://some-domain.adobe/robots.txt Status: 404',
            },
          ],
          success: false,
        },
        fullAuditRef: url,
        url,
      });
    });

    it('should return 404 when site not found', async () => {
      nock(url)
        .persist()
        .head(() => true)
        .reply(404);

      nock(url)
        .get(() => true)
        .reply(404);

      const result = await sitemapAuditRunner(url, context);
      expect(result).to.eql({
        auditResult: {
          reasons: [
            {
              error: ERROR_CODES.FETCH_ERROR,
              value:
                'Fetch error for https://some-domain.adobe/robots.txt Status: 404',
            },
          ],
          success: false,
        },
        fullAuditRef: url,
        url,
      });
    });
  });

  describe('fetchContent', () => {
    it('should return payload and type when response is successful', async () => {
      const mockResponse = {
        payload: 'test',
        type: 'text/plain',
      };
      nock(url).get('/test').reply(200, mockResponse.payload, {
        'content-type': mockResponse.type,
      });

      const result = await fetchContent(`${url}/test`);
      expect(result).to.eql(mockResponse);
    });

    it('should throw error when response is not successful', async () => {
      nock(url).get('/test').reply(404);
      await expect(fetchContent(`${url}/test`)).to.be.rejectedWith(
        'Fetch error for https://some-domain.adobe/test Status: 404',
      );
    });
  });

  describe('checkRobotsForSitemap', () => {
    it('should return error when no sitemap found in robots.txt', async () => {
      nock(url).get('/robots.txt').reply(200, 'Allow: /');

      const { paths, reasons } = await checkRobotsForSitemap(protocol, domain);
      expect(paths).to.eql([]);
      expect(reasons).to.deep.equal([ERROR_CODES.NO_SITEMAP_IN_ROBOTS]);
    });

    it('should return error when unable to fetch robots.txt', async () => {
      nock(url).get('/robots.txt').reply(404);

      await expect(checkRobotsForSitemap(protocol, domain)).to.be.rejectedWith(
        'Fetch error for https://some-domain.adobe/robots.txt Status: 404',
      );
    });
  });

  describe('isSitemapContentValid', () => {
    it('should return true for valid sitemap content', () => {
      const sitemapContent = { payload: '<?xml', type: 'application/xml' };
      expect(isSitemapContentValid(sitemapContent)).to.be.true;
    });

    it('should return true for valid sitemap content when xml', () => {
      const sitemapContent = {
        payload:
          '<urlset xmlns="http://www.sitemaps.org/schemas/sitemap/0.9" xmlns:xhtml="http://www.w3.org/1999/xhtml">\n'
          + '    <url><loc>https://www.adobe.com/</loc></url>\n'
          + '      </urlset>',
        type: 'application/xml',
      };
      expect(isSitemapContentValid(sitemapContent)).to.be.true;
    });

    it('should return true for valid sitemap content when content is text', () => {
      const sitemapContent = {
        payload: 'test text',
        type: 'text/plain',
      };
      expect(isSitemapContentValid(sitemapContent)).to.be.true;
    });

    it('should return true for valid sitemap content for text/xml', () => {
      const sitemapContent = {
        payload:
          '<urlset xmlns="http://www.sitemaps.org/schemas/sitemap/0.9" xmlns:xhtml="http://www.w3.org/1999/xhtml">\n'
          + '    <url><loc>https://www.adobe.com/</loc></url>\n'
          + '      </urlset>',
        type: 'text/xml',
      };
      expect(isSitemapContentValid(sitemapContent)).to.be.true;
    });
  });

  describe('checkSitemap', () => {
    it('should return SITEMAP_NOT_FOUND when the sitemap does not exist', async () => {
      nock(url).get('/sitemap.xml').reply(404);

      const resp = await checkSitemap(`${url}/sitemap.xml`);
      expect(resp.existsAndIsValid).to.equal(false);
      expect(resp.reasons).to.include(ERROR_CODES.SITEMAP_NOT_FOUND);
    });

    it('should return FETCH_ERROR when there is a network error', async () => {
      nock(url).get('/sitemap.xml').replyWithError('Network error');

      const resp = await checkSitemap();
      expect(resp.existsAndIsValid).to.equal(false);
      expect(resp.reasons).to.include(ERROR_CODES.FETCH_ERROR);
    });

    it('checkSitemap returns INVALID_SITEMAP_FORMAT when sitemap is not valid xml', async () => {
      nock(url)
        .get('/sitemap.xml')
        .reply(200, 'Not valid XML', { 'content-type': 'invalid' });

      const resp = await checkSitemap(`${url}/sitemap.xml`);
      expect(resp.existsAndIsValid).to.equal(false);
      expect(resp.reasons).to.include(ERROR_CODES.SITEMAP_FORMAT);
    });

    it('checkSitemap returns invalid result for non-existing sitemap', async () => {
      nock(url).get('/non-existent-sitemap.xml').reply(404);

      const result = await checkSitemap(`${url}/non-existent-sitemap.xml`);
      expect(result.existsAndIsValid).to.equal(false);
      expect(result.reasons).to.deep.equal([ERROR_CODES.SITEMAP_NOT_FOUND]);
    });
  });

  describe('getBaseUrlPagesFromSitemaps', () => {
    const sampleSitemapMoreUrls = '<?xml version="1.0" encoding="UTF-8"?>\n'
      + '<urlset xmlns="http://www.sitemaps.org/schemas/sitemap/0.9">\n'
      + `<url> <loc>${url}/foo</loc></url>\n`
      + `<url> <loc>${url}/bar</loc></url>\n`
      + '<url> <loc>https://another-url.test/baz</loc></url>\n'
      + '</urlset>';

    it('should return all pages from sitemap that have the same base url', async () => {
      nock(url).get('/sitemap.xml').reply(200, sampleSitemapMoreUrls);
      const result = await getBaseUrlPagesFromSitemaps(url, [
        `${url}/sitemap.xml`,
      ]);
      expect(result).to.deep.equal({
        [`${url}/sitemap.xml`]: [`${url}/foo`, `${url}/bar`],
      });
    });

    it('should return all pages from sitemap that have the same base url variant', async () => {
      nock(`${protocol}://www.${domain}`)
        .get('/sitemap.xml')
        .reply(200, sampleSitemapMoreUrls);
      const result = await getBaseUrlPagesFromSitemaps(url, [
        `${protocol}://www.${domain}/sitemap.xml`,
      ]);
      expect(result).to.deep.equal({
        [`${protocol}://www.${domain}/sitemap.xml`]: [
          `${url}/foo`,
          `${url}/bar`,
        ],
      });
    });

    it('should return all pages from sitemap that include www', async () => {
      nock(`${url}`).get('/sitemap.xml').reply(200, sampleSitemapMoreUrlsWWW);
      const result = await getBaseUrlPagesFromSitemaps(url, [
        `${url}/sitemap.xml`,
      ]);
      expect(result).to.deep.equal({
        [`${url}/sitemap.xml`]: [
          `${protocol}://www.${domain}/foo`,
          `${protocol}://www.${domain}/bar`,
        ],
      });
    });

    it('should return nothing when sitemap does not contain urls', async () => {
      nock(url)
        .get('/sitemap.xml')
        .reply(
          200,
          '<?xml version="1.0" encoding="UTF-8"?>\n'
            + '<urlset xmlns="http://www.sitemaps.org/schemas/sitemap/0.9">\n'
            + '<url></url>\n'
            + '<url></url>\n'
            + '</urlset>',
        );

      const resp = await getBaseUrlPagesFromSitemaps(url, [
        `${url}/sitemap.xml`,
      ]);
      expect(resp).to.deep.equal({});
    });
  });

  describe('findSitemap', () => {
    it('should return error when URL is invalid', async () => {
      const result = await findSitemap('not a valid url');
      expect(result.success).to.equal(false);
      expect(result.reasons).to.deep.equal([
        {
          error: ERROR_CODES.INVALID_URL,
          value: 'not a valid url',
        },
      ]);
    });

    it('should return error when no valid pages exist', async () => {
      nock(url).get('/robots.txt').reply(200, `Sitemap: ${url}/sitemap.xml`);
      nock(url).get('/sitemap.xml').reply(200, sampleSitemap);
      nock(url).head('/foo').reply(404);
      nock(url).head('/bar').reply(404);

      const result = await findSitemap(url);

      expect(result.success).to.equal(false);
      expect(result.reasons).to.deep.equal([
        {
          error: ERROR_CODES.NO_VALID_PATHS_EXTRACTED,
          value: `${url}/sitemap.xml`,
        },
      ]);
      expect(result.paths).to.be.undefined;
    });

    it('should return success when sitemap is found in robots.txt', async () => {
      nock(url).get('/robots.txt').reply(200, `Sitemap: ${url}/sitemap.xml`);
      nock(url).get('/sitemap.xml').reply(200, sampleSitemap);
      nock(url).head('/foo').reply(200);
      nock(url).head('/bar').reply(200);

      const result = await findSitemap(url);
      expect(result.success).to.equal(true);
    });

    it('should fail when sitemap contents have a different URL than the base domain (regardless of www. or not)', async () => {
      nock(url).get('/robots.txt').reply(200, 'Sitemap: ');

      nock(url)
        .get('/sitemap.xml')
        .reply(
          200,
          '<?xml version="1.0" encoding="UTF-8"?>\n'
            + '<urlset xmlns="http://www.sitemaps.org/schemas/sitemap/0.9">\n'
            + '<url> <loc>https://another-url.test/baz</loc></url>\n'
            + '</urlset>',
        );

      const result = await findSitemap(url);
      expect(result.success).to.equal(false);
    });

    it('should fail when robots points to an empty string instead of an actual URI', async () => {
      nock(url).get('/robots.txt').reply(200, 'Sitemap: ');

      const result = await findSitemap(url);
      expect(result.success).to.equal(false);
    });

    it('should fail when sitemap is empty (', async () => {
      nock(url).get('/robots.txt').reply(200, `Sitemap: ${url}/sitemap.xml`);
      nock(url)
        .get('/sitemap.xml')
        .reply(200, () => undefined);

      const result = await findSitemap(url);
      expect(result.success).to.equal(false);
    });

    it('should return success when sitemap.xml is found', async () => {
      nock(url).get('/robots.txt').reply(200, 'Allow: /');
      nock(url).head('/sitemap.xml').reply(200);
      nock(url).head('/sitemap_index.xml').reply(200);
      nock(url)
        .get('/sitemap.xml')
        .reply(
          200,
          '<?xml version="1.0" encoding="UTF-8"?>\n'
            + '<urlset xmlns="http://www.sitemaps.org/schemas/sitemap/0.9">\n'
            + `<url> <loc>${url}/foo</loc></url>\n`
            + `<url> <loc>${url}/bar</loc></url>\n`
            + `<url> <loc>${url}/baz</loc></url>\n`
            + `<url> <loc>${url}/zzz</loc></url>\n`
            + '</urlset>',
        );

      nock(url).head('/foo').reply(200);
      nock(url).head('/bar').reply(200);
      nock(url).head('/zzz').replyWithError('Network error');
      nock(url)
        .head('/baz')
        .reply(301, '', { Location: `${url}/zzz` });

      const result = await findSitemap('https://some-domain.adobe', {
        info: () => {},
      });
      expect(result.success).to.equal(true);
    });

    it('should return success when sitemap_index.xml is found', async () => {
      nock(url).get('/robots.txt').reply(200, 'Allow: /');
      nock(url).head('/sitemap.xml').reply(404);
      nock(url).head('/sitemap_index.xml').reply(200);
      nock(url).get('/sitemap_index.xml').reply(200, sitemapIndex);
      nock(url).head('/sitemap_foo.xml').reply(200);
      nock(url).head('/sitemap_bar.xml').reply(200);
      nock(url).head('/foo').reply(200);
      nock(url).head('/bar').reply(200);
      nock(url).head('/baz').reply(200);
      nock(url).head('/cux').reply(200);

      const result = await findSitemap(url);
      expect(result.success).to.equal(true);
    });

    it('should return success when sitemap paths have www', async () => {
      nock(`${protocol}://www.${domain}`)
        .get('/robots.txt')
        .reply(200, `Sitemap: ${url}/sitemap.xml`);
      nock(url).get('/sitemap.xml').reply(200, sampleSitemapMoreUrlsWWW);
      nock(`${protocol}://www.${domain}`).head('/foo').reply(200);
      nock(`${protocol}://www.${domain}`).head('/bar').reply(200);

      const result = await findSitemap(`${protocol}://www.${domain}`);
      expect(result.success).to.equal(true);
    });

    it('should return error when no sitemap is found', async () => {
      nock(url).get('/robots.txt').reply(200, 'Allow: /');
      nock(url).head('/sitemap.xml').reply(404);
      nock(url).head('/sitemap_index.xml').reply(404);

      const result = await findSitemap(url);
      expect(result.success).to.equal(false);
    });

    it('should return error when no valid paths where extracted from sitemap', async () => {
      const sitemapInvalidPaths = '<?xml version="1.0" encoding="UTF-8"?>\n'
        + '<urlset xmlns="http://www.sitemaps.org/schemas/sitemap/0.9">\n'
        + '<url> <loc>invalid-url</loc></url>\n'
        + '</urlset>';
      nock(url).get('/robots.txt').reply(200, 'Allow: /');
      nock(url).head('/sitemap.xml').reply(200);
      nock(url).head('/sitemap_index.xml').reply(404);
      nock(url).get('/sitemap.xml').reply(200, sitemapInvalidPaths);

      const result = await findSitemap(url);
      expect(result.success).to.equal(false);
    });
  });

  describe('classifySuggestions', () => {
    const auditAllGood = {
      siteId: 'site-id',
      auditId: 'audit-id',
      auditResult: {
        success: true,
        reasons: [
          {
            value: 'Sitemaps found and checked.',
          },
        ],
        paths: {
          'https://some-domain.adobe/sitemap.xml': [
            'https://some-domain.adobe/foo',
            'https://some-domain.adobe/bar',
          ],
        },
        url: 'https://some-domain.adobe',
        details: {
          issues: {},
        },
      },
    };

    const auditDataWithSitemapFoundWithPagesButTheyRespondWith404 = {
      siteId: 'site-id',
      id: 'audit-id',
      auditResult: {
        success: false,
        reasons: [
          {
            value:
              'Fetch error for https://maidenform.com/robots.txt Status: 403',
            error: 'NO VALID URLs FOUND IN SITEMAP',
          },
        ],
        scores: {},
      },
    };

    const auditDataWithSitemapFoundWithNoPages = {
      siteId: 'site-id',
      id: 'audit-id',
      auditResult: {
        success: false,
        reasons: [
          {
            value: 'https://some-domain.adobe/sitemap.xml',
            error: 'NO VALID URLs FOUND IN SITEMAP',
          },
        ],
        url: 'https://some-domain.adobe',
        details: {
          issues: {},
        },
      },
    };

    const auditNoSitemapsFound = {
      siteId: 'site-id',
      id: 'audit-id',
      auditResult: {
        success: false,
        reasons: [
          {
            value: 'https://some-domain.adobe/robots.txt',
            error: 'NO SITEMAP FOUND IN ROBOTS',
          },
        ],
        details: {
          issues: [
            {
              url: 'https://some-domain.adobe/sitemap.xml',
            },
            {
              url: 'https://some-domain.adobe/sitemap_index.xml',
            },
          ],
        },
      },
    };

    const auditPartiallySuccessfulOnePageNetworkError = {
      siteId: 'site-id',
      id: 'audit-id',
      auditResult: {
        success: true,
        reasons: [
          {
            value: 'Sitemaps found and checked.',
          },
        ],
        paths: {
          'https://some-domain.adobe/sitemap.xml': [
            'https://some-domain.adobe/foo',
          ],
        },
        url: 'https://some-domain.adobe',
        details: {
          issues: {
            'https://some-domain.adobe/sitemap.xml': [
              {
                url: 'https://some-domain.adobe/bar',
              },
            ],
          },
        },
      },
    };

    it('should return empty suggestions when all is ok', async () => {
      const response = generateSuggestions(url, auditAllGood, context);
      expect(response.suggestions.length).to.equal(0);
      expect(response).to.deep.equal({ ...auditAllGood, suggestions: [] });
    });

    it('should report that the expected default sitemap path contains no urls', async () => {
      const response = generateSuggestions(
        url,
        auditDataWithSitemapFoundWithNoPages,
        context,
      );
      expect(response.suggestions.length).to.equal(1);
      expect(response.suggestions[0].type).to.equal('error');
      expect(response.suggestions[0].error).to.equal(
        ERROR_CODES.NO_VALID_PATHS_EXTRACTED,
      );
      expect(response).to.deep.equal({
        ...auditDataWithSitemapFoundWithNoPages,
        suggestions: [
          {
            type: 'error',
            error: ERROR_CODES.NO_VALID_PATHS_EXTRACTED,
            recommendedAction:
              'Make sure your sitemaps only include URLs that return the 200 (OK) response code.',
          },
        ],
      });
    });

    it('should report that the expected default sitemap path contains only urls that are not found', async () => {
      const response = generateSuggestions(
        url,
        auditDataWithSitemapFoundWithPagesButTheyRespondWith404,
        context,
      );
      expect(response.suggestions.length).to.equal(1);
      expect(response.suggestions[0].type).to.equal('error');
      expect(response.suggestions[0].error).to.equal(
        ERROR_CODES.NO_VALID_PATHS_EXTRACTED,
      );
      expect(response).to.deep.equal({
        ...auditDataWithSitemapFoundWithPagesButTheyRespondWith404,
        suggestions: [
          {
            type: 'error',
            error: ERROR_CODES.NO_VALID_PATHS_EXTRACTED,
            recommendedAction:
              'Make sure your sitemaps only include URLs that return the 200 (OK) response code.',
          },
        ],
      });
    });

    it('should report that there are no sitemaps defined in robots.txt and in the fallback', async () => {
      const response = generateSuggestions(url, auditNoSitemapsFound, context);
      expect(response.suggestions.length).to.equal(1);
      expect(response.suggestions[0].type).to.equal('error');
      expect(response.suggestions[0].error).to.equal(
        ERROR_CODES.NO_SITEMAP_IN_ROBOTS,
      );
      expect(response).to.deep.equal({
        ...auditNoSitemapsFound,
        suggestions: [
          {
            type: 'error',
            error: ERROR_CODES.NO_SITEMAP_IN_ROBOTS,
            recommendedAction:
              'Make sure your sitemaps only include URLs that return the 200 (OK) response code.',
          },
        ],
      });
    });

    it('should present a suggestion even if the audit is successful as long as there are pages with issues', async () => {
      const sitemap = Object.keys(
        auditPartiallySuccessfulOnePageNetworkError.auditResult.paths,
      )[0];
      const response = generateSuggestions(
        url,
        auditPartiallySuccessfulOnePageNetworkError,
        context,
      );
      expect(response.suggestions.length).to.equal(1);
      expect(response.suggestions[0].type).to.equal('url');
      expect(response.suggestions[0].sitemapUrl).to.equal(sitemap);
      expect(response.suggestions[0].pageUrl).to.equal(
        auditPartiallySuccessfulOnePageNetworkError.auditResult.details.issues[
          sitemap
        ][0].url,
      );
      expect(response.suggestions[0].statusCode).to.equal(0);
      expect(response).to.deep.equal({
        ...auditPartiallySuccessfulOnePageNetworkError,
        suggestions: [
          {
            type: 'url',
            sitemapUrl: sitemap,
            pageUrl:
              auditPartiallySuccessfulOnePageNetworkError.auditResult.details
                .issues[sitemap][0].url,
            statusCode: 0,
            recommendedAction:
              'Make sure your sitemaps only include URLs that return the 200 (OK) response code.',
          },
        ],
      });
    });

    it('should create redirect recommendation when urls_suggested is present', () => {
      const auditDataWithRedirect = {
        siteId: 'site-id',
        id: 'audit-id',
        auditResult: {
          success: true,
          reasons: [{ value: 'Sitemaps found and checked.' }],
          details: {
            issues: {
              'https://example.com/sitemap.xml': [
                {
                  url: 'https://example.com/old-page',
                  statusCode: 301,
                  urls_suggested: 'https://example.com/new-page',
                },
              ],
            },
          },
        },
      };

      const response = generateSuggestions(
        'https://example.com',
        auditDataWithRedirect,
        context,
      );
      expect(response.suggestions).to.have.lengthOf(1);
      expect(response.suggestions[0]).to.deep.include({
        type: 'url',
        sitemapUrl: 'https://example.com/sitemap.xml',
        pageUrl: 'https://example.com/old-page',
        statusCode: 301,
        urls_suggested: 'https://example.com/new-page',
        recommendedAction: 'use this url instead: https://example.com/new-page',
      });
    });
  });

  describe('opportunityAndSuggestions', () => {
    let auditDataFailure;
    let auditDataSuccess;

    beforeEach(() => {
      auditDataFailure = {
        siteId: 'site-id',
        id: 'audit-id',
        auditResult: {
          success: false,
          reasons: [
            {
              value: 'https://some-domain.adobe/sitemap.xml',
              error: 'NO VALID URLs FOUND IN SITEMAP',
            },
          ],
          url: 'https://some-domain.adobe',
          details: {
            issues: {
              'https://some-domain.adobe/sitemap.xml': [
                {
                  url: 'https://some-domain.adobe/foo',
                  statusCode: 404,
                },
                {
                  url: 'https://some-domain.adobe/bar',
                  statusCode: 404,
                },
              ],
            },
          },
        },
        suggestions: [
          {
            type: 'error',
            error: 'NO VALID URLs FOUND IN SITEMAP',
            recommendedAction:
              'remove_page_from_sitemap_or_fix_page_redirect_or_make_it_accessible',
          },
          {
            type: 'url',
            sitemapUrl: 'https://some-domain.adobe/sitemap.xml',
            pageUrl: 'https://some-domain.adobe/foo',
            statusCode: 404,
            recommendedAction:
              'remove_page_from_sitemap_or_fix_page_redirect_or_make_it_accessible',
          },
          {
            type: 'url',
            sitemapUrl: 'https://some-domain.adobe/sitemap.xml',
            pageUrl: 'https://some-domain.adobe/bar',
            statusCode: 404,
            recommendedAction:
              'remove_page_from_sitemap_or_fix_page_redirect_or_make_it_accessible',
          },
        ],
      };

      auditDataSuccess = {
        siteId: 'site-id',
        auditId: 'audit-id',
        auditResult: {
          success: true,
          reasons: [
            {
              value: 'Sitemaps found and checked.',
            },
          ],
          paths: {
            'https://some-domain.adobe/sitemap.xml': [
              'https://some-domain.adobe/foo',
              'https://some-domain.adobe/bar',
            ],
          },
          url: 'https://some-domain.adobe',
          details: {
            issues: { },
          },
        },
        suggestions: [],
      };
    });

    afterEach(() => {
      sandbox.restore();
    });

    it('should handle errors when creating opportunity', async () => {
      context.dataAccess.Opportunity.allBySiteIdAndStatus.resolves([
        context.dataAccess.Opportunity,
      ]);
      context.dataAccess.Opportunity.create.rejects(
        new Error('Creation failed'),
      );

      await expect(
        opportunityAndSuggestions('https://example.com', auditDataFailure, context),
      ).to.be.rejectedWith('Creation failed');

      expect(context.log.error).to.have.been.calledWith(
        'Failed to create new opportunity for siteId site-id and auditId audit-id: Creation failed',
      );
    });

    it('should not create opportunity when there are no suggestions', async () => {
      const mockOpportunity = {
        getType: () => 'sitemap',
        getId: () => 'oppty-id',
        setAuditId: sinon.stub(),
        save: sinon.stub().resolves(),
        getSuggestions: sinon.stub().resolves([]),
        addSuggestions: sinon.stub().resolves({ createdItems: [] }),
      };

<<<<<<< HEAD
      context.dataAccess.Opportunity.allBySiteIdAndStatus.resolves([
        mockOpportunity,
      ]);
      await convertToOpportunity(
=======
      context.dataAccess.Opportunity.allBySiteIdAndStatus.resolves([mockOpportunity]);
      await opportunityAndSuggestions(
>>>>>>> 7b05d26f
        'https://example.com',
        auditDataSuccess,
        context,
      );

      expect(context.dataAccess.Opportunity.create).to.not.have.been.called;
      expect(mockOpportunity.addSuggestions).to.not.have.been.called;
    });

    it('should create a new opportunity when there is not an existing one', async () => {
      context.dataAccess.Opportunity.allBySiteIdAndStatus.resolves([]);
      context.dataAccess.Opportunity.create.resolves(
        context.dataAccess.Opportunity,
      );
      context.dataAccess.Opportunity.getSuggestions.resolves([]);
      context.dataAccess.Opportunity.addSuggestions.resolves({
        createdItems: [],
      });

      await opportunityAndSuggestions('https://example.com', auditDataFailure, context);

      expect(context.dataAccess.Opportunity.create).to.have.been.calledOnceWith({
        siteId: 'site-id',
        auditId: 'audit-id',
        runbook: 'https://adobe.sharepoint.com/:w:/r/sites/aemsites-engineering/Shared%20Documents/3%20-%20Experience%20Success/SpaceCat/Runbooks/Experience_Success_Studio_Sitemap_Runbook.docx?d=w6e82533ac43841949e64d73d6809dff3&csf=1&web=1&e=GDaoxS',
        type: 'sitemap',
        origin: 'AUTOMATION',
        title: 'Sitemap issues found',
        description: '',
        guidance: {
          steps: [
            'Verify each URL in the sitemap, identifying any that do not return a 200 (OK) status code.',
            'Check RUM data to identify any sitemap pages with unresolved 3xx, 4xx or 5xx status codes – it should be none of them.',
          ],
        },
        tags: [
          'Traffic Acquisition',
        ],
        data: { },
      });
    });

    it('should handle updating when opportunity was already defined', async () => {
      const opptyId = 'oppty-id';
      context.dataAccess.Opportunity.allBySiteIdAndStatus.resolves([
        context.dataAccess.Opportunity,
      ]);
      context.dataAccess.Opportunity.getType.returns('sitemap');
      context.dataAccess.Opportunity.getId.returns(opptyId);
      context.dataAccess.Opportunity.save.resolves();
      context.dataAccess.Opportunity.getSuggestions.resolves([]);
      context.dataAccess.Opportunity.addSuggestions.resolves({
        createdItems: auditDataFailure.suggestions,
      });
      await opportunityAndSuggestions('https://example.com', auditDataFailure, context);

      expect(
        context.dataAccess.Opportunity.setAuditId,
      ).to.have.been.calledOnceWith('audit-id');
      expect(context.dataAccess.Opportunity.save).to.have.been.calledOnce;
      expect(
        context.dataAccess.Opportunity.addSuggestions,
      ).to.have.been.calledOnceWith(
        auditDataFailure.suggestions.map((suggestion) => ({
          opportunityId: opptyId,
          type: 'REDIRECT_UPDATE',
          rank: 0,
          data: suggestion,
        })),
      );
    });
  });
});

describe('getSitemapsWithIssues', () => {
  it('should return empty array when no issues exist', () => {
    const auditData = {
      auditResult: {
        details: {
          issues: {},
        },
      },
    };
    expect(getSitemapsWithIssues(auditData)).to.deep.equal([]);
  });

  it('should return empty array when details is undefined', () => {
    const auditData = {
      auditResult: {},
    };
    expect(getSitemapsWithIssues(auditData)).to.deep.equal([]);
  });
});

describe('filterValidUrls with redirect handling', () => {
  beforeEach(() => {
    nock.cleanAll();
  });

  it('should capture final redirect URLs for 301/302 responses', async () => {
    const urls = [
      'https://example.com/ok',
      'https://example.com/permanent-redirect',
      'https://example.com/temporary-redirect',
      'https://example.com/not-found',
    ];

    nock('https://example.com').head('/ok').reply(200);
    nock('https://example.com')
      .head('/permanent-redirect')
      .reply(301, '', { Location: 'https://example.com/new-location' });
    nock('https://example.com')
      .head('/permanent-redirect')
      .reply(301, '', { Location: 'https://example.com/new-location' });
    nock('https://example.com').head('/new-location').reply(200);

    nock('https://example.com')
      .head('/temporary-redirect')
      .reply(302, '', { Location: 'https://example.com/temp-location' });
    nock('https://example.com')
      .head('/temporary-redirect')
      .reply(302, '', { Location: 'https://example.com/temp-location' });
    nock('https://example.com').head('/temp-location').reply(200);
    nock('https://example.com').head('/not-found').reply(404);

    const result = await filterValidUrls(urls);

    expect(result.ok).to.deep.equal(['https://example.com/ok']);
    expect(result.notOk).to.deep.equal([
      {
        url: 'https://example.com/permanent-redirect',
        statusCode: 301,
        urls_suggested: 'https://example.com/new-location',
      },
      {
        url: 'https://example.com/temporary-redirect',
        statusCode: 302,
        urls_suggested: 'https://example.com/temp-location',
      },
      {
        url: 'https://example.com/not-found',
        statusCode: 404,
      },
    ]);
  });

  it('should handle failed redirect follows', async () => {
    const urls = ['https://example.com/broken-redirect'];

    nock('https://example.com')
      .head('/broken-redirect')
      .reply(301, '', { Location: 'https://example.com/error' });

    nock('https://example.com')
      .get('/broken-redirect')
      .replyWithError('Network error');

    const result = await filterValidUrls(urls);

    expect(result.notOk).to.deep.equal([
      {
        url: 'https://example.com/broken-redirect',
        urls_suggested: 'https://example.com/error',
        statusCode: 301,
      },
    ]);
  });

  it('should handle network errors and add them to networkErrors array', async () => {
    const urls = [
      'https://example.com/network-error',
      'https://example.com/ok',
      'https://example.com/another-error',
    ];

    nock('https://example.com')
      .head('/network-error')
      .replyWithError('Network error');

    nock('https://example.com').head('/ok').reply(200);

    nock('https://example.com')
      .head('/another-error')
      .replyWithError('DNS error');

    const result = await filterValidUrls(urls);

    expect(result.ok).to.deep.equal(['https://example.com/ok']);
    expect(result.notOk).to.deep.equal([]);
    expect(result.networkErrors).to.deep.equal([
      {
        url: 'https://example.com/network-error',
        error: 'NETWORK_ERROR',
      },
      {
        url: 'https://example.com/another-error',
        error: 'NETWORK_ERROR',
      },
    ]);
  });

  it('should handle mixed responses including network errors, redirects and success', async () => {
    const urls = [
      'https://example.com/ok',
      'https://example.com/redirect',
      'https://example.com/network-error',
      'https://example.com/not-found',
    ];

    nock('https://example.com').head('/ok').reply(200);

    nock('https://example.com')
      .head('/redirect')
      .reply(301, '', { Location: 'https://example.com/new-location' });

    nock('https://example.com').head('/new-location').reply(200);

    nock('https://example.com')
      .head('/network-error')
      .replyWithError('Network error');

    nock('https://example.com').head('/not-found').reply(404);

    const result = await filterValidUrls(urls);

    expect(result.ok).to.deep.equal(['https://example.com/ok']);
    expect(result.notOk).to.deep.equal([
      {
        url: 'https://example.com/redirect',
        statusCode: 301,
        urls_suggested: 'https://example.com/new-location',
      },
      {
        url: 'https://example.com/not-found',
        statusCode: 404,
      },
    ]);
    expect(result.networkErrors).to.deep.equal([
      {
        url: 'https://example.com/network-error',
        error: 'NETWORK_ERROR',
      },
    ]);
  });

  it('should handle batch processing with network errors', async () => {
    // Create an array of 60 URLs (exceeds batchSize of 50)
    const urls = Array.from(
      { length: 60 },
      (_, i) => `https://example.com/url${i + 1}`,
    );

    // Mock responses for all URLs
    urls.forEach((url, i) => {
      if (i % 3 === 0) {
        // Every third URL is a network error
        nock('https://example.com')
          .head(`/url${i + 1}`)
          .replyWithError('Network error');
      } else if (i % 3 === 1) {
        // Every other third URL is OK
        nock('https://example.com')
          .head(`/url${i + 1}`)
          .reply(200);
      } else {
        // Remaining URLs are not found
        nock('https://example.com')
          .head(`/url${i + 1}`)
          .reply(404);
      }
    });

    const result = await filterValidUrls(urls);

    expect(result.ok.length).to.equal(20); // Only OK URLs
    expect(result.notOk.length).to.equal(20);
    expect(result.networkErrors.length).to.equal(20);

    result.networkErrors.forEach((error) => {
      expect(error).to.have.property('url');
      expect(error).to.have.property('error', 'NETWORK_ERROR');
    });
  });
});

describe('getPagesWithIssues', () => {
  it('should include urls_suggested in the output when present in the input', () => {
    const auditData = {
      auditResult: {
        details: {
          issues: {
            'https://example.com/sitemap.xml': [
              {
                url: 'https://example.com/old-page',
                statusCode: 301,
                urls_suggested: 'https://example.com/new-page',
              },
              {
                url: 'https://example.com/not-found',
                statusCode: 404,
              },
            ],
          },
        },
      },
    };

    const result = getPagesWithIssues(auditData);
    expect(result).to.have.lengthOf(2);
    expect(result[0]).to.deep.equal({
      type: 'url',
      sitemapUrl: 'https://example.com/sitemap.xml',
      pageUrl: 'https://example.com/old-page',
      statusCode: 301,
      urls_suggested: 'https://example.com/new-page',
    });
    expect(result[1]).to.deep.equal({
      type: 'url',
      sitemapUrl: 'https://example.com/sitemap.xml',
      pageUrl: 'https://example.com/not-found',
      statusCode: 404,
    });
  });

  it('should handle empty issues array', () => {
    const auditData = {
      auditResult: {
        details: {
          issues: {},
        },
      },
    };
    expect(getPagesWithIssues(auditData)).to.deep.equal([]);
  });
});

describe('filterValidUrls with status code tracking', () => {
  beforeEach(() => {
    nock.cleanAll();
  });

  it('should only track specified status codes (301, 302, 404)', async () => {
    const urls = [
      'https://example.com/ok',
      'https://example.com/permanent-redirect',
      'https://example.com/temp-redirect',
      'https://example.com/not-found',
      'https://example.com/server-error',
      'https://example.com/forbidden',
    ];

    nock('https://example.com').head('/ok').reply(200);
    nock('https://example.com')
      .head('/permanent-redirect')
      .reply(301, '', { Location: 'https://example.com/new' });
    nock('https://example.com')
      .head('/temp-redirect')
      .reply(302, '', { Location: 'https://example.com/temp' });
    nock('https://example.com').head('/not-found').reply(404);
    nock('https://example.com').head('/server-error').reply(500);
    nock('https://example.com').head('/forbidden').reply(403);

    const result = await filterValidUrls(urls);

    // Should include 200 responses in ok array
    expect(result.ok).to.deep.equal([
      'https://example.com/ok',
      'https://example.com/server-error',
      'https://example.com/forbidden',
    ]);

    // Should only include tracked status codes in notOk array
    expect(result.notOk).to.deep.equal([
      {
        url: 'https://example.com/permanent-redirect',
        statusCode: 301,
        urls_suggested: 'https://example.com/new',
      },
      {
        url: 'https://example.com/temp-redirect',
        statusCode: 302,
        urls_suggested: 'https://example.com/temp',
      },
      {
        url: 'https://example.com/not-found',
        statusCode: 404,
      },
    ]);

    // Should not include untracked status codes (500, 403) in notOk array
    expect(result.notOk.some((item) => item.statusCode === 500)).to.be.false;
    expect(result.notOk.some((item) => item.statusCode === 403)).to.be.false;
  });

  it('should only include tracked status codes in issues collection', async () => {
    const urls = [
      'https://example.com/ok',
      'https://example.com/redirect',
      'https://example.com/not-found',
      'https://example.com/forbidden',
      'https://example.com/server-error',
    ];

    nock('https://example.com').head('/ok').reply(200);
    nock('https://example.com')
      .head('/redirect')
      .reply(301, '', { Location: 'https://example.com/new' });
    nock('https://example.com').head('/not-found').reply(404);
    nock('https://example.com').head('/forbidden').reply(403);
    nock('https://example.com').head('/server-error').reply(500);

    const result = await filterValidUrls(urls);
    const trackedIssues = result.notOk
      .filter((issue) => [301, 302, 404].includes(issue.statusCode));

    expect(trackedIssues).to.deep.equal([
      {
        url: 'https://example.com/redirect',
        statusCode: 301,
        urls_suggested: 'https://example.com/new',
      },
      {
        url: 'https://example.com/not-found',
        statusCode: 404,
      },
    ]);

    // Verify untracked status codes are not included
    expect(result.notOk.some((issue) => [403, 500].includes(issue.statusCode)))
      .to.be.false;
  });
});<|MERGE_RESOLUTION|>--- conflicted
+++ resolved
@@ -949,15 +949,10 @@
         addSuggestions: sinon.stub().resolves({ createdItems: [] }),
       };
 
-<<<<<<< HEAD
       context.dataAccess.Opportunity.allBySiteIdAndStatus.resolves([
         mockOpportunity,
       ]);
-      await convertToOpportunity(
-=======
-      context.dataAccess.Opportunity.allBySiteIdAndStatus.resolves([mockOpportunity]);
       await opportunityAndSuggestions(
->>>>>>> 7b05d26f
         'https://example.com',
         auditDataSuccess,
         context,
