--- conflicted
+++ resolved
@@ -97,8 +97,7 @@
       },
       fullAuditRef: auditUrl,
     });
-<<<<<<< HEAD
-  });
+  }).timeout(5000);
 });
 
 describe('broken-internal-links audit to opportunity conversion', () => {
@@ -220,7 +219,4 @@
     const suggestionsArg = opportunity.addSuggestions.getCall(0).args[0];
     expect(suggestionsArg).to.be.an('array').with.lengthOf(3);
   });
-=======
-  }).timeout(5000);
->>>>>>> ba1454a3
 });