--- conflicted
+++ resolved
@@ -290,10 +290,24 @@
       .get('/robots.txt')
       .reply(200, 'Allow: /');
 
-<<<<<<< HEAD
     nock(url)
       .head('/sitemap.xml')
-=======
+      .reply(200);
+    nock(url)
+      .head('/sitemap_index.xml')
+      .reply(404);
+
+    nock(url)
+      .get('/sitemap.xml')
+      .reply(200, sampleSitemap);
+
+    nock(url)
+      .head('/foo')
+      .reply(200);
+    nock(url)
+      .head('/bar')
+      .reply(200);
+
     const expectedMessage = {
       type: message.type,
       url: site.getBaseURL(),
@@ -308,63 +322,14 @@
     };
 
     const response = await auditBrokenBacklinks(message, context);
+    const [command] = invokeStub.getCall(0).args;
+    const payload = JSON.parse(command.input.Payload);
 
     expect(response.status).to.equal(204);
     expect(mockDataAccess.addAudit).to.have.been.calledOnce;
     expect(context.sqs.sendMessage).to.have.been.calledOnce;
     expect(context.sqs.sendMessage).to.have.been
       .calledWith(context.env.AUDIT_RESULTS_QUEUE_URL, expectedMessage);
-    expect(context.log.info).to.have.been.calledWith('Successfully audited site1 for broken-backlinks type audit');
-  });
-
-  it('should successfully perform an audit to detect broken backlinks and suggest fixes based on keywords from top pages if auto-suggest'
-    + ' enabled', async () => {
-    mockDataAccess.getSiteByID = sinon.stub().withArgs('site1').resolves(site);
-    mockDataAccess.getTopPagesForSite.resolves([siteTopPage, siteTopPage2]);
-    mockDataAccess.getConfiguration = sinon.stub().resolves(configuration);
-
-    nock(site.getBaseURL())
-      .get(/.*/)
->>>>>>> 531c80e3
-      .reply(200);
-    nock(url)
-      .head('/sitemap_index.xml')
-      .reply(404);
-
-    nock(url)
-      .get('/sitemap.xml')
-      .reply(200, sampleSitemap);
-
-    nock(url)
-      .head('/foo')
-      .reply(200);
-    nock(url)
-      .head('/bar')
-      .reply(200);
-
-    const expectedMessage = {
-      type: message.type,
-      url: site.getBaseURL(),
-      auditContext: {
-        finalUrl: 'bar.foo.com',
-      },
-      auditResult: {
-        finalUrl: 'bar.foo.com',
-        brokenBacklinks: auditResult.backlinks,
-        fullAuditRef: 'https://ahrefs.com/site-explorer/broken-backlinks?select=title%2Curl_from%2Curl_to%2Ctraffic_domain&limit=50&mode=prefix&order_by=domain_rating_source%3Adesc%2Ctraffic_domain%3Adesc&target=bar.foo.com&output=json&where=%7B%22and%22%3A%5B%7B%22field%22%3A%22domain_rating_source%22%2C%22is%22%3A%5B%22gte%22%2C29.5%5D%7D%2C%7B%22field%22%3A%22traffic_domain%22%2C%22is%22%3A%5B%22gte%22%2C500%5D%7D%2C%7B%22field%22%3A%22links_external%22%2C%22is%22%3A%5B%22lte%22%2C300%5D%7D%5D%7D',
-      },
-    };
-
-    const response = await auditBrokenBacklinks(message, context);
-    const [command] = invokeStub.getCall(0).args;
-    const payload = JSON.parse(command.input.Payload);
-
-    expect(response.status).to.equal(204);
-    expect(mockDataAccess.addAudit).to.have.been.calledOnce;
-    expect(context.sqs.sendMessage).to.have.been.calledOnce;
-    expect(context.sqs.sendMessage).to.have.been
-      .calledWith(context.env.AUDIT_RESULTS_QUEUE_URL, expectedMessage);
-<<<<<<< HEAD
     expect(invokeStub.calledOnce).to.be.true;
     expect(payload).to.deep.equal({
       type: 'broken-backlinks',
@@ -374,92 +339,6 @@
         sitemapPaths: [
           'https://bar.foo.com/sitemap.xml',
         ],
-=======
-  });
-
-  it('should successfully perform an audit to detect broken backlinks and not suggest fixes if auto-suggest disabled', async () => {
-    mockDataAccess.getSiteByID = sinon.stub().withArgs('site2').resolves(site2);
-    configuration.disableHandlerForSite('broken-backlinks-auto-suggest', { getId: () => site2.getId(), getOrganizationId: () => org.getId() });
-    mockDataAccess.getConfiguration = sinon.stub().resolves(configuration);
-
-    nock(site2.getBaseURL())
-      .get(/.*/)
-      .reply(301, undefined, { location: 'https://www.foo.com' });
-
-    nock('https://www.foo.com')
-      .get(/.*/)
-      .reply(200);
-
-    nock('https://ahrefs.com')
-      .get(/.*/)
-      .reply(200, auditResult);
-
-    const expectedMessage = {
-      type: message.type,
-      url: site2.getBaseURL(),
-      auditContext: {
-        finalUrl: 'www.foo.com',
-      },
-      auditResult: {
-        finalUrl: 'www.foo.com',
-        brokenBacklinks: auditResult.backlinks,
-        fullAuditRef: 'https://ahrefs.com/site-explorer/broken-backlinks?select=title%2Curl_from%2Curl_to%2Ctraffic_domain&limit=50&mode=prefix&order_by=domain_rating_source%3Adesc%2Ctraffic_domain%3Adesc&target=www.foo.com&output=json&where=%7B%22and%22%3A%5B%7B%22field%22%3A%22domain_rating_source%22%2C%22is%22%3A%5B%22gte%22%2C29.5%5D%7D%2C%7B%22field%22%3A%22traffic_domain%22%2C%22is%22%3A%5B%22gte%22%2C500%5D%7D%2C%7B%22field%22%3A%22links_external%22%2C%22is%22%3A%5B%22lte%22%2C300%5D%7D%5D%7D',
-      },
-    };
-
-    const response = await auditBrokenBacklinks({
-      url: site2.getId(), type: 'broken-backlinks',
-    }, context);
-
-    expect(response.status).to.equal(204);
-    expect(mockDataAccess.getTopPagesForSite).to.not.have.been.called;
-    expect(mockDataAccess.addAudit).to.have.been.calledOnce;
-    expect(context.sqs.sendMessage).to.have.been.calledOnce;
-    expect(context.sqs.sendMessage).to.have.been
-      .calledWith(context.env.AUDIT_RESULTS_QUEUE_URL, expectedMessage);
-    expect(context.log.info).to.have.been.calledWith('Successfully audited site2 for broken-backlinks type audit');
-  });
-
-  it('should detect broken backlinks and save the proper audit result, even if the suggested fix fails', async () => {
-    mockDataAccess.getSiteByID = sinon.stub().withArgs('site1').resolves(site);
-    mockDataAccess.getTopPagesForSite.resolves([createSiteTopPage({
-      siteId: site.getId(),
-      url: `${site.getBaseURL()}/foo.html`,
-      traffic: 1000,
-      source: 'ahrefs',
-      geo: 'global',
-      importedAt: new Date('2024-06-18').toISOString(),
-      topKeyword: 'c++',
-    })]);
-    const brokenBacklink = {
-      backlinks: [
-        {
-          title: 'backlink that has a faulty path',
-          url_from: 'https://from.com/from-1',
-          url_to: 'https://foo.com/c++',
-          domain_traffic: 4000,
-        }],
-    };
-    mockDataAccess.getConfiguration = sinon.stub().resolves(configuration);
-    nock(site.getBaseURL())
-      .get(/.*/)
-      .reply(200);
-
-    nock('https://ahrefs.com')
-      .get(/.*/)
-      .reply(200, brokenBacklink);
-
-    const expectedMessage = {
-      type: message.type,
-      url: site.getBaseURL(),
-      auditContext: {
-        finalUrl: 'bar.foo.com',
-      },
-      auditResult: {
-        finalUrl: 'bar.foo.com',
-        brokenBacklinks: brokenBacklink.backlinks,
-        fullAuditRef: 'https://ahrefs.com/site-explorer/broken-backlinks?select=title%2Curl_from%2Curl_to%2Ctraffic_domain&limit=50&mode=prefix&order_by=domain_rating_source%3Adesc%2Ctraffic_domain%3Adesc&target=bar.foo.com&output=json&where=%7B%22and%22%3A%5B%7B%22field%22%3A%22domain_rating_source%22%2C%22is%22%3A%5B%22gte%22%2C29.5%5D%7D%2C%7B%22field%22%3A%22traffic_domain%22%2C%22is%22%3A%5B%22gte%22%2C500%5D%7D%2C%7B%22field%22%3A%22links_external%22%2C%22is%22%3A%5B%22lte%22%2C300%5D%7D%5D%7D',
->>>>>>> 531c80e3
       },
     });
     expect(context.log.info).to.have.been.calledWith('Successfully audited site1 for broken-backlinks type audit');
