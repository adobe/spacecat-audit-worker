--- conflicted
+++ resolved
@@ -13,12 +13,9 @@
 /* eslint-env mocha */
 
 import { createSite } from '@adobe/spacecat-shared-data-access/src/models/site.js';
-<<<<<<< HEAD
+import { createSiteTopPage } from '@adobe/spacecat-shared-data-access/src/models/site-top-page.js';
 import { createConfiguration } from '@adobe/spacecat-shared-data-access/src/models/configuration.js';
 import { createOrganization } from '@adobe/spacecat-shared-data-access/src/models/organization.js';
-=======
-import { createSiteTopPage } from '@adobe/spacecat-shared-data-access/src/models/site-top-page.js';
->>>>>>> b5f642db
 
 import chai from 'chai';
 import chaiAsPromised from 'chai-as-promised';
@@ -136,11 +133,8 @@
     mockDataAccess = {
       getSiteByID: sinon.stub(),
       addAudit: sinon.stub(),
-<<<<<<< HEAD
+      getTopPagesForSite: sinon.stub(),
       getConfiguration: sinon.stub(),
-=======
-      getTopPagesForSite: sinon.stub(),
->>>>>>> b5f642db
     };
 
     message = {
@@ -196,11 +190,8 @@
 
   it('should successfully perform an audit to detect broken backlinks, save and send the proper audit result', async () => {
     mockDataAccess.getSiteByID = sinon.stub().withArgs('site1').resolves(site);
-<<<<<<< HEAD
-    mockDataAccess.getConfiguration = sinon.stub().resolves(configuration);
-=======
     mockDataAccess.getTopPagesForSite.resolves([]);
->>>>>>> b5f642db
+    mockDataAccess.getConfiguration = sinon.stub().resolves(configuration);
 
     nock(site.getBaseURL())
       .get(/.*/)
@@ -273,11 +264,8 @@
 
   it('should successfully perform an audit to detect broken backlinks and set finalUrl, for baseUrl redirecting to www domain', async () => {
     mockDataAccess.getSiteByID = sinon.stub().withArgs('site2').resolves(site2);
-<<<<<<< HEAD
-    mockDataAccess.getConfiguration = sinon.stub().resolves(configuration);
-=======
     mockDataAccess.getTopPagesForSite.resolves([]);
->>>>>>> b5f642db
+    mockDataAccess.getConfiguration = sinon.stub().resolves(configuration);
 
     nock(site2.getBaseURL())
       .get(/.*/)
@@ -318,11 +306,8 @@
 
   it('should filter out from audit result broken backlinks the ones that return ok(even with redirection)', async () => {
     mockDataAccess.getSiteByID = sinon.stub().withArgs('site2').resolves(site2);
-<<<<<<< HEAD
-    mockDataAccess.getConfiguration = sinon.stub().resolves(configuration);
-=======
     mockDataAccess.getTopPagesForSite.resolves([]);
->>>>>>> b5f642db
+    mockDataAccess.getConfiguration = sinon.stub().resolves(configuration);
 
     const fixedBacklinks = [
       {
