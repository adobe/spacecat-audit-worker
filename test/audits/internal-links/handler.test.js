--- conflicted
+++ resolved
@@ -312,15 +312,12 @@
 
     expect(result.status).to.equal('complete');
     expect(context.dataAccess.Opportunity.create).to.have.been.calledOnce;
-<<<<<<< HEAD
     expect(opportunity.addSuggestions).to.have.been.calledOnce;
     const suggestionsArg = opportunity.addSuggestions.getCall(0).args[0];
     expect(suggestionsArg).to.be.an('array').with.lengthOf(3);
     expect(suggestionsArg[0].data.urlTo).to.equal(
       'https://www.petplace.com/a01',
     );
-=======
->>>>>>> c7a5be7a
   }).timeout(10000);
 
   it('throws error when audit result was not successful', async () => {
@@ -419,7 +416,6 @@
     );
   }).timeout(5000);
 
-<<<<<<< HEAD
   it('handles SQS message sending errors', async () => {
     context.dataAccess.Opportunity.allBySiteIdAndStatus.resolves([]);
     context.dataAccess.Opportunity.create.resolves(opportunity);
@@ -491,8 +487,6 @@
     );
   }).timeout(5000);
 
-=======
->>>>>>> c7a5be7a
   it('no new opportunity created if no broken internal links found', async () => {
     context.dataAccess.Opportunity.allBySiteIdAndStatus.resolves([]);
     sandbox.stub(GoogleClient, 'createFrom').resolves({});
@@ -641,7 +635,7 @@
 
     // auditData.auditResult.brokenInternalLinks = [];
     // context.site.getLatestAuditByAuditType = () => auditData;
-  
+
     context.dataAccess.Opportunity.allBySiteIdAndStatus.resolves([opportunity]);
     const existingSuggestions = expectedSuggestions.map((suggestion) => ({
       ...suggestion,
