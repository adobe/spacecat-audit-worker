/*
 * Copyright 2024 Adobe. All rights reserved.
 * This file is licensed to you under the Apache License, Version 2.0 (the "License");
 * you may not use this file except in compliance with the License. You may obtain a copy
 * of the License at http://www.apache.org/licenses/LICENSE-2.0
 *
 * Unless required by applicable law or agreed to in writing, software distributed under
 * the License is distributed on an "AS IS" BASIS, WITHOUT WARRANTIES OR REPRESENTATIONS
 * OF ANY KIND, either express or implied. See the License for the specific language
 * governing permissions and limitations under the License.
 */
/* eslint-disable */
/* eslint-env mocha */

import { expect, use } from 'chai';
import sinon from 'sinon';
import sinonChai from 'sinon-chai';
import nock from 'nock';
import esmock from 'esmock';
import GoogleClient from '@adobe/spacecat-shared-google-client';
import { Opportunity as Oppty, Suggestion as SuggestionDataAccess } from '@adobe/spacecat-shared-data-access';

import {
  internalLinksAuditRunner,
  runAuditAndImportTopPagesStep,
  prepareScrapingStep,
} from '../../../src/internal-links/handler.js';
import {
  internalLinksData,
  expectedOpportunity,
  expectedSuggestions,
} from '../../fixtures/internal-links-data.js';
import { MockContextBuilder } from '../../shared.js';

const AUDIT_RESULT_DATA = [
  {
    trafficDomain: 1800,
    urlTo: 'https://www.petplace.com/a01',
    urlFrom: 'https://www.petplace.com/a02nf',
    priority: 'high',
  },
  {
    trafficDomain: 1200,
    urlTo: 'https://www.petplace.com/ax02',
    urlFrom: 'https://www.petplace.com/ax02nf',
    priority: 'medium',
  },
  {
    trafficDomain: 200,
    urlTo: 'https://www.petplace.com/a01',
    urlFrom: 'https://www.petplace.com/a01nf',
    priority: 'low',
  },
];
const AUDIT_RESULT_DATA_WITH_SUGGESTIONS = [
  {
    trafficDomain: 1800,
    urlTo: 'https://www.petplace.com/a01',
    urlFrom: 'https://www.petplace.com/a02nf',
    priority: 'high',
    urlsSuggested: [
      'https://petplace.com/suggestion1',
      'https://petplace.com/suggestion12',
    ],
    aiRationale: 'Some Rationale',
  },
  {
    trafficDomain: 1200,
    urlTo: 'https://www.petplace.com/ax02',
    urlFrom: 'https://www.petplace.com/ax02nf',
    priority: 'medium',
    urlsSuggested: ['https://petplace.com/suggestion2'],
    aiRationale: 'Some Rationale',
  },
  {
    trafficDomain: 200,
    urlTo: 'https://www.petplace.com/a01',
    urlFrom: 'https://www.petplace.com/a01nf',
    priority: 'low',
    urlsSuggested: ['https://petplace.com/suggestion3'],
    aiRationale: 'Some Rationale',
  },
];

use(sinonChai);

const sandbox = sinon.createSandbox();

const baseURL = 'https://example.com';
const auditUrl = 'www.example.com';
const site = {
  getBaseURL: () => baseURL,
  getId: () => 'site-id-1',
  getLatestAuditByAuditType: () => ({
    auditResult: {
      brokenInternalLinks: AUDIT_RESULT_DATA,
      success: true,
    },
  }),
  getConfig: sinon.stub(),
  getDeliveryType: sinon.stub().returns('eds'),
};

describe('Broken internal links audit ', () => {
  let context;

  beforeEach(() => {
    context = new MockContextBuilder()
      .withSandbox(sandbox)
      .withOverrides({
        runtime: { name: 'aws-lambda', region: 'us-east-1' },
        func: { package: 'spacecat-services', version: 'ci', name: 'test' },
        rumApiClient: {
          query: sinon.stub().resolves(internalLinksData),
        },
        site,
        dataAccess: {
          Configuration: {
            findLatest: () => ({
              isHandlerEnabledForSite: () => true,
            }),
          },
        },
        finalUrl: 'www.example.com',
      })
      .build();
  });

  afterEach(() => {
    nock.cleanAll();
    sinon.restore();
  });

  it('broken-internal-links audit runs rum api client 404 query', async () => {
    const result = await internalLinksAuditRunner(
      'www.example.com',
      context,
      site,
    );
    expect(context.rumApiClient.query).calledWith('404-internal-links', {
      domain: 'www.example.com',
      interval: 30,
      granularity: 'hourly',
    });
    expect(result).to.deep.equal({
      auditResult: {
        brokenInternalLinks: AUDIT_RESULT_DATA,
        fullAuditRef: auditUrl,
        finalUrl: auditUrl,
        success: true,
        auditContext: {
          interval: 30,
        },
      },
      fullAuditRef: auditUrl,
    });
  }).timeout(5000);

  it('broken-internal-links audit runs ans throws error incase of error in audit', async () => {
    context.rumApiClient.query.rejects(new Error('error'));
    expect(await internalLinksAuditRunner(
      'www.example.com',
      context,
      site,
    )).to.deep.equal({
      fullAuditRef: auditUrl,
      auditResult: {
        finalUrl: auditUrl,
        error: `[broken-internal-links] [Site: ${site.getId()}] audit failed with error: error`,
        success: false,
      },
    });
  }).timeout(5000);

  it('runAuditAndImportTopPagesStep should run audit and import top pages', async () => {
    const result = await runAuditAndImportTopPagesStep(context);
    expect(result).to.deep.equal({
      type: 'top-pages',
      siteId: site.getId(),
      auditResult: {
        brokenInternalLinks: AUDIT_RESULT_DATA,
        fullAuditRef: auditUrl,
        success: true,
        finalUrl: 'www.example.com',
        auditContext: {
          interval: 30,
        },
      },
      fullAuditRef: auditUrl,
    });
  });

  it('prepareScrapingStep should send top pages to scraping service', async () => {
    const topPages = [{ getUrl: () => 'https://example.com/page1' }, { getUrl: () => 'https://example.com/page2' }];
    context.dataAccess.SiteTopPage = {
      allBySiteIdAndSourceAndGeo: sandbox.stub().resolves(topPages),
    };

    const result = await prepareScrapingStep(context);
    expect(result).to.deep.equal({
      siteId: site.getId(),
      type: 'broken-internal-links',
      urls: topPages.map((page) => ({ url: page.getUrl() })),
    });
  }).timeout(5000);
});

describe('broken-internal-links audit opportunity and suggestions', () => {
  let addSuggestionsResponse;
  let opportunity;
  let auditData;

  let context;
  let handler;
  // let configuration;

  beforeEach(async () => {
    context = new MockContextBuilder()
      .withSandbox(sandbox)
      .withOverrides({
        runtime: { name: 'aws-lambda', region: 'us-east-1' },
        func: { package: 'spacecat-services', version: 'ci', name: 'test' },
        finalUrl: 'www.example.com',
      })
      .build();
    context.log = {
      info: sandbox.stub(),
      error: sandbox.stub(),
    };
    context.sqs.sendMessage.resolves();
    // configuration = {
    //   isHandlerEnabledForSite: sandbox.stub(),
    // };
    // context.dataAccess.Configuration.findLatest.resolves(configuration);

    context.dataAccess.Configuration = {
      findLatest: () => ({
        isHandlerEnabledForSite: () => true,
      }),
    };

    context.dataAccess.Opportunity = {
      allBySiteIdAndStatus: sandbox.stub(),
      create: sandbox.stub(),
    };

    context.site = site;

    addSuggestionsResponse = {
      createdItems: [],
      errorItems: [],
    };

    opportunity = {
      getType: () => 'broken-internal-links',
      getId: () => 'oppty-id-1',
      getSiteId: () => 'site-id-1',
      addSuggestions: sandbox.stub().resolves(addSuggestionsResponse),
      getSuggestions: sandbox.stub().resolves([]),
      setAuditId: sandbox.stub(),
      save: sandbox.stub().resolves(),
      setData: () => {},
      getData: () => {},
      setUpdatedBy: sandbox.stub().returnsThis(),
    };

    const _auditResult = {
      brokenInternalLinks: AUDIT_RESULT_DATA,
      success: true,
      auditContext: {
        interval: 30,
      },
    };

    auditData = {
      siteId: 'site-id-1',
      id: 'audit-id-1',
      getId: () => 'audit-id-1',
      isLive: true,
      auditedAt: new Date().toISOString(),
      auditType: 'broken-internal-links',
      auditResult: _auditResult,
      getAuditResult: () => _auditResult,
      fullAuditRef: auditUrl,
    };
    context.audit = auditData;

    handler = await esmock('../../../src/internal-links/handler.js', {
      '../../../src/internal-links/suggestions-generator.js': {
        generateSuggestionData: () => AUDIT_RESULT_DATA_WITH_SUGGESTIONS,
      },
    });
  });

  afterEach(() => {
    sandbox.restore();
  });

  it('creates a new opportunity object if one is not found', async () => {
    context.dataAccess.Opportunity.allBySiteIdAndStatus.resolves([]);
    context.dataAccess.Opportunity.create.resolves(opportunity);
    context.site.getLatestAuditByAuditType = () => auditData;

    const result = await handler.opportunityAndSuggestionsStep(context);

    expect(result.status).to.equal('complete');
    expect(context.dataAccess.Opportunity.create).to.have.been.calledOnce;
    // expect(opportunity.addSuggestions).to.have.been.calledOnce;
    // const suggestionsArg = opportunity.addSuggestions.getCall(0).args[0];
    // expect(suggestionsArg).to.be.an('array').with.lengthOf(3);
    // expect(suggestionsArg[0].data.urlTo).to.equal(
    //   'https://www.petplace.com/a01',
    // );
    // expect(suggestionsArg[0].data.urlsSuggested).to.deep.equal([
    //   'https://petplace.com/suggestion1',
    //   'https://petplace.com/suggestion12',
    // ]);
    // expect(suggestionsArg[0].data.aiRationale).to.equal('Some Rationale');
  }).timeout(10000);

  it('does not create new suggestions if the audit result was not successful', async () => {
    context.audit = {
      ...auditData,
      getAuditResult: () => ({
        brokenInternalLinks: AUDIT_RESULT_DATA,
        success: false,
        auditContext: {
          interval: 30,
        },
      }),
    };
    context.dataAccess.Opportunity.allBySiteIdAndStatus.resolves([]);
    context.dataAccess.Opportunity.create.resolves(opportunity);
    context.site.getLatestAuditByAuditType = () => context.audit;

    await handler.opportunityAndSuggestionsStep(context);
    expect(context.log.info).to.have.been.calledWith(
      `[broken-internal-links] [Site: ${site.getId()}] Audit failed, skipping suggestions generation`,
    );
  });

  it('creating a new opportunity object fails', async () => {
    context.dataAccess.Opportunity.allBySiteIdAndStatus.resolves([]);
    context.dataAccess.Opportunity.create.rejects(
      new Error('big error happened'),
    );
    sandbox.stub(GoogleClient, 'createFrom').resolves({});

    await expect(
      handler.opportunityAndSuggestionsStep(context),
    ).to.be.rejectedWith('big error happened');

    expect(context.dataAccess.Opportunity.create).to.have.been.calledOnceWith(
      expectedOpportunity,
    );
    expect(context.log.error).to.have.been.calledOnceWith(
      'Failed to create new opportunity for siteId site-id-1 and auditId audit-id-1: big error happened',
    );

    // make sure that no new suggestions are added
    expect(opportunity.addSuggestions).to.have.been.to.not.have.been.called;
  }).timeout(5000);

  it('no broken internal links found and fetching existing opportunity object fails', async () => {
    context.dataAccess.Opportunity.allBySiteIdAndStatus.rejects(
      new Error('read error happened'),
    );
    sandbox.stub(GoogleClient, 'createFrom').resolves({});

    handler = await esmock('../../../src/internal-links/handler.js', {
      '../../../src/internal-links/suggestions-generator.js': {
        generateSuggestionData: () => [],
      },
    });

    await expect(
      handler.opportunityAndSuggestionsStep(context),
    ).to.be.rejectedWith('read error happened');
  }).timeout(5000);

<<<<<<< HEAD
  
=======
  it('creating a new opportunity object succeeds even if suggestion generation error occurs', async () => {
    context.dataAccess.Opportunity.allBySiteIdAndStatus.resolves([]);
    context.dataAccess.Opportunity.create.resolves(opportunity);
    sandbox.stub(GoogleClient, 'createFrom').resolves({});
>>>>>>> b7403259

  // it('creating a new opportunity object suceeds even if suggestion generation error occurs', async () => {
  //   context.dataAccess.Opportunity.allBySiteIdAndStatus.resolves([]);
  //   context.dataAccess.Opportunity.create.resolves(opportunity);
  //   sandbox.stub(GoogleClient, 'createFrom').resolves({});

  //   context.site.getLatestAuditByAuditType = () => auditData;

  //   handler = await esmock('../../../src/internal-links/handler.js', {
  //     '../../../src/internal-links/suggestions-generator.js': {
  //       generateSuggestionData: () => { throw new Error('error'); },
  //     },
  //   });

  //   const result = await handler.opportunityAndSuggestionsStep(context);

  //   expect(context.dataAccess.Opportunity.create).to.have.been.calledOnceWith(
  //     expectedOpportunity,
  // //   );

  //   expect(result.status).to.equal('complete');

  //   expect(context.log.error).to.have.been.calledOnceWith(
  //     `[broken-internal-links] [Site: ${site.getId()}] suggestion generation error: error`,
  //   );
  // }).timeout(5000);

  it('no new opportunity created if no broken internal links found', async () => {
    context.dataAccess.Opportunity.allBySiteIdAndStatus.resolves([]);
    context.dataAccess.Opportunity.create.resolves(opportunity);
    sandbox.stub(GoogleClient, 'createFrom').resolves({});

    auditData.auditResult.brokenInternalLinks = [];

    context.site.getLatestAuditByAuditType = () => auditData;

    handler = await esmock('../../../src/internal-links/handler.js', {
      '../../../src/internal-links/suggestions-generator.js': {
        generateSuggestionData: () => [],
      },
    });

    const result = await handler.opportunityAndSuggestionsStep(context);

    expect(context.dataAccess.Opportunity.create).to.not.have.been.called;

    expect(result.status).to.equal('complete');
  }).timeout(5000);

  it('Existing opportunity and suggestions are updated if no broken internal links found', async () => {
    // Create mock suggestions
    const mockSuggestions = [{}];

    const existingOpportunity = {
      setStatus: sandbox.spy(sandbox.stub().resolves()),
      setAuditId: sandbox.stub(),
      save: sandbox.spy(sandbox.stub().resolves()),
      getType: () => 'broken-internal-links',
      getSuggestions: sandbox.stub().resolves(mockSuggestions),
      setUpdatedBy: sandbox.stub().returnsThis(),
    };

    context.dataAccess.Opportunity.allBySiteIdAndStatus.resolves([existingOpportunity]);

    //return empty array of broken internal links
    auditData.auditResult.brokenInternalLinks = [];

    // Mock Suggestion.bulkUpdateStatus
    context.dataAccess.Suggestion = {
      bulkUpdateStatus: sandbox.spy(sandbox.stub().resolves()),
    };

    // Mock statuses
    sandbox.stub(Oppty, 'STATUSES').value({ RESOLVED: 'RESOLVED', NEW: 'NEW' });
    sandbox.stub(SuggestionDataAccess, 'STATUSES').value({ OUTDATED: 'OUTDATED', NEW: 'NEW' });
    sandbox.stub(GoogleClient, 'createFrom').resolves({});
    context.site.getLatestAuditByAuditType = () => auditData;

    handler = await esmock('../../../src/internal-links/handler.js', {
      '../../../src/internal-links/suggestions-generator.js': {
        generateSuggestionData: () => [],
      },
    });

    const result = await handler.opportunityAndSuggestionsStep(context);

    // Verify opportunity was updated
    expect(existingOpportunity.setStatus).to.have.been.calledOnceWith('RESOLVED');

    // Verify suggestions were retrieved
    expect(existingOpportunity.getSuggestions).to.have.been.calledOnce;

    // Verify suggestions statuses were updated
    expect(context.dataAccess.Suggestion.bulkUpdateStatus).to.have.been.calledOnceWith(
      mockSuggestions,
      'OUTDATED',
    );
    expect(existingOpportunity.save).to.have.been.calledOnce;

    expect(result.status).to.equal('complete');
  }).timeout(5000);

  it('allBySiteIdAndStatus method fails', async () => {
    context.dataAccess.Opportunity.allBySiteIdAndStatus.rejects(
      new Error('some-error'),
    );
    context.dataAccess.Opportunity.create.resolves(opportunity);
    try {
      await handler.opportunityAndSuggestionsStep(context);
    } catch (err) {
      expect(err.message).to.equal(
        'Failed to fetch opportunities for siteId site-id-1: some-error',
      );
    }

    expect(context.dataAccess.Opportunity.create).to.not.have.been.called;
    expect(context.log.error).to.have.been.calledOnceWith(
      'Fetching opportunities for siteId site-id-1 failed with error: some-error',
    );

    // make sure that no new suggestions are added
    expect(opportunity.addSuggestions).to.have.been.to.not.have.been.called;
  }).timeout(5000);

  //dupe of above test
  it('allBySiteIdAndStatus method fails and no broken internal links found', async () => {
    context.dataAccess.Opportunity.allBySiteIdAndStatus.rejects(
      new Error('some-error'),
    );
    auditData.auditResult.brokenInternalLinks = [];
    context.dataAccess.Opportunity.create.resolves(opportunity);
    try {
      await handler.opportunityAndSuggestionsStep(context);
    } catch (err) {
      expect(err.message).to.equal(
        'Failed to fetch opportunities for siteId site-id-1: some-error',
      );
    }

    expect(context.dataAccess.Opportunity.create).to.not.have.been.called;
    expect(context.log.error).to.have.been.calledOnceWith(
      'Fetching opportunities for siteId site-id-1 failed with error: some-error',
    );

    // make sure that no new suggestions are added
    expect(opportunity.addSuggestions).to.have.been.to.not.have.been.called;
  }).timeout(5000);

  it('updates the existing opportunity object', async () => {

    // auditData.auditResult.brokenInternalLinks = [];
    // context.site.getLatestAuditByAuditType = () => auditData;
  
    context.dataAccess.Opportunity.allBySiteIdAndStatus.resolves([opportunity]);
    const existingSuggestions = expectedSuggestions.map((suggestion) => ({
      ...suggestion,
      opportunityId: opportunity.getId(),
      remove: sinon.stub(),
      save: sinon.stub(),
      getData: () => suggestion.data,
      setData: sinon.stub(),
      getStatus: sinon.stub().returns('NEW'),
      setUpdatedBy: sinon.stub().returnsThis(),
    }));
    opportunity.getSuggestions.resolves(existingSuggestions);

    await handler.opportunityAndSuggestionsStep(context);

    expect(context.dataAccess.Opportunity.create).to.not.have.been.called;
    expect(opportunity.setAuditId).to.have.been.calledOnceWith('audit-id-1');
    expect(opportunity.save).to.have.been.calledOnce;

    // expect(
    //   context.dataAccess.Suggestion.bulkUpdateStatus,
    // ).to.have.been.calledOnceWith([existingSuggestions[1]], 'OUTDATED');

    // // make sure that 1 existing suggestion is updated
    // expect(existingSuggestions[0].setData).to.have.been.calledOnce;
    // expect(existingSuggestions[0].save).to.have.been.calledOnce;

    // // make sure that 3 new suggestions are created
    // expect(opportunity.addSuggestions).to.have.been.calledOnce;
    // const suggestionsArg = opportunity.addSuggestions.getCall(0).args[0];
    // expect(suggestionsArg).to.be.an('array').with.lengthOf(1);
  }).timeout(5000);

   it('returns original auditData if audit result is unsuccessful', async () => {
    const FailureAuditData = {
      ...auditData,
      getAuditResult: () => ({
        ...auditData.getAuditResult(),
        success: false,
      }),
    };

    context.audit = FailureAuditData;

    const result = await handler.opportunityAndSuggestionsStep(context);

    expect(result.status).to.equal('complete');
    expect(context.dataAccess.Opportunity.create).to.not.have.been.called;
    expect(opportunity.addSuggestions).to.have.been.to.not.have.been.called;
  });

  it('returns original auditData if auto-suggest is disabled for the site', async () => {
    context.dataAccess.Opportunity.allBySiteIdAndStatus.resolves([opportunity]);
    context.dataAccess.Configuration = {
      findLatest: () => ({
        isHandlerEnabledForSite: () => false,
      }),
    };

    const result = await handler.opportunityAndSuggestionsStep(context);
    expect(result.status).to.equal('complete');
    expect(context.sqs.sendMessage).not.to.have.been.called;
  });
});<|MERGE_RESOLUTION|>--- conflicted
+++ resolved
@@ -378,14 +378,7 @@
     ).to.be.rejectedWith('read error happened');
   }).timeout(5000);
 
-<<<<<<< HEAD
   
-=======
-  it('creating a new opportunity object succeeds even if suggestion generation error occurs', async () => {
-    context.dataAccess.Opportunity.allBySiteIdAndStatus.resolves([]);
-    context.dataAccess.Opportunity.create.resolves(opportunity);
-    sandbox.stub(GoogleClient, 'createFrom').resolves({});
->>>>>>> b7403259
 
   // it('creating a new opportunity object suceeds even if suggestion generation error occurs', async () => {
   //   context.dataAccess.Opportunity.allBySiteIdAndStatus.resolves([]);
