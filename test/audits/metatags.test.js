--- conflicted
+++ resolved
@@ -14,7 +14,6 @@
 import { expect, use } from 'chai';
 import chaiAsPromised from 'chai-as-promised';
 import sinon from 'sinon';
-import esmock from 'esmock';
 import sinonChai from 'sinon-chai';
 import { GetObjectCommand, ListObjectsV2Command } from '@aws-sdk/client-s3';
 import esmock from 'esmock';
@@ -209,6 +208,9 @@
       dataAccessStub = {
         Audit: {
           create: sinon.stub(),
+          AUDIT_TYPES: {
+            META_TAGS: 'meta-tags',
+          },
         },
         Configuration: {
           findLatest: sinon.stub(),
@@ -229,8 +231,6 @@
         debug: sinon.stub(),
         error: sinon.stub(),
         warn: sinon.stub(),
-<<<<<<< HEAD
-=======
       };
       const latestConfigStub = sinon.stub().resolves({
         isHandlerEnabledForSite: () => false,
@@ -248,7 +248,6 @@
             findLatest: latestConfigStub,
           },
         },
->>>>>>> 7ea8726e
       };
     });
 
@@ -377,23 +376,14 @@
 
       const addAuditStub = sinon.stub().resolves({ getId: () => 'audit-id' });
       dataAccessStub.Audit.create = await addAuditStub();
-<<<<<<< HEAD
       const auditStub = await esmock('../../src/metatags/handler.js', {
         '../../src/support/utils.js': { getRUMDomainkey: mockGetRUMDomainkey, calculateCPCValue: mockCalculateCPCValue },
         '@adobe/spacecat-shared-rum-api-client': RUMAPIClientStub,
+        '@adobe/spacecat-shared-data-access': dataAccessStub,
       });
       const auditInstance = auditStub.default;
-      await auditInstance.runner('http://example.com', {
-        log: logStub,
-        s3Client: s3ClientStub,
-        env: {
-          S3_SCRAPER_BUCKET_NAME: 'test-bucket',
-          S3_IMPORTER_BUCKET_NAME: 'test-bucket',
-        },
-      }, site);
-=======
-      await auditMetaTagsRunner('http://example.com', context, { getId: () => 'site-id' });
->>>>>>> 7ea8726e
+      await auditInstance.runner('http://example.com', context, site);
+
       const result = await fetchAndProcessPageObject(s3ClientStub, 'test-bucket', 'scrapes/site-id/blog/page3/scrape.json', 'scrapes/site-id/', logStub);
       expect(logStub.error).to.have.been.calledWith('No Scraped tags found in S3 scrapes/site-id/blog/page3/scrape.json object');
       expect(result).to.be.null;
@@ -461,7 +451,7 @@
         },
       }));
       expect(addAuditStub.calledOnce).to.be.true;
-      expect(logStub.info.callCount).to.equal(4);
+      expect(logStub.info.callCount).to.equal(5);
     }).timeout(10000);
 
     it('should process site tags and perform SEO checks for pages with invalid H1s', async () => {
@@ -576,14 +566,7 @@
       dataAccessStub.Audit.create = await addAuditStub();
 
       const auditInstance = auditStub.default;
-      await auditInstance.runner('http://example.com', {
-        log: logStub,
-        s3Client: s3ClientStub,
-        env: {
-          S3_SCRAPER_BUCKET_NAME: 'test-bucket',
-          S3_IMPORTER_BUCKET_NAME: 'test-bucket',
-        },
-      }, site);
+      await auditInstance.runner('http://example.com', context, site);
       await fetchAndProcessPageObject(s3ClientStub, 'test-bucket', 'scrapes/site-id/blog/page1/scrape.json', 'scrapes/site-id/', sinon.stub());
 
       expect(addAuditStub.calledWithMatch({
@@ -643,7 +626,7 @@
         },
       }));
       expect(addAuditStub.calledOnce).to.be.true;
-      expect(logStub.info.callCount).to.equal(4);
+      expect(logStub.info.callCount).to.equal(5);
     });
 
     it('should handle gracefully if S3 object has no rawbody', async () => {
@@ -712,7 +695,7 @@
           },
           ContentType: 'application/json',
         });
-<<<<<<< HEAD
+
       const site = {
         getIsLive: sinon.stub().returns(true),
         getId: sinon.stub().returns('site-id'),
@@ -738,17 +721,7 @@
         '@adobe/spacecat-shared-rum-api-client': RUMAPIClientStub,
       });
       const auditInstance = auditStub.default;
-      await auditInstance.runner('http://example.com', {
-        log: logStub,
-        s3Client: s3ClientStub,
-        env: {
-          S3_SCRAPER_BUCKET_NAME: 'test-bucket',
-          S3_IMPORTER_BUCKET_NAME: 'test-bucket',
-        },
-      }, site);
-=======
-      await auditMetaTagsRunner('http://example.com', context, { getId: () => 'site-id' });
->>>>>>> 7ea8726e
+      await auditInstance.runner('http://example.com', context, site);
       expect(logStub.error).to.have.been.calledWith('Failed to extract tags from scraped content for bucket test-bucket and prefix scrapes/site-id/');
     });
 
@@ -848,14 +821,7 @@
         '@adobe/spacecat-shared-rum-api-client': RUMAPIClientStub,
       });
       const auditInstance = auditStub.default;
-      await auditInstance.runner('http://example.com', {
-        log: logStub,
-        s3Client: s3ClientStub,
-        env: {
-          S3_SCRAPER_BUCKET_NAME: 'test-bucket',
-          S3_IMPORTER_BUCKET_NAME: 'test-bucket',
-        },
-      }, site);
+      await auditInstance.runner('http://example.com', context, site);
       expect(addAuditStub.calledWithMatch({
         auditResult: {
           projectedTraffic: 200,
@@ -959,18 +925,10 @@
     });
 
     it('should create new opportunity and add suggestions', async () => {
-<<<<<<< HEAD
-      metatagsOppty.getType = () => 'meta-tags';
-      dataAccessStub.Opportunity.create = sinon.stub().returns(metatagsOppty);
-      await convertToOpportunity(auditUrl, auditData, context);
-      expect(dataAccessStub.Opportunity.create).to.be.calledWith(testData.opportunityData);
-      expect(metatagsOppty.addSuggestions).to.be.calledWith(testData.expectedSuggestions);
-=======
-      opportunity.getType = () => 'backlinks';
+      opportunity.getType = () => 'meta-tags';
       dataAccessStub.Opportunity.create = sinon.stub().returns(opportunity);
       await opportunityAndSuggestions(auditUrl, auditData, context);
       expect(dataAccessStub.Opportunity.create).to.be.calledWith(testData.OpportunityData);
->>>>>>> 7ea8726e
       expect(logStub.info).to.be.calledWith('Successfully synced Opportunity And Suggestions for site: site-id and meta-tags audit type.');
     });
 
