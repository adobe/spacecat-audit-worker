--- conflicted
+++ resolved
@@ -211,51 +211,6 @@
         send: sinon.stub(),
         getObject: sinon.stub(),
       };
-<<<<<<< HEAD
-=======
-
-      context = {
-        log: logStub,
-        dataAccess: dataAccessStub,
-        s3Client: s3ClientStub,
-        env: { S3_SCRAPER_BUCKET_NAME: 'test-bucket' },
-      };
-    });
-
-    it('should return notFound if site is not found', async () => {
-      dataAccessStub.Site.findById.resolves(null);
-
-      const result = await auditMetaTags(message, context);
-      expect(JSON.stringify(result)).to.equal(JSON.stringify(notFound('Site not found')));
-    });
-
-    it('should return ok if site is not live', async () => {
-      dataAccessStub.Site.findById.resolves({ getIsLive: sinon.stub().returns(false) });
-
-      const result = await auditMetaTags(message, context);
-      expect(JSON.stringify(result)).to.equal(JSON.stringify(ok()));
-      expect(logStub.info.calledOnce).to.be.true;
-    });
-
-    it('should return ok if audit type is disabled for site', async () => {
-      dataAccessStub.Configuration.findLatest.resolves({
-        isHandlerEnabledForSite: sinon.stub().returns(false),
-      });
-      const result = await auditMetaTags(message, context);
-      expect(JSON.stringify(result)).to.equal(JSON.stringify(ok()));
-      expect(logStub.info.calledOnce).to.be.true;
-    });
-
-    it('should return notFound if extracted tags are not available', async () => {
-      dataAccessStub.Configuration.findLatest.resolves({
-        isHandlerEnabledForSite: sinon.stub().returns(true),
-      });
-      s3ClientStub.send.returns([]);
-
-      const result = await auditMetaTags(message, context);
-      expect(JSON.stringify(result)).to.equal(JSON.stringify(notFound('Site tags data not available')));
-      expect(logStub.error.calledOnce).to.be.true;
->>>>>>> 0a668af1
     });
 
     xit('should process site tags and perform SEO checks', async () => {
