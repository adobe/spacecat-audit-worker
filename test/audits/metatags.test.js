/*
 * Copyright 2024 Adobe. All rights reserved.
 * This file is licensed to you under the Apache License, Version 2.0 (the "License");
 * you may not use this file except in compliance with the License. You may obtain a copy
 * of the License at http://www.apache.org/licenses/LICENSE-2.0
 *
 * Unless required by applicable law or agreed to in writing, software distributed under
 * the License is distributed on an "AS IS" BASIS, WITHOUT WARRANTIES OR REPRESENTATIONS
 * OF ANY KIND, either express or implied. See the License for the specific language
 * governing permissions and limitations under the License.
 */

/* eslint-env mocha */
import { expect, use } from 'chai';
import chaiAsPromised from 'chai-as-promised';
import sinon from 'sinon';
import sinonChai from 'sinon-chai';
import { GetObjectCommand, ListObjectsV2Command } from '@aws-sdk/client-s3';
import esmock from 'esmock';
import {
  TITLE,
  DESCRIPTION,
  H1,
  SEO_IMPACT,
  HIGH,
  MODERATE,
  ISSUE,
  SEO_RECOMMENDATION,
  MULTIPLE_H1_ON_PAGE,
  SHOULD_BE_PRESENT,
  TAG_LENGTHS,
  ONE_H1_ON_A_PAGE,
} from '../../src/metatags/constants.js';
import SeoChecks from '../../src/metatags/seo-checks.js';
import testData from '../fixtures/meta-tags-data.js';
import { removeTrailingSlash } from '../../src/metatags/opportunity-utils.js';
import { auditMetaTagsRunner, fetchAndProcessPageObject, opportunityAndSuggestions } from '../../src/metatags/handler.js';

use(sinonChai);
use(chaiAsPromised);

describe('Meta Tags', () => {
  describe('SeoChecks', () => {
    let seoChecks;
    let logStub;

    beforeEach(() => {
      logStub = sinon.stub();
      seoChecks = new SeoChecks(logStub);
    });

    afterEach(() => {
      sinon.restore();
    });

    describe('capitalizeFirstLetter', () => {
      it('should capitalize the first letter of a string', () => {
        const result = SeoChecks.capitalizeFirstLetter('title');
        expect(result).to.equal('Title');
      });

      it('should return the original string if it is empty', () => {
        const result = SeoChecks.capitalizeFirstLetter('');
        expect(result).to.equal('');
      });

      it('should return the original string if it is null or undefined', () => {
        const result = SeoChecks.capitalizeFirstLetter(null);
        expect(result).to.be.null;
      });
    });

    describe('checkForMissingTags', () => {
      it('should detect missing tags and add to detectedTags', () => {
        const url = 'https://example.com';
        const pageTags = {}; // Empty object simulating missing tags

        seoChecks.checkForMissingTags(url, pageTags);

        expect(seoChecks.getDetectedTags()[url][TITLE][ISSUE]).to.equal('Missing Title');
        expect(seoChecks.getDetectedTags()[url][TITLE][SEO_RECOMMENDATION])
          .to.equal(SHOULD_BE_PRESENT);
      });
    });

    describe('checkForTagsLength', () => {
      it('should detect empty tag and add to detectedTags with HIGH impact', () => {
        const url = 'https://example.com';
        const pageTags = { [TITLE]: '' };

        seoChecks.checkForTagsLength(url, pageTags);

        expect(seoChecks.getDetectedTags()[url][TITLE][ISSUE]).to.equal('Empty Title');
        expect(seoChecks.getDetectedTags()[url][TITLE][SEO_IMPACT]).to.equal(HIGH);
      });

      it('should detect too long tag and add to detectedTags with MODERATE impact', () => {
        const url = 'https://example.com';
        const longTitle = 'A'.repeat(TAG_LENGTHS[TITLE].maxLength + 1);
        const pageTags = { [TITLE]: longTitle };

        seoChecks.checkForTagsLength(url, pageTags);

        expect(seoChecks.getDetectedTags()[url][TITLE][ISSUE]).to.equal('Title too long');
        expect(seoChecks.getDetectedTags()[url][TITLE][SEO_IMPACT]).to.equal(MODERATE);
      });

      it('should detect too short tag and add to detectedTags with MODERATE impact', () => {
        const url = 'https://example.com';
        const shortTitle = 'A'.repeat(TAG_LENGTHS[TITLE].minLength - 1);
        const pageTags = { [TITLE]: shortTitle };

        seoChecks.checkForTagsLength(url, pageTags);

        expect(seoChecks.getDetectedTags()[url][TITLE][ISSUE]).to.equal('Title too short');
        expect(seoChecks.getDetectedTags()[url][TITLE][SEO_IMPACT]).to.equal(MODERATE);
      });
    });

    // check disabled, to be included in later iterations
    describe('checkForH1Count', () => {
      it('should detect multiple H1 tags on the page', () => {
        const url = 'https://example.com';
        const pageTags = { [H1]: ['Heading 1', 'Heading 2'] };

        seoChecks.checkForH1Count(url, pageTags);

        expect(seoChecks.getDetectedTags()[url][H1][ISSUE]).to.equal(MULTIPLE_H1_ON_PAGE);
        expect(seoChecks.getDetectedTags()[url][H1][SEO_RECOMMENDATION])
          .to.equal(ONE_H1_ON_A_PAGE);
      });

      it('should not detect an issue if there is only one H1 tag', () => {
        const url = 'https://example.com';
        const pageTags = { [H1]: ['Single Heading'] };
        seoChecks.checkForH1Count(url, pageTags);
        expect(seoChecks.getDetectedTags()[url]).to.be.undefined;
      });
    });

    describe('checkForUniqueness', () => {
      it('should detect duplicate tags across pages and add to detectedTags', () => {
        seoChecks.addToAllTags('https://example1.com', TITLE, 'Sample Title');
        seoChecks.addToAllTags('https://example2.com', TITLE, 'Sample Title');

        seoChecks.finalChecks();
        expect(seoChecks.getDetectedTags()['https://example1.com'][TITLE][ISSUE]).to.equal('Duplicate Title');
        expect(seoChecks.getDetectedTags()['https://example2.com'][TITLE][ISSUE]).to.equal('Duplicate Title');
      });
    });

    describe('addToAllTags', () => {
      it('should add tags to allTags object', () => {
        const url = 'https://example.com';
        const tagContent = 'Sample Title';

        seoChecks.addToAllTags(url, TITLE, tagContent);

        expect(seoChecks.allTags[TITLE][tagContent.toLowerCase()].pageUrls).to.include(url);
      });
    });

    describe('performChecks', () => {
      it('should perform all checks and store detected issues', () => {
        const url = 'https://example.com';
        const pageTags = {
          [TITLE]: '', // Empty title
          [DESCRIPTION]: 'A short description.',
          [H1]: ['Heading 1'], // Multiple H1 tags
        };

        seoChecks.performChecks(url, pageTags);

        const detectedTags = seoChecks.getDetectedTags();
        expect(detectedTags[url][TITLE][ISSUE]).to.equal('Empty Title');
      });

      it('should return if url is invalid', () => {
        const pageTags = {
          [TITLE]: '', // Empty title
          [DESCRIPTION]: 'A short description.',
          [H1]: ['Heading 1', 'Heading 2'], // Multiple H1 tags
        };

        seoChecks.performChecks(null, pageTags);

        const detectedTags = seoChecks.getDetectedTags();
        expect(detectedTags).to.deep.equal({});
      });

      it('should return if pageTags is invalid', () => {
        const url = 'https://example.com';
        seoChecks.performChecks(url, null);

        const detectedTags = seoChecks.getDetectedTags();
        expect(detectedTags).to.deep.equal({});
      });
    });
  });

  describe('handler method', () => {
    let dataAccessStub;
    let s3ClientStub;
    let logStub;
    let context;
    beforeEach(() => {
      sinon.restore();
      dataAccessStub = {
        Audit: {
          create: sinon.stub(),
          AUDIT_TYPES: {
            META_TAGS: 'meta-tags',
          },
        },
        Configuration: {
          findLatest: sinon.stub(),
        },
        Site: {
          findById: sinon.stub().resolves({ getIsLive: sinon.stub().returns(true) }),
        },
        SiteTopPage: {
          allBySiteId: sinon.stub(),
        },
      };
      s3ClientStub = {
        send: sinon.stub(),
        getObject: sinon.stub(),
      };
      logStub = {
        info: sinon.stub(),
        debug: sinon.stub(),
        error: sinon.stub(),
        warn: sinon.stub(),
      };
      const latestConfigStub = sinon.stub().resolves({
        isHandlerEnabledForSite: () => false,
      });
      context = {
        log: logStub,
        s3Client: s3ClientStub,
        env: {
          S3_SCRAPER_BUCKET_NAME: 'test-bucket',
          GENVAR_ENDPOINT: 'test-genvar-url',
          FIREFALL_IMS_ORG_ID: 'test-org@adobe',
        },
        dataAccess: {
          Configuration: {
            findLatest: latestConfigStub,
          },
        },
      };
    });

    it('should process site tags and perform SEO checks', async () => {
      const RUMAPIClientStub = {
        createFrom: sinon.stub().returns({
          query: sinon.stub().resolves([
            {
              url: 'http://example.com/blog/page1',
              total: 100,
              earned: 20,
              owned: 70,
              paid: 10,
            },
          ]),
        }),
      };
      const mockGetRUMDomainkey = sinon.stub().resolves('mockedDomainKey');
      const mockCalculateCPCValue = sinon.stub().resolves(2);
      const metatagsOppty = {
        getId: () => 'opportunity-id',
        setAuditId: sinon.stub(),
        save: sinon.stub(),
        getSuggestions: sinon.stub().returns([]),
        addSuggestions: sinon.stub().returns({ errorItems: [], createdItems: [1, 2, 3] }),
        getType: () => 'meta-tags',
      };
      const site = {
        getIsLive: sinon.stub().returns(true),
        getId: sinon.stub().returns('site-id'),
        getBaseURL: sinon.stub().returns('http://example.com'),
      };
      dataAccessStub.Site.findById.resolves(site);
      dataAccessStub.Configuration.findLatest.resolves({
        isHandlerEnabledForSite: sinon.stub().returns(true),
      });
      const topPages = [
        { getURL: 'http://example.com/blog/page1', getTopKeyword: sinon.stub().returns('page') },
        { getURL: 'http://example.com/blog/page2', getTopKeyword: sinon.stub().returns('Test') },
        { getURL: 'http://example.com/blog/page3', getTopKeyword: sinon.stub().returns('') },
        { getURL: 'http://example.com/', getTopKeyword: sinon.stub().returns('Home') },
      ];
      dataAccessStub.SiteTopPage.allBySiteId.resolves(topPages);
      dataAccessStub.Opportunity = {
        allBySiteIdAndStatus: sinon.stub().returns([metatagsOppty]),
      };
      s3ClientStub.send
        .withArgs(sinon.match.instanceOf(ListObjectsV2Command).and(sinon.match.has('input', {
          Bucket: 'test-bucket',
          Prefix: 'scrapes/site-id/',
          MaxKeys: 1000,
        })))
        .resolves({
          Contents: [
            { Key: 'scrapes/site-id/blog/page1/scrape.json' },
            { Key: 'scrapes/site-id/blog/page2/scrape.json' },
            { Key: 'scrapes/site-id/blog/page3/scrape.json' },
            { Key: 'scrapes/site-id/scrape.json' },
          ],
        });

      s3ClientStub.send
        .withArgs(sinon.match.instanceOf(GetObjectCommand).and(sinon.match.has('input', {
          Bucket: 'test-bucket',
          Key: 'scrapes/site-id/blog/page1/scrape.json',
        }))).returns({
          Body: {
            transformToString: () => JSON.stringify({
              scrapeResult: {
                tags: {
                  title: 'Test Page',
                  description: '',
                },
              },
            }),
          },
          ContentType: 'application/json',
        });
      s3ClientStub.send
        .withArgs(sinon.match.instanceOf(GetObjectCommand).and(sinon.match.has('input', {
          Bucket: 'test-bucket',
          Key: 'scrapes/site-id/blog/page2/scrape.json',
        }))).returns({
          Body: {
            transformToString: () => JSON.stringify({
              scrapeResult: {
                tags: {
                  title: 'Test Page',
                  h1: [
                    'This is a dummy H1 that is intentionally made to be overly lengthy from SEO perspective',
                  ],
                },
              },
            }),
          },
          ContentType: 'application/json',
        });
      s3ClientStub.send
        .withArgs(sinon.match.instanceOf(GetObjectCommand).and(sinon.match.has('input', {
          Bucket: 'test-bucket',
          Key: 'scrapes/site-id/blog/page3/scrape.json',
        }))).returns({
          Body: {
            transformToString: () => JSON.stringify({
            }),
          },
          ContentType: 'application/json',
        });
      s3ClientStub.send
        .withArgs(sinon.match.instanceOf(GetObjectCommand).and(sinon.match.has('input', {
          Bucket: 'test-bucket',
          Key: 'scrapes/site-id/scrape.json',
        }))).returns({
          Body: {
            transformToString: () => JSON.stringify({
              finalUrl: 'http://example.com/site-id/',
              scrapeResult: {
                tags: {
                  title: 'Home Page',
                  description: 'Home page description',
                },
              },
            }),
          },
          ContentType: 'application/json',
        });

      const addAuditStub = sinon.stub().resolves({ getId: () => 'audit-id' });
      dataAccessStub.Audit.create = await addAuditStub();
      const auditStub = await esmock('../../src/metatags/handler.js', {
        '../../src/support/utils.js': { getRUMDomainkey: mockGetRUMDomainkey, calculateCPCValue: mockCalculateCPCValue },
        '@adobe/spacecat-shared-rum-api-client': RUMAPIClientStub,
        '@adobe/spacecat-shared-data-access': dataAccessStub,
      });
      const auditInstance = auditStub.default;
      await auditInstance.runner('http://example.com', context, site);

      const result = await fetchAndProcessPageObject(s3ClientStub, 'test-bucket', 'scrapes/site-id/blog/page3/scrape.json', 'scrapes/site-id/', logStub);
      expect(logStub.error).to.have.been.calledWith('No Scraped tags found in S3 scrapes/site-id/blog/page3/scrape.json object');
      expect(result).to.be.null;

      expect(addAuditStub.calledWithMatch({
        '/blog/page1': {
          h1: {
            seoImpact: 'High',
            issue: 'Missing H1',
            issueDetails: 'H1 tag is missing',
            seoRecommendation: 'Should be present',
          },
          title: {
            tagContent: 'Test Page',
            seoImpact: 'High',
            issue: 'Duplicate Title',
            issueDetails: '2 pages share same title',
            seoRecommendation: 'Unique across pages',
          },
          description: {
            tagContent: '',
            seoImpact: 'High',
            issue: 'Empty Description',
            issueDetails: 'Description tag is empty',
            seoRecommendation: '140-160 characters long',
          },
        },
        '/blog/page2': {
          description: {
            seoImpact: 'High',
            issue: 'Missing Description',
            issueDetails: 'Description tag is missing',
            seoRecommendation: 'Should be present',
          },
          title: {
            tagContent: 'Test Page',
            seoImpact: 'High',
            issue: 'Duplicate Title',
            issueDetails: '2 pages share same title',
            seoRecommendation: 'Unique across pages',
          },
          h1: {
            tagContent: 'This is a dummy H1 that is intentionally made to be overly lengthy from SEO perspective',
            seoImpact: 'Moderate',
            issue: 'H1 too long',
            issueDetails: '17 chars over limit',
            seoRecommendation: 'Below 70 characters',
          },
        },
        '/': {
          title: {
            tagContent: 'Home Page',
            seoImpact: 'High',
            issue: 'Duplicate Title',
            issueDetails: '2 pages share same title',
            seoRecommendation: 'Unique across pages',
          },
          description: {
            tagContent: 'Home page description',
            seoImpact: 'High',
            issue: 'Duplicate Description',
            issueDetails: '2 pages share same description',
            seoRecommendation: 'Unique across pages',
          },
        },
      }));
      expect(addAuditStub.calledOnce).to.be.true;
<<<<<<< HEAD
      expect(logStub.info.callCount).to.equal(5);
    }).timeout(10000);
=======
    });
>>>>>>> 6cc3f615

    it('should process site tags and perform SEO checks for pages with invalid H1s', async () => {
      const RUMAPIClientStub = {
        createFrom: sinon.stub().returns({
          query: sinon.stub().resolves([
            {
              url: 'http://example.com/blog/page1',
              total: 100,
              earned: 20,
              owned: 70,
              paid: 10,
            },
          ]),
        }),
      };
      const mockGetRUMDomainkey = sinon.stub().resolves('mockedDomainKey');
      const mockCalculateCPCValue = sinon.stub().resolves(2);
      const auditStub = await esmock('../../src/metatags/handler.js', {
        '../../src/support/utils.js': { getRUMDomainkey: mockGetRUMDomainkey, calculateCPCValue: mockCalculateCPCValue },
        '@adobe/spacecat-shared-rum-api-client': RUMAPIClientStub,
      });
      const site = {
        getIsLive: sinon.stub().returns(true),
        getId: sinon.stub().returns('site-id'),
        getBaseURL: sinon.stub().returns('http://example.com'),
      };
      const topPages = [{ getURL: 'http://example.com/blog/page1', getTopKeyword: sinon.stub().returns('page') },
        { getURL: 'http://example.com/blog/page2', getTopKeyword: sinon.stub().returns('Test') },
        { getURL: 'http://example.com/', getTopKeyword: sinon.stub().returns('Test') }];

      dataAccessStub.Site.findById.resolves(site);
      dataAccessStub.Configuration.findLatest.resolves({
        isHandlerEnabledForSite: sinon.stub().returns(true),
      });
      dataAccessStub.SiteTopPage.allBySiteId.resolves(topPages);

      s3ClientStub.send
        .withArgs(sinon.match.instanceOf(ListObjectsV2Command).and(sinon.match.has('input', {
          Bucket: 'test-bucket',
          Prefix: 'scrapes/site-id/',
          MaxKeys: 1000,
        })))
        .resolves({
          Contents: [
            { Key: 'scrapes/site-id/blog/page1/scrape.json' },
            { Key: 'scrapes/site-id/blog/page2/scrape.json' },
            { Key: 'scrapes/site-id/scrape.json' },
          ],
        });

      s3ClientStub.send
        .withArgs(sinon.match.instanceOf(GetObjectCommand).and(sinon.match.has('input', {
          Bucket: 'test-bucket',
          Key: 'scrapes/site-id/blog/page1/scrape.json',
        }))).returns({
          Body: {
            transformToString: () => JSON.stringify({
              scrapeResult: {
                tags: {
                  title: 'This is an SEO optimal page1 valid title.',
                  description: 'This is a dummy description that is optimal from SEO perspective for page1. It has the correct length of characters, and is unique across all pages.',
                  h1: [
                    'This is an overly long H1 tag from SEO perspective due to its length exceeding 60 chars',
                    'This is second h1 tag on same page',
                  ],
                },
              },
            }),
          },
          ContentType: 'application/json',
        });
      s3ClientStub.send
        .withArgs(sinon.match.instanceOf(GetObjectCommand).and(sinon.match.has('input', {
          Bucket: 'test-bucket',
          Key: 'scrapes/site-id/blog/page2/scrape.json',
        }))).returns({
          Body: {
            transformToString: () => JSON.stringify({
              scrapeResult: {
                tags: {
                  title: 'This is a SEO wise optimised page2 title.',
                  description: 'This is a dummy description that is optimal from SEO perspective for page2. It has the correct length of characters, and is unique across all pages.',
                  h1: [
                    'This is also an overly long H1 tag from SEO perspective due to its length exceeding 60 chars',
                  ],
                },
              },
            }),
          },
          ContentType: 'application/json',
        });
      s3ClientStub.send
        .withArgs(sinon.match.instanceOf(GetObjectCommand).and(sinon.match.has('input', {
          Bucket: 'test-bucket',
          Key: 'scrapes/site-id/scrape.json',
        }))).returns({
          Body: {
            transformToString: () => JSON.stringify({
              scrapeResult: {
                tags: {
                  title: 'This is an SEO optimal page1 valid title.',
                  description: 'This is a dummy description that is optimal from SEO perspective for page1. It has the correct length of characters, and is unique across all pages.',
                  h1: [],
                },
              },
            }),
          },
          ContentType: 'application/json',
        });
      const addAuditStub = sinon.stub().resolves();
      dataAccessStub.Audit.create = await addAuditStub();

      const auditInstance = auditStub.default;
      await auditInstance.runner('http://example.com', context, site);
      await fetchAndProcessPageObject(s3ClientStub, 'test-bucket', 'scrapes/site-id/blog/page1/scrape.json', 'scrapes/site-id/', sinon.stub());

      expect(addAuditStub.calledWithMatch({
        '/blog/page1': {
          h1: {
            tagContent: '["This is an overly long H1 tag from SEO perspective due to its length exceeding 60 chars","This is second h1 tag on same page"]',
            seoImpact: 'Moderate',
            issue: 'Multiple H1 on page',
            issueDetails: '2 H1 detected',
            seoRecommendation: '1 H1 on a page',
          },
          title: {
            tagContent: 'This is an SEO optimal page1 valid title.',
            seoImpact: 'High',
            issue: 'Duplicate Title',
            issueDetails: '2 pages share same title',
            seoRecommendation: 'Unique across pages',
          },
          description: {
            tagContent: 'This is a dummy description that is optimal from SEO perspective for page1. It has the correct length of characters, and is unique across all pages.',
            seoImpact: 'High',
            issue: 'Duplicate Description',
            issueDetails: '2 pages share same description',
            seoRecommendation: 'Unique across pages',
          },
        },
        '/blog/page2': {
          h1: {
            tagContent: 'This is also an overly long H1 tag from SEO perspective due to its length exceeding 60 chars',
            seoImpact: 'Moderate',
            issue: 'H1 too long',
            issueDetails: '22 chars over limit',
            seoRecommendation: 'Below 70 characters',
          },
        },
        '/': {
          h1: {
            seoImpact: 'High',
            issue: 'Missing H1',
            issueDetails: 'H1 tag is missing',
            seoRecommendation: 'Should be present',
          },
          title: {
            tagContent: 'This is an SEO optimal page1 valid title.',
            seoImpact: 'High',
            issue: 'Duplicate Title',
            issueDetails: '2 pages share same title',
            seoRecommendation: 'Unique across pages',
          },
          description: {
            tagContent: 'This is a dummy description that is optimal from SEO perspective for page1. It has the correct length of characters, and is unique across all pages.',
            seoImpact: 'High',
            issue: 'Duplicate Description',
            issueDetails: '2 pages share same description',
            seoRecommendation: 'Unique across pages',
          },
        },
      }));
      expect(addAuditStub.calledOnce).to.be.true;
      expect(logStub.info.callCount).to.equal(5);
    });

    it('should handle gracefully if S3 object has no rawbody', async () => {
      const topPages = [{ getURL: 'http://example.com/blog/page1', getTopKeyword: sinon.stub().returns('page') }];

      dataAccessStub.SiteTopPage.allBySiteId.resolves(topPages);

      s3ClientStub.send
        .withArgs(sinon.match.instanceOf(ListObjectsV2Command).and(sinon.match.has('input', {
          Bucket: 'test-bucket',
          Prefix: 'scrapes/site-id/',
          MaxKeys: 1000,
        })))
        .resolves({
          Contents: [
            { Key: 'scrapes/site-id/blog/page1/scrape.json' },
          ],
        });

      s3ClientStub.send
        .withArgs(sinon.match.instanceOf(GetObjectCommand).and(sinon.match.has('input', {
          Bucket: 'test-bucket',
          Key: 'scrapes/site-id/blog/page1/scrape.json',
        }))).returns({
          Body: {
            transformToString: () => '',
          },
          ContentType: 'application/json',
        });
      const addAuditStub = sinon.stub().resolves();
      dataAccessStub.addAudit = addAuditStub;

      auditMetaTagsRunner('http://example.com', { log: sinon.stub(), s3Client: s3ClientStub }, { getId: () => 'site-id' });
      fetchAndProcessPageObject(s3ClientStub, 'test-bucket', 'scrapes/site-id/blog/page1/scrape.json', 'scrapes/site-id/', sinon.stub());

      expect(addAuditStub.calledOnce).to.be.false;
    });

    it('should handle gracefully if S3 tags object is not valid', async () => {
      const topPages = [{ getURL: 'http://example.com/blog/page1', getTopKeyword: sinon.stub().returns('page') },
        { getURL: 'http://example.com/blog/page2', getTopKeyword: sinon.stub().returns('Test') }];

      dataAccessStub.SiteTopPage.allBySiteId.resolves(topPages);

      s3ClientStub.send
        .withArgs(sinon.match.instanceOf(ListObjectsV2Command).and(sinon.match.has('input', {
          Bucket: 'test-bucket',
          Prefix: 'scrapes/site-id/',
          MaxKeys: 1000,
        })))
        .resolves({
          Contents: [
            { Key: 'page1/scrape.json' },
          ],
        });

      s3ClientStub.send
        .withArgs(sinon.match.instanceOf(GetObjectCommand))
        .returns({
          Body: {
            transformToString: () => JSON.stringify({
              scrapeResult: {
                tags: 5,
              },
            }),
          },
          ContentType: 'application/json',
        });

      const site = {
        getIsLive: sinon.stub().returns(true),
        getId: sinon.stub().returns('site-id'),
        getBaseURL: sinon.stub().returns('http://example.com'),
      };
      const RUMAPIClientStub = {
        createFrom: sinon.stub().returns({
          query: sinon.stub().resolves([
            {
              url: 'http://example.com/blog/page1',
              total: 100,
              earned: 20,
              owned: 70,
              paid: 10,
            },
          ]),
        }),
      };
      const mockGetRUMDomainkey = sinon.stub().resolves('mockedDomainKey');
      const mockCalculateCPCValue = sinon.stub().resolves(2);
      const auditStub = await esmock('../../src/metatags/handler.js', {
        '../../src/support/utils.js': { getRUMDomainkey: mockGetRUMDomainkey, calculateCPCValue: mockCalculateCPCValue },
        '@adobe/spacecat-shared-rum-api-client': RUMAPIClientStub,
      });
      const auditInstance = auditStub.default;
      await auditInstance.runner('http://example.com', context, site);
      expect(logStub.error).to.have.been.calledWith('Failed to extract tags from scraped content for bucket test-bucket and prefix scrapes/site-id/');
    });

    it('should calculate projected traffic for detected tags', async () => {
      const RUMAPIClientStub = {
        createFrom: sinon.stub().returns({
          query: sinon.stub().resolves([
            {
              url: 'http://example.com/blog/page1',
              total: 100,
              earned: 20,
              owned: 70,
              paid: 10,
            },
          ]),
        }),
      };
      const mockGetRUMDomainkey = sinon.stub().resolves('mockedDomainKey');
      const metatagsOppty = {
        getId: () => 'opportunity-id',
        setAuditId: sinon.stub(),
        save: sinon.stub(),
        getSuggestions: sinon.stub().returns([]),
        addSuggestions: sinon.stub().returns({ errorItems: [], createdItems: [1, 2, 3] }),
        getType: () => 'meta-tags',
      };
      const site = {
        getIsLive: sinon.stub().returns(true),
        getId: sinon.stub().returns('site-id'),
        getBaseURL: sinon.stub().returns('http://example.com'),
      };
      const topPages = [{ getURL: 'http://example.com/blog/page1', getTopKeyword: sinon.stub().returns('page') },
        { getURL: 'http://example.com/blog/page2', getTopKeyword: sinon.stub().returns('Test') }];

      dataAccessStub.Site.findById.resolves(site);
      dataAccessStub.Configuration.findLatest.resolves({
        isHandlerEnabledForSite: sinon.stub().returns(true),
      });
      dataAccessStub.SiteTopPage.allBySiteId.resolves(topPages);
      dataAccessStub.Opportunity = {
        allBySiteIdAndStatus: sinon.stub().returns([metatagsOppty]),
      };
      s3ClientStub.send
        .withArgs(sinon.match.instanceOf(ListObjectsV2Command).and(sinon.match.has('input', {
          Bucket: 'test-bucket',
          Prefix: 'scrapes/site-id/',
          MaxKeys: 1000,
        })))
        .resolves({
          Contents: [
            { Key: 'scrapes/site-id/blog/page1/scrape.json' },
            { Key: 'scrapes/site-id/blog/page2/scrape.json' },
          ],
        });

      s3ClientStub.send
        .withArgs(sinon.match.instanceOf(GetObjectCommand).and(sinon.match.has('input', {
          Bucket: 'test-bucket',
          Key: 'scrapes/site-id/blog/page1/scrape.json',
        }))).returns({
          Body: {
            transformToString: () => JSON.stringify({
              scrapeResult: {
                tags: {
                  title: 'Test Page',
                  description: '',
                },
              },
            }),
          },
          ContentType: 'application/json',
        });
      s3ClientStub.send
        .withArgs(sinon.match.instanceOf(GetObjectCommand).and(sinon.match.has('input', {
          Bucket: 'test-bucket',
          Key: 'scrapes/site-id/blog/page2/scrape.json',
        }))).returns({
          Body: {
            transformToString: () => JSON.stringify({
              scrapeResult: {
                tags: {
                  title: 'Test Page',
                  h1: [
                    'This is a dummy H1 that is intentionally made to be overly lengthy from SEO perspective',
                  ],
                },
              },
            }),
          },
          ContentType: 'application/json',
        });
      const addAuditStub = sinon.stub().resolves({ getId: () => 'audit-id' });
      dataAccessStub.Audit.create = addAuditStub;
      const mockCalculateCPCValue = sinon.stub().resolves(2);
      const auditStub = await esmock('../../src/metatags/handler.js', {
        '../../src/support/utils.js': { getRUMDomainkey: mockGetRUMDomainkey, calculateCPCValue: mockCalculateCPCValue },
        '@adobe/spacecat-shared-rum-api-client': RUMAPIClientStub,
      });
      const auditInstance = auditStub.default;
      await auditInstance.runner('http://example.com', context, site);
      expect(addAuditStub.calledWithMatch({
        auditResult: {
          projectedTraffic: 200,
          projectedTrafficValue: 200,
          detectedTags: {
            '/blog/page1': {
              h1: {
                seoImpact: 'High',
                issue: 'Missing H1',
                issueDetails: 'H1 tag is missing',
                seoRecommendation: 'Should be present',
              },
              title: {
                tagContent: 'Test Page',
                seoImpact: 'High',
                issue: 'Duplicate Title',
                issueDetails: '2 pages share same title',
                seoRecommendation: 'Unique across pages',
                duplicates: [
                  '/blog/page2',
                ],
              },
              description: {
                tagContent: '',
                seoImpact: 'High',
                issue: 'Empty Description',
                issueDetails: 'Description tag is empty',
                seoRecommendation: '140-160 characters long',
              },
            },
            '/blog/page2': {
              description: {
                seoImpact: 'High',
                issue: 'Missing Description',
                issueDetails: 'Description tag is missing',
                seoRecommendation: 'Should be present',
              },
              title: {
                tagContent: 'Test Page',
                seoImpact: 'High',
                issue: 'Duplicate Title',
                issueDetails: '2 pages share same title',
                seoRecommendation: 'Unique across pages',
                duplicates: [
                  '/blog/page1',
                ],
              },
              h1: {
                tagContent: 'This is a dummy H1 that is intentionally made to be overly lengthy from SEO perspective',
                seoImpact: 'Moderate',
                issue: 'H1 too long',
                issueDetails: '17 chars over limit',
                seoRecommendation: 'Below 70 characters',
              },
            },
          },
        },
      }));
    }).timeout(5000);
  });

  describe('opportunities handler method', () => {
    let logStub;
    let dataAccessStub;
    let auditData;
    let auditUrl;
    let opportunity;
    let context;

    beforeEach(() => {
      sinon.restore();
      auditUrl = 'https://example.com';
      opportunity = {
        getId: () => 'opportunity-id',
        setAuditId: sinon.stub(),
        save: sinon.stub(),
        getSuggestions: sinon.stub().returns(testData.existingSuggestions),
        addSuggestions: sinon.stub().returns({ errorItems: [], createdItems: [1, 2, 3] }),
        getType: () => 'meta-tags',
        setData: () => {},
      };
      logStub = {
        info: sinon.stub(),
        debug: sinon.stub(),
        error: sinon.stub(),
      };
      dataAccessStub = {
        Opportunity: {
          allBySiteIdAndStatus: sinon.stub().resolves([]),
          create: sinon.stub(),
        },
        Suggestion: {
          bulkUpdateStatus: sinon.stub(),
        },
      };
      context = {
        log: logStub,
        dataAccess: dataAccessStub,
        env: {
          S3_SCRAPER_BUCKET_NAME: 'test-bucket',
        },
      };
      auditData = testData.auditData;
    });

    it('should create new opportunity and add suggestions', async () => {
      opportunity.getType = () => 'meta-tags';
      dataAccessStub.Opportunity.create = sinon.stub().returns(opportunity);
      await opportunityAndSuggestions(auditUrl, auditData, context);
      expect(dataAccessStub.Opportunity.create).to.be.calledWith(testData.OpportunityData);
      expect(logStub.info).to.be.calledWith('Successfully synced Opportunity And Suggestions for site: site-id and meta-tags audit type.');
    });

    it('should use existing opportunity and add suggestions', async () => {
      dataAccessStub.Opportunity.allBySiteIdAndStatus.resolves([opportunity]);
      await opportunityAndSuggestions(auditUrl, auditData, context);
      expect(opportunity.save).to.be.calledOnce;
      expect(logStub.info).to.be.calledWith('Successfully synced Opportunity And Suggestions for site: site-id and meta-tags audit type.');
    });

    it('should throw error if fetching opportunity fails', async () => {
      dataAccessStub.Opportunity.allBySiteIdAndStatus.rejects(new Error('some-error'));
      try {
        await opportunityAndSuggestions(auditUrl, auditData, context);
      } catch (err) {
        expect(err.message).to.equal('Failed to fetch opportunities for siteId site-id: some-error');
      }
      expect(logStub.error).to.be.calledWith('Fetching opportunities for siteId site-id failed with error: some-error');
    });

    it('should throw error if creating opportunity fails', async () => {
      dataAccessStub.Opportunity.allBySiteIdAndStatus.returns([]);
      dataAccessStub.Opportunity.create = sinon.stub().rejects(new Error('some-error'));
      try {
        await opportunityAndSuggestions(auditUrl, auditData, context);
      } catch (err) {
        expect(err.message).to.equal('some-error');
      }
      expect(logStub.error).to.be.calledWith('Failed to create new opportunity for siteId site-id and auditId audit-id: some-error');
    });

    it('should sync existing suggestions with new suggestions', async () => {
      dataAccessStub.Opportunity.allBySiteIdAndStatus.resolves([opportunity]);
      opportunity.getSuggestions.returns(testData.existingSuggestions);
      await opportunityAndSuggestions(auditUrl, auditData, context);
      expect(opportunity.save).to.be.calledOnce;
      expect(logStub.info).to.be.calledWith('Successfully synced Opportunity And Suggestions for site: site-id and meta-tags audit type.');
    });

    it('should mark existing suggestions OUTDATED if not present in audit data', async () => {
      dataAccessStub.Opportunity.allBySiteIdAndStatus.resolves([opportunity]);
      opportunity.getSuggestions.returns(testData.existingSuggestions);
      const auditDataModified = {
        type: 'meta-tags',
        siteId: 'site-id',
        id: 'audit-id',
        auditResult: {
          finalUrl: 'www.test-site.com/',
          detectedTags: {
            '/page1': {
              title: {
                tagContent: 'Lovesac - 404 Not Found',
                duplicates: [
                  '/page4',
                  '/page5',
                ],
                seoRecommendation: 'Unique across pages',
                issue: 'Duplicate Title',
                issueDetails: '3 pages share same title',
                seoImpact: 'High',
              },
              h1: {
                seoRecommendation: 'Should be present',
                issue: 'Missing H1',
                issueDetails: 'H1 tag is missing',
                seoImpact: 'High',
              },
            },
            '/page2': {
              title: {
                seoRecommendation: '40-60 characters long',
                issue: 'Empty Title',
                issueDetails: 'Title tag is empty',
                seoImpact: 'High',
              },
              h1: {
                tagContent: '["We Can All Win Together","We Say As We Do"]',
                seoRecommendation: '1 H1 on a page',
                issue: 'Multiple H1 on page',
                issueDetails: '2 H1 detected',
                seoImpact: 'Moderate',
              },
            },
          },
        },
      };
      await opportunityAndSuggestions(auditUrl, auditDataModified, context);
      expect(dataAccessStub.Suggestion.bulkUpdateStatus).to.be.calledWith(testData.existingSuggestions.splice(0, 2), 'OUTDATED');
      expect(opportunity.save).to.be.calledOnce;
      expect(logStub.info).to.be.calledWith('Successfully synced Opportunity And Suggestions for site: site-id and meta-tags audit type.');
    });

    it('should preserve existing AI suggestions and overrides when syncing', async () => {
      dataAccessStub.Opportunity.allBySiteIdAndStatus.resolves([opportunity]);

      // Setup existing suggestion with AI data and overrides
      const existingSuggestion = {
        getData: () => ({
          url: 'https://example.com/page1',
          tagName: 'title',
          tagContent: 'Original Title',
          issue: 'Title too short',
          seoImpact: 'High',
          aiSuggestion: 'AI Generated Title',
          aiRationale: 'AI explanation for the title',
          toOverride: true,
        }),
        getStatus: () => 'pending',
        remove: sinon.stub(),
        setData: sinon.stub(),
        save: sinon.stub(),
      };

      opportunity.getSuggestions.returns([existingSuggestion]);

      // Create audit data with different content for same URL
      const modifiedAuditData = {
        siteId: 'site-id',
        auditId: 'audit-id',
        auditResult: {
          finalUrl: 'https://example.com',
          detectedTags: {
            '/page1': {
              title: {
                tagContent: 'Original Title',
                issue: 'Title too short',
                seoImpact: 'High',
              },
            },
          },
        },
      };

      await opportunityAndSuggestions(auditUrl, modifiedAuditData, context);

      // Verify that existing suggestion was updated properly
      expect(opportunity.save).to.be.calledOnce;
      expect(existingSuggestion.setData).to.be.calledOnce;

      const setDataCall = existingSuggestion.setData.getCall(0);
      const updatedData = setDataCall.args[0];

      // Verify the original AI data and override flags were preserved
      expect(updatedData).to.deep.include({
        aiSuggestion: 'AI Generated Title',
        aiRationale: 'AI explanation for the title',
        toOverride: true,
      });

      // Verify the suggestion was saved
      expect(existingSuggestion.save).to.be.calledOnce;
    });

    it('should throw error if suggestions fail to create', async () => {
      dataAccessStub.Opportunity.allBySiteIdAndStatus.resolves([opportunity]);
      opportunity.getSiteId = () => 'site-id';
      opportunity.addSuggestions = sinon.stub().returns({ errorItems: [{ item: 1, error: 'some-error' }], createdItems: [] });
      try {
        await opportunityAndSuggestions(auditUrl, auditData, context);
      } catch (err) {
        expect(err.message).to.equal('Failed to create suggestions for siteId site-id');
      }
      expect(opportunity.save).to.be.calledOnce;
      expect(logStub.error).to.be.calledWith('Suggestions for siteId site-id contains 1 items with errors');
      expect(logStub.error).to.be.calledTwice;
    });

    it('should take rank as -1 if issue is not known', async () => {
      dataAccessStub.Opportunity.allBySiteIdAndStatus.resolves([opportunity]);
      const auditDataModified = {
        ...testData.auditData,
      };
      auditDataModified.auditResult.detectedTags['/page1'].title.issue = 'some random issue';
      const expectedSuggestionModified = [
        ...testData.expectedSuggestions,
      ];
      expectedSuggestionModified[0].data.issue = 'some random issue';
      expectedSuggestionModified[0].data.rank = -1;
      expectedSuggestionModified[0].rank = -1;
      await opportunityAndSuggestions(auditUrl, auditData, context);
      expect(opportunity.save).to.be.calledOnce;
      expect(logStub.info).to.be.calledWith('Successfully synced Opportunity And Suggestions for site: site-id and meta-tags audit type.');
    });
  });

  describe('removeTrailingSlash', () => {
    it('should remove trailing slash from URL', () => {
      const url = 'http://example.com/';
      const result = removeTrailingSlash(url);
      expect(result).to.equal('http://example.com');
    });

    it('should not modify URL without trailing slash', () => {
      const url = 'http://example.com';
      const result = removeTrailingSlash(url);
      expect(result).to.equal(url);
    });

    it('should handle empty string', () => {
      const url = '';
      const result = removeTrailingSlash(url);
      expect(result).to.equal('');
    });
  });

  describe('metatagsAutoSuggest', () => {
    let metatagsAutoSuggest;
    let context;
    let s3Client;
    let dataAccess;
    let log;
    let Configuration;
    let getPresignedUrlStub;
    let genvarClientStub;
    let siteStub;
    let allTags;

    beforeEach(async () => {
      s3Client = {};
      log = {
        info: sinon.stub(),
        error: sinon.stub(),
        warn: sinon.stub(),
        debug: sinon.stub(),
      };
      Configuration = {
        findLatest: sinon.stub().resolves({
          isHandlerEnabledForSite: sinon.stub().returns(true),
        }),
      };
      dataAccess = { Configuration };
      genvarClientStub = {
        generateSuggestions: sinon.stub().resolves({
          '/about-us': {
            h1: {
              aiRationale: 'The H1 tag is catchy and broad...',
              aiSuggestion: 'Our Story: Innovating Comfort for Every Home',
            },
          },
          '/add-on-and-refresh': {
            description: {
              aiRationale: 'The description emphasizes the brand\'s core values...',
              aiSuggestion: 'Elevate your home with Lovesac\'s customizable add-ons...',
            },
            h1: {
              aiRationale: 'The H1 tag is catchy and directly addresses the user\'s intent...',
              aiSuggestion: 'Revitalize Your Home with Lovesac Add-Ons',
            },
          },
        }),
      };
      context = {
        s3Client,
        dataAccess,
        log,
        env: {
          GENVARHOST: 'https://genvar.endpoint',
          GENVAR_IMS_ORG_ID: 'test-org-id',
        },
      };
      allTags = {
        detectedTags: {
          '/about-us': { h1: {} },
          '/add-on-and-refresh': { description: {}, h1: {} },
        },
        extractedTags: {
          '/about-us': { s3key: 'about-us-key' },
          '/add-on-and-refresh': { s3key: 'add-on-key' },
        },
        healthyTags: {},
      };

      metatagsAutoSuggest = await esmock('../../src/metatags/metatags-auto-suggest.js', {
        '@adobe/spacecat-shared-gpt-client': { GenvarClient: { createFrom: () => genvarClientStub } },
        '@aws-sdk/s3-request-presigner': { getSignedUrl: getPresignedUrlStub },
      });
      siteStub = {
        getBaseURL: sinon.stub().returns('https://example.com'),
      };
    });

    afterEach(() => {
      sinon.restore();
    });

    it('should handle disabled handler for site', async () => {
      Configuration.findLatest.resolves({
        isHandlerEnabledForSite: sinon.stub().returns(false),
      });
      await metatagsAutoSuggest(allTags, context, siteStub);
      expect(log.info.calledWith('Metatags auto-suggest is disabled for site')).to.be.true;
    });

    it('should handle missing Genvar endpoint', async () => {
      context.env.GENVAR_HOST = '';
      try {
        await metatagsAutoSuggest(allTags, context, siteStub);
      } catch (error) {
        expect(error.message).to.equal('Metatags Auto-suggest failed: Missing Genvar endpoint or genvar ims orgId');
      }
    });

    it('should handle missing genvar ims orgId', async () => {
      context.env.GENVAR_IMS_ORG_ID = '';

      try {
        await metatagsAutoSuggest(allTags, context, siteStub);
      } catch (error) {
        expect(error.message).to.equal('Metatags Auto-suggest failed: Missing Genvar endpoint or genvar ims orgId1');
      }
    });

    it('should generate presigned URLs and call Genvar API', async () => {
      genvarClientStub.generateSuggestions.resolves({
        '/about-us': {
          h1: {
            aiRationale: 'The H1 tag is catchy and broad...',
            aiSuggestion: 'Our Story: Innovating Comfort for Every Home',
          },
        },
        '/add-on-and-refresh': {
          description: {
            aiRationale: 'The description emphasizes the brand\'s core values...',
            aiSuggestion: 'Elevate your home with Lovesac\'s customizable add-ons...',
          },
          h1: {
            aiRationale: 'The H1 tag is catchy and directly addresses the user\'s intent...',
            aiSuggestion: 'Revitalize Your Home with Lovesac Add-Ons',
          },
        },
      });

      const response = await metatagsAutoSuggest(allTags, context, siteStub);

      expect(log.debug.calledWith('Generated presigned URLs')).to.be.true;
      expect(log.info.calledWith('Generated AI suggestions for Meta-tags using Genvar.')).to.be.true;
      expect(response['/about-us'].h1.aiSuggestion).to.equal('Our Story: Innovating Comfort for Every Home');
      expect(response['/add-on-and-refresh'].description.aiSuggestion).to.equal('Elevate your home with Lovesac\'s customizable add-ons...');
      expect(response['/add-on-and-refresh'].h1.aiSuggestion).to.equal('Revitalize Your Home with Lovesac Add-Ons');
    }).timeout(15000);

    it('should log an error and throw if the Genvar API call fails', async () => {
      genvarClientStub.generateSuggestions.throws(new Error('Genvar API failed'));
      let err;
      try {
        await metatagsAutoSuggest(allTags, context, siteStub);
      } catch (error) {
        err = error;
      }
      expect(err.message).to.equal('Genvar API failed');
    });

    it('should log an error and throw if the Genvar API response is invalid', async () => {
      genvarClientStub.generateSuggestions.resolves(5);
      let err;
      try {
        await metatagsAutoSuggest(allTags, context, siteStub);
      } catch (error) {
        err = error;
      }
      expect(err.message).to.equal('Invalid response received from Genvar API: 5');
    });
  });
});<|MERGE_RESOLUTION|>--- conflicted
+++ resolved
@@ -452,12 +452,8 @@
         },
       }));
       expect(addAuditStub.calledOnce).to.be.true;
-<<<<<<< HEAD
       expect(logStub.info.callCount).to.equal(5);
-    }).timeout(10000);
-=======
-    });
->>>>>>> 6cc3f615
+    });
 
     it('should process site tags and perform SEO checks for pages with invalid H1s', async () => {
       const RUMAPIClientStub = {
