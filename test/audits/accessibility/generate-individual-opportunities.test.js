/*
 * Copyright 2025 Adobe. All rights reserved.
 * This file is licensed to you under the Apache License, Version 2.0 (the "License");
 * you may not use this file except in compliance with the License. You may obtain a copy
 * of the License at http://www.apache.org/licenses/LICENSE-2.0
 *
 * Unless required by applicable law or agreed to in writing, software distributed under
 * the License is distributed on an "AS IS" BASIS, WITHOUT WARRANTIES OR REPRESENTATIONS
 * OF ANY KIND, either express or implied. See the License for the specific language
 * governing permissions and limitations under the License.
 */

/* eslint-env mocha */

import * as chai from 'chai';
import sinon from 'sinon';
import chaiAsPromised from 'chai-as-promised';
import sinonChai from 'sinon-chai';
import esmock from 'esmock';
import {
  formatWcagRule,
  formatIssue,
  aggregateAccessibilityIssues,
  createIndividualOpportunity,
  calculateAccessibilityMetrics,
} from '../../../src/accessibility/utils/generate-individual-opportunities.js';
import * as constants from '../../../src/accessibility/utils/constants.js';
import * as generateIndividualOpportunitiesModule from '../../../src/accessibility/utils/generate-individual-opportunities.js';

const { expect } = chai;

// Configure Chai
chai.use(chaiAsPromised);
chai.use(sinonChai);

describe('formatWcagRule', () => {
  let sandbox;
  let originalSuccessCriteriaLinks;

  beforeEach(() => {
    sandbox = sinon.createSandbox();
    // Deep clone to preserve original values and structure
    originalSuccessCriteriaLinks = JSON.parse(JSON.stringify(constants.successCriteriaLinks));
  });

  afterEach(() => {
    // Restore the original values by replacing the properties
    Object.keys(constants.successCriteriaLinks).forEach((key) => {
      delete constants.successCriteriaLinks[key];
    });
    Object.assign(constants.successCriteriaLinks, originalSuccessCriteriaLinks);
    sandbox.restore();
  });

  it('should correctly format a WCAG rule with a known name', () => {
    // Ensure the specific keys used in the test are present in our live object
    constants.successCriteriaLinks['412'] = { name: 'Name, Role, Value' };
    expect(formatWcagRule('wcag412')).to.equal('4.1.2 Name, Role, Value');
  });

  it('should correctly format a WCAG rule with multiple digits and a known name', () => {
    constants.successCriteriaLinks['111'] = { name: 'Non-text Content' };
    expect(formatWcagRule('wcag111')).to.equal('1.1.1 Non-text Content');
  });

  it('should correctly format a WCAG rule without a known name', () => {
    // Ensure '123' is not in the mocked links or remove it if it is for this test
    delete constants.successCriteriaLinks['123'];
    expect(formatWcagRule('wcag123')).to.equal('1.2.3');
  });

  it('should return the input if it does not start with "wcag"', () => {
    expect(formatWcagRule('invalidRule')).to.equal('invalidRule');
  });

  it('should return the input if it is "wcag" with no number part', () => {
    expect(formatWcagRule('wcag')).to.equal('wcag');
  });

  it('should return the input if the number part is not purely numeric', () => {
    expect(formatWcagRule('wcag1a2')).to.equal('wcag1a2');
  });

  it('should return the input for null', () => {
    expect(formatWcagRule(null)).to.be.null;
  });

  it('should return the input for undefined', () => {
    expect(formatWcagRule(undefined)).to.be.undefined;
  });

  it('should handle single digit wcag rule correctly if name exists', () => {
    constants.successCriteriaLinks['1'] = { name: 'Single Digit Rule' };
    expect(formatWcagRule('wcag1')).to.equal('1 Single Digit Rule');
  });

  it('should handle single digit wcag rule correctly if name does not exist', () => {
    delete constants.successCriteriaLinks['2'];
    expect(formatWcagRule('wcag2')).to.equal('2');
  });

  it('should handle wcag rule with no corresponding entry in successCriteriaLinks', () => {
    delete constants.successCriteriaLinks['999'];
    expect(formatWcagRule('wcag999')).to.equal('9.9.9');
  });

  it('should not be affected by other properties on successCriteriaLinks items', () => {
    constants.successCriteriaLinks['789'] = { name: 'Test Name', otherProp: 'test' };
    expect(formatWcagRule('wcag789')).to.equal('7.8.9 Test Name');
  });

  it('should handle empty successCriteriaLinks gracefully', () => {
    // Clear all properties from the live object for this test
    Object.keys(constants.successCriteriaLinks).forEach((key) => {
      delete constants.successCriteriaLinks[key];
    });
    expect(formatWcagRule('wcag111')).to.equal('1.1.1');
  });
});

describe('formatIssue', () => {
  let sandbox;
  let originalSuccessCriteriaLinks;

  beforeEach(() => {
    sandbox = sinon.createSandbox();
    originalSuccessCriteriaLinks = JSON.parse(JSON.stringify(constants.successCriteriaLinks));
    // Add some test WCAG rules
    constants.successCriteriaLinks['412'] = {
      name: 'Name, Role, Value',
      understandingUrl: 'https://www.w3.org/WAI/WCAG22/Understanding/name-role-value.html',
    };
    constants.successCriteriaLinks['111'] = {
      name: 'Non-text Content',
      understandingUrl: 'https://www.w3.org/WAI/WCAG22/Understanding/non-text-content.html',
    };
  });

  afterEach(() => {
    Object.keys(constants.successCriteriaLinks).forEach((key) => {
      delete constants.successCriteriaLinks[key];
    });
    Object.assign(constants.successCriteriaLinks, originalSuccessCriteriaLinks);
    sandbox.restore();
  });

  it('should format critical severity issues', () => {
    const result = formatIssue('color-contrast', {
      successCriteriaTags: ['wcag412'],
      description: 'Test description',
      level: 'AA',
      count: 5,
      htmlWithIssues: ['<div>test1</div>', '<div>test2</div>', '<div>test3</div>', '<div>test4</div>', '<div>test5</div>'],
      nodes: [
        {
          html: '<div>test</div>',
          target: ['div.test'],
        },
      ],
      failureSummary: 'Test summary',
    }, 'critical');

    expect(result).to.deep.equal({
      type: 'color-contrast',
      description: 'Test description',
      wcagRule: '4.1.2 Name, Role, Value',
      understandingUrl: 'https://www.w3.org/WAI/WCAG22/Understanding/name-role-value.html',
      wcagLevel: 'AA',
      severity: 'critical',
      occurrences: 5,
      htmlWithIssues: [
        {
          update_from: '<div>test1</div>',
          target_selector: '',
        },
        {
          update_from: '<div>test2</div>',
          target_selector: '',
        },
        {
          update_from: '<div>test3</div>',
          target_selector: '',
        },
        {
          update_from: '<div>test4</div>',
          target_selector: '',
        },
        {
          update_from: '<div>test5</div>',
          target_selector: '',
        },
      ],
      failureSummary: 'Test summary',
    });
  });

  it('should format serious severity issues', () => {
    const result = formatIssue('color-contrast', {
      successCriteriaTags: ['wcag412'],
      description: 'Test description',
    }, 'serious');

    expect(result.severity).to.equal('serious');
  });

  it('should format moderate severity issues', () => {
    const result = formatIssue('color-contrast', {
      successCriteriaTags: ['wcag412'],
      description: 'Test description',
    }, 'moderate');

    expect(result.severity).to.equal('moderate');
  });

  it('should handle missing successCriteriaTags', () => {
    const result = formatIssue('color-contrast', {
      description: 'Test description',
    }, 'critical');

    expect(result.wcagRule).to.equal('');
  });

  it('should handle empty successCriteriaTags array', () => {
    const result = formatIssue('color-contrast', {
      successCriteriaTags: [],
      description: 'Test description',
    }, 'critical');

    expect(result.wcagRule).to.equal('');
  });

  it('should handle missing description', () => {
    const result = formatIssue('color-contrast', {
      successCriteriaTags: ['wcag412'],
    }, 'critical');

    expect(result.description).to.equal('');
  });

  it('should handle missing level', () => {
    const result = formatIssue('color-contrast', {
      successCriteriaTags: ['wcag412'],
      description: 'Test description',
    }, 'critical');

    expect(result.wcagLevel).to.equal('');
  });

  it('should handle missing count', () => {
    const result = formatIssue('color-contrast', {
      successCriteriaTags: ['wcag412'],
      description: 'Test description',
    }, 'critical');

    expect(result.occurrences).to.equal(0);
  });

  it('should handle missing htmlWithIssues', () => {
    const result = formatIssue('color-contrast', {
      successCriteriaTags: ['wcag412'],
      description: 'Test description',
    }, 'critical');

    expect(result.htmlWithIssues).to.have.length(1);
    expect(result.htmlWithIssues[0]).to.deep.include({
      update_from: '',
      target_selector: '',
    });
  });

  it('should handle missing failureSummary', () => {
    const result = formatIssue('color-contrast', {
      successCriteriaTags: ['wcag412'],
      description: 'Test description',
    }, 'critical');

    expect(result.failureSummary).to.equal('');
  });

  it('should handle unknown WCAG rules', () => {
    const result = formatIssue('color-contrast', {
      successCriteriaTags: ['wcag999'],
      description: 'Test description',
    }, 'critical');

    expect(result.wcagRule).to.equal('9.9.9');
  });

  it('should handle multiple WCAG rules (using first one)', () => {
    const result = formatIssue('color-contrast', {
      successCriteriaTags: ['wcag412', 'wcag111'],
      description: 'Test description',
    }, 'critical');

    expect(result.wcagRule).to.equal('4.1.2 Name, Role, Value');
  });

  it('should extract targetSelector from target field', () => {
    const result = formatIssue('aria-allowed-attr', {
      successCriteriaTags: ['wcag412'],
      description: 'Test description',
      target: ['div:nth-child(1) > .footer-menu-item'],
    }, 'critical');

    expect(result.htmlWithIssues[0].target_selector).to.equal('div:nth-child(1) > .footer-menu-item');
  });

  it('should handle missing target field', () => {
    const result = formatIssue('aria-allowed-attr', {
      successCriteriaTags: ['wcag412'],
      description: 'Test description',
    }, 'critical');

    expect(result.htmlWithIssues[0].target_selector).to.equal('');
  });

  it('should handle empty target array', () => {
    const result = formatIssue('aria-allowed-attr', {
      successCriteriaTags: ['wcag412'],
      description: 'Test description',
      target: [],
    }, 'critical');

    expect(result.htmlWithIssues[0].target_selector).to.equal('');
  });

  it('should handle nodes with non-array target (fallback to string)', () => {
    const result = formatIssue('aria-allowed-attr', {
      successCriteriaTags: ['wcag412'],
      description: 'Test description',
      nodes: [
        {
          html: '<div>test</div>',
          target: 'div.single-target', // String instead of array
        },
      ],
    }, 'critical');

    expect(result).to.deep.equal({
      type: 'aria-allowed-attr',
      description: 'Test description',
      wcagRule: '4.1.2 Name, Role, Value',
      understandingUrl: 'https://www.w3.org/WAI/WCAG22/Understanding/name-role-value.html',
      wcagLevel: '',
      severity: 'critical',
      occurrences: 0,
      htmlWithIssues: [
        {
          update_from: '',
          target_selector: '',
        },
      ],
      failureSummary: '',
    });
  });

  it('should handle nodes with null target (fallback to empty string)', () => {
    const result = formatIssue('aria-allowed-attr', {
      successCriteriaTags: ['wcag412'],
      description: 'Test description',
      nodes: [
        {
          html: '<div>test</div>',
          target: null, // null target
        },
      ],
    }, 'critical');

    expect(result).to.deep.equal({
      type: 'aria-allowed-attr',
      description: 'Test description',
      wcagRule: '4.1.2 Name, Role, Value',
      understandingUrl: 'https://www.w3.org/WAI/WCAG22/Understanding/name-role-value.html',
      wcagLevel: '',
      severity: 'critical',
      occurrences: 0,
      htmlWithIssues: [
        {
          update_from: '',
          target_selector: '',
        },
      ],
      failureSummary: '',
    });
  });

  it('should handle nodes with missing html property', () => {
    const result = formatIssue('aria-allowed-attr', {
      successCriteriaTags: ['wcag412'],
      description: 'Test description',
      nodes: [
        {
          // Missing html property
          target: ['div.test'],
        },
      ],
    }, 'critical');

    expect(result).to.deep.equal({
      type: 'aria-allowed-attr',
      description: 'Test description',
      wcagRule: '4.1.2 Name, Role, Value',
      understandingUrl: 'https://www.w3.org/WAI/WCAG22/Understanding/name-role-value.html',
      wcagLevel: '',
      severity: 'critical',
      occurrences: 0,
      htmlWithIssues: [
        {
          update_from: '',
          target_selector: '',
        },
      ],
      failureSummary: '',
    });
  });

  it('should handle missing properties with fallback values', () => {
    const result = formatIssue('aria-allowed-attr', {
      successCriteriaTags: ['wcag412'],
      // Missing description, level, count, failureSummary
      htmlWithIssues: [
        {
          // Missing update_from and issue_id, but has target_selector
          target_selector: 'div.test',
        },
      ],
    }, 'critical');

    expect(result).to.deep.equal({
      type: 'aria-allowed-attr',
      description: '', // Should default to empty string
      wcagRule: '4.1.2 Name, Role, Value',
      understandingUrl: 'https://www.w3.org/WAI/WCAG22/Understanding/name-role-value.html',
      wcagLevel: '', // Should default to empty string
      severity: 'critical',
      occurrences: 1, // Length of htmlWithIssues array
      htmlWithIssues: [
        {
          update_from: '', // Should default to empty string
          target_selector: '', // Uses targetSelector from issueData.target (empty in this case)
        },
      ],
      failureSummary: '', // Should default to empty string
    });
  });

  it('should handle missing properties with completely empty htmlWithIssues', () => {
    const result = formatIssue('aria-allowed-attr', {
      successCriteriaTags: ['wcag412'],
      // Missing description, level, count, failureSummary
      htmlWithIssues: [
        {
          // Missing all properties
        },
      ],
    }, 'critical');

    expect(result).to.deep.equal({
      type: 'aria-allowed-attr',
      description: '', // Should default to empty string
      wcagRule: '4.1.2 Name, Role, Value',
      understandingUrl: 'https://www.w3.org/WAI/WCAG22/Understanding/name-role-value.html',
      wcagLevel: '', // Should default to empty string
      severity: 'critical',
      occurrences: 1, // Length of htmlWithIssues array
      htmlWithIssues: [
        {
          update_from: '', // Should default to empty string
          target_selector: '', // Should default to empty string
        },
      ],
      failureSummary: '', // Should default to empty string
    });
  });

  it('should handle htmlWithIssues with object having no update_from (fallback logic)', () => {
    // This test covers the complex fallback logic on lines 204-208
    // where we have an object without update_from property
    const result = formatIssue('aria-allowed-attr', {
      successCriteriaTags: ['wcag412'],
      htmlWithIssues: [
        {
          // Object without update_from to trigger fallback
          some_other_prop: 'value',
        },
      ],
    }, 'critical');

    expect(result.htmlWithIssues[0].update_from).to.equal('');
    expect(result.htmlWithIssues[0].target_selector).to.equal('');
  });

  it('should handle htmlWithIssues with undefined update_from property (line 207 fallback)', () => {
    // This test targets line 207 - the final fallback to empty string
    // when item.update_from is undefined
    const result = formatIssue('aria-allowed-attr', {
      successCriteriaTags: ['wcag412'],
      htmlWithIssues: [
        {
          // Object with undefined update_from (not even null)
          // update_from is undefined (not present)
        },
      ],
    }, 'critical');

    expect(result.htmlWithIssues[0].update_from).to.equal('');
    expect(result.htmlWithIssues[0].target_selector).to.equal('');
  });

  it('should handle htmlWithIssues with empty string update_from (line 207 fallback)', () => {
    // This test targets line 207 - the final fallback to empty string
    // when item.update_from is an empty string (falsy)
    const result = formatIssue('aria-allowed-attr', {
      successCriteriaTags: ['wcag412'],
      htmlWithIssues: [
        {
          update_from: '', // Empty string (falsy)
        },
      ],
    }, 'critical');

    expect(result.htmlWithIssues[0].update_from).to.equal('');
    expect(result.htmlWithIssues[0].target_selector).to.equal('');
  });

  it('should handle htmlWithIssues with object without update_from (line 208)', () => {
    // This test verifies line 208 - the final fallback to empty string
    const result = formatIssue('aria-allowed-attr', {
      successCriteriaTags: ['wcag412'],
      htmlWithIssues: [
        {}, // Object without update_from
      ],
    }, 'critical');

    // Should fallback to empty string since no update_from is present (line 208)
    expect(result.htmlWithIssues).to.have.length(1);
    expect(result.htmlWithIssues[0].update_from).to.equal('');
  });

  it('should handle htmlWithIssues with object having falsy update_from (line 208)', () => {
    // This test also targets line 208 with a falsy update_from value
    const result = formatIssue('aria-allowed-attr', {
      successCriteriaTags: ['wcag412'],
      htmlWithIssues: [
        {
          update_from: null, // Falsy update_from
        },
      ],
    }, 'critical');

    // Should fallback to empty string since update_from is falsy (line 208)
    expect(result.htmlWithIssues).to.have.length(1);
    expect(result.htmlWithIssues[0].update_from).to.equal('');
  });

  it('should handle htmlWithIssues with empty object (line 208)', () => {
    // This test specifically targets line 208 with an empty object
    const result = formatIssue('aria-allowed-attr', {
      successCriteriaTags: ['wcag412'],
      htmlWithIssues: [
        {}, // Empty object - no issue_id or update_from
      ],
    }, 'critical');

    // Should fallback to empty string (line 208)
    expect(result.htmlWithIssues).to.have.length(1);
    expect(result.htmlWithIssues[0].update_from).to.equal('');
    expect(result.htmlWithIssues[0].target_selector).to.equal('');
  });

  it('should handle htmlWithIssues with null item (line 208)', () => {
    // This test specifically targets line 208 with a null item
    const result = formatIssue('aria-allowed-attr', {
      successCriteriaTags: ['wcag412'],
      htmlWithIssues: [
        null,
      ],
    }, 'critical');

    // Should fallback to empty string since item is falsy (line 208)
    expect(result.htmlWithIssues).to.have.length(1);
    expect(result.htmlWithIssues[0].update_from).to.equal('');
    expect(result.htmlWithIssues[0].target_selector).to.equal('');
  });

  it('should handle htmlWithIssues with undefined item (line 208)', () => {
    // This test specifically targets line 208 with an undefined item
    const result = formatIssue('aria-allowed-attr', {
      successCriteriaTags: ['wcag412'],
      htmlWithIssues: [
        undefined, // Undefined item
      ],
    }, 'critical');

    // Should fallback to empty string since item is falsy (line 208)
    expect(result.htmlWithIssues).to.have.length(1);
    expect(result.htmlWithIssues[0].update_from).to.equal('');
    expect(result.htmlWithIssues[0].target_selector).to.equal('');
  });

  it('should handle htmlWithIssues with false item (line 208)', () => {
    // This test specifically targets line 208 with false value
    const result = formatIssue('aria-allowed-attr', {
      successCriteriaTags: ['wcag412'],
      htmlWithIssues: [
        false, // Boolean false is falsy
      ],
    }, 'critical');

    // Should fallback to empty string since item is falsy (line 208)
    expect(result.htmlWithIssues).to.have.length(1);
    expect(result.htmlWithIssues[0].update_from).to.equal('');
    expect(result.htmlWithIssues[0].target_selector).to.equal('');
  });

  it('should handle htmlWithIssues with object missing update_from (final fallback)', () => {
    // This test targets the final fallback when no update_from is available
    const result = formatIssue('aria-allowed-attr', {
      successCriteriaTags: ['wcag412'],
      htmlWithIssues: [
        {
          // Object without update_from property
          other_prop: 'value',
        },
      ],
    }, 'critical');

    // Should use the final fallback to empty string
    expect(result.htmlWithIssues[0].update_from).to.equal('');
    expect(result.htmlWithIssues[0].target_selector).to.equal('');
  });

  it('should handle htmlWithIssues with string items', () => {
    // This test verifies the simplified logic handles string items correctly
    const result = formatIssue('aria-allowed-attr', {
      successCriteriaTags: ['wcag412'],
      htmlWithIssues: [
        '<div>string content</div>', // String item
      ],
    }, 'critical');

    // Should use the string as update_from
    expect(result.htmlWithIssues).to.have.length(1);
    expect(result.htmlWithIssues[0].update_from).to.equal('<div>string content</div>');
    expect(result.htmlWithIssues[0].target_selector).to.equal('');
  });

  it('should handle htmlWithIssues with null values triggering all fallbacks', () => {
    // This test ensures all fallback paths are covered
    const result = formatIssue('aria-allowed-attr', {
      successCriteriaTags: ['wcag412'],
      htmlWithIssues: [
        {
          update_from: null, // Falsy value
        },
      ],
    }, 'critical');

    expect(result.htmlWithIssues[0].update_from).to.equal('');
    expect(result.htmlWithIssues[0].target_selector).to.equal('');
  });

  it('should handle htmlWithIssues with false values (line 207)', () => {
    // This test specifically targets line 207 - the final || ''
    const result = formatIssue('aria-allowed-attr', {
      successCriteriaTags: ['wcag412'],
      htmlWithIssues: [
        {
          update_from: false, // Falsy but not null/undefined
        },
      ],
    }, 'critical');

    expect(result.htmlWithIssues[0].update_from).to.equal('');
    expect(result.htmlWithIssues[0].target_selector).to.equal('');
  });

  it('should handle htmlWithIssues with zero values (line 205)', () => {
    // This test specifically targets line 205 - the final || ''
    const result = formatIssue('aria-allowed-attr', {
      successCriteriaTags: ['wcag412'],
      htmlWithIssues: [
        {
          update_from: 0, // Falsy number
        },
      ],
    }, 'critical');

    expect(result.htmlWithIssues[0].update_from).to.equal('');
    expect(result.htmlWithIssues[0].target_selector).to.equal('');
  });

  it('should handle htmlWithIssues with NaN values (line 205)', () => {
    // This test specifically targets line 205 - the final || '' fallback
    const result = formatIssue('aria-allowed-attr', {
      successCriteriaTags: ['wcag412'],
      htmlWithIssues: [
        {
          update_from: NaN, // Falsy NaN value
        },
      ],
    }, 'critical');

    expect(result.htmlWithIssues[0].update_from).to.equal('');
    expect(result.htmlWithIssues[0].target_selector).to.equal('');
  });

  // New tests that actually use htmlWithIssues to cover lines 201-219
  it('should process htmlWithIssues with string items', () => {
    const result = formatIssue('aria-allowed-attr', {
      successCriteriaTags: ['wcag412'],
      description: 'Test description',
      target: ['div.test'],
      htmlWithIssues: ['<div>test string</div>', '<span>another string</span>'],
    }, 'critical');

    expect(result.htmlWithIssues).to.have.length(2);
    expect(result.htmlWithIssues[0].update_from).to.equal('<div>test string</div>');
    expect(result.htmlWithIssues[0].target_selector).to.equal('div.test');
    expect(result.htmlWithIssues[1].update_from).to.equal('<span>another string</span>');
    expect(result.htmlWithIssues[1].target_selector).to.equal('div.test');
  });

  it('should process htmlWithIssues with object items that have update_from', () => {
    const result = formatIssue('aria-allowed-attr', {
      successCriteriaTags: ['wcag412'],
      description: 'Test description',
      target: ['div.test'],
      htmlWithIssues: [
        {
          update_from: '<div>object with update_from</div>',
        },
        {
          update_from: '<span>another object</span>',
        },
      ],
    }, 'critical');

    expect(result.htmlWithIssues).to.have.length(2);
    expect(result.htmlWithIssues[0].update_from).to.equal('<div>object with update_from</div>');
    expect(result.htmlWithIssues[0].target_selector).to.equal('div.test');
    expect(result.htmlWithIssues[1].update_from).to.equal('<span>another object</span>');
    expect(result.htmlWithIssues[1].target_selector).to.equal('div.test');
  });

  it('should process htmlWithIssues with mixed string and object items', () => {
    const result = formatIssue('aria-allowed-attr', {
      successCriteriaTags: ['wcag412'],
      description: 'Test description',
      target: ['div.test'],
      htmlWithIssues: [
        '<div>string item</div>',
        {
          update_from: '<span>object item</span>',
        },
      ],
    }, 'critical');

    expect(result.htmlWithIssues).to.have.length(2);
    expect(result.htmlWithIssues[0].update_from).to.equal('<div>string item</div>');
    expect(result.htmlWithIssues[0].target_selector).to.equal('div.test');
    expect(result.htmlWithIssues[1].update_from).to.equal('<span>object item</span>');
    expect(result.htmlWithIssues[1].target_selector).to.equal('div.test');
  });

  it('should handle htmlWithIssues with objects without update_from (triggers line 208)', () => {
    const result = formatIssue('aria-allowed-attr', {
      successCriteriaTags: ['wcag412'],
      description: 'Test description',
      target: ['div.test'],
      htmlWithIssues: [
        {
          // No update_from property
        },
        {
          update_from: null, // Null update_from
        },
        {
          update_from: '', // Empty string update_from
        },
      ],
    }, 'critical');

    expect(result.htmlWithIssues).to.have.length(3);
    // All should have empty string update_from due to line 208
    expect(result.htmlWithIssues[0].update_from).to.equal('');
    expect(result.htmlWithIssues[0].target_selector).to.equal('div.test');
    expect(result.htmlWithIssues[1].update_from).to.equal('');
    expect(result.htmlWithIssues[1].target_selector).to.equal('div.test');
    expect(result.htmlWithIssues[2].update_from).to.equal('');
    expect(result.htmlWithIssues[2].target_selector).to.equal('div.test');
  });
});

describe('aggregateAccessibilityIssues', () => {
  let sandbox;

  beforeEach(() => {
    sandbox = sinon.createSandbox();
  });

  afterEach(() => {
    sandbox.restore();
  });

  it('should return empty data array for null input', () => {
    const result = aggregateAccessibilityIssues(null);
    expect(result).to.deep.equal({ data: [] });
  });

  it('should return empty data array for undefined input', () => {
    const result = aggregateAccessibilityIssues(undefined);
    expect(result).to.deep.equal({ data: [] });
  });

  it('should skip overall summary data', () => {
    const input = {
      overall: {
        violations: {
          critical: { items: {} },
          serious: { items: {} },
        },
      },
    };
    const result = aggregateAccessibilityIssues(input);
    expect(result.data).to.be.empty;
  });

  it('should process critical violations correctly', () => {
    const input = {
      'https://example.com': {
        violations: {
          critical: {
            items: {
              'aria-hidden-focus': {
                description: 'Test issue',
                successCriteriaTags: ['wcag412'],
                count: 1,
                htmlWithIssues: ['<div aria-hidden="true"><button>Click</button></div>'],
                target: ['div[aria-hidden] button'],
              },
            },
          },
        },
      },
    };

    const result = aggregateAccessibilityIssues(input);
    expect(result.data).to.have.lengthOf(1);
    expect(result.data[0]['a11y-assistive']).to.have.lengthOf(1);
    expect(result.data[0]['a11y-assistive'][0].url).to.equal('https://example.com');
    expect(result.data[0]['a11y-assistive'][0].issues).to.have.lengthOf(1);
    expect(result.data[0]['a11y-assistive'][0].issues[0].type).to.equal('aria-hidden-focus');
    expect(result.data[0]['a11y-assistive'][0].issues[0].severity).to.equal('critical');
    expect(result.data[0]['a11y-assistive'][0].issues[0].occurrences).to.equal(1);
    expect(result.data[0]['a11y-assistive'][0].issues[0].htmlWithIssues).to.have.lengthOf(1);
    expect(result.data[0]['a11y-assistive'][0].issues[0].htmlWithIssues[0].update_from).to.equal('<div aria-hidden="true"><button>Click</button></div>');
  });

  it('should process serious violations correctly', () => {
    const input = {
      'https://example.com': {
        violations: {
          serious: {
            items: {
              'aria-hidden-focus': {
                description: 'Test issue',
                successCriteriaTags: ['wcag412'],
                count: 1,
                htmlWithIssues: ['<div aria-hidden="true"><input type="text"></div>'],
                target: ['div[aria-hidden] input'],
              },
            },
          },
        },
      },
    };

    const result = aggregateAccessibilityIssues(input);
    expect(result.data).to.have.lengthOf(1);
    expect(result.data[0]['a11y-assistive']).to.have.lengthOf(1);
    expect(result.data[0]['a11y-assistive'][0].url).to.equal('https://example.com');
    expect(result.data[0]['a11y-assistive'][0].issues).to.have.lengthOf(1);
    expect(result.data[0]['a11y-assistive'][0].issues[0].type).to.equal('aria-hidden-focus');
    expect(result.data[0]['a11y-assistive'][0].issues[0].severity).to.equal('serious');
    expect(result.data[0]['a11y-assistive'][0].issues[0].occurrences).to.equal(1);
    expect(result.data[0]['a11y-assistive'][0].issues[0].htmlWithIssues).to.have.lengthOf(1);
    expect(result.data[0]['a11y-assistive'][0].issues[0].htmlWithIssues[0].update_from).to.equal('<div aria-hidden="true"><input type="text"></div>');
  });

  it('should process both critical and serious violations', () => {
    const input = {
      'https://example.com': {
        violations: {
          critical: {
            items: {
              'aria-required-parent': {
                description: 'Critical issue',
                successCriteriaTags: ['wcag412'],
                count: 1,
                htmlWithIssues: ['<div><li>Item</li></div>'],
                target: ['div > li'],
              },
            },
          },
          serious: {
            items: {
              'aria-hidden-focus': {
                description: 'Serious issue',
                successCriteriaTags: ['wcag412'],
                count: 1,
                htmlWithIssues: ['<div aria-hidden="true"><button>Click</button></div>'],
                target: ['div[aria-hidden] button'],
              },
            },
          },
        },
      },
    };

    const result = aggregateAccessibilityIssues(input);
    expect(result.data).to.have.lengthOf(1);
    const opportunity = result.data[0];
    expect(opportunity['a11y-assistive']).to.have.lengthOf(2); // Now creates separate URL objects
    // First URL object (critical issue)
    expect(opportunity['a11y-assistive'][0].url).to.equal('https://example.com');
    expect(opportunity['a11y-assistive'][0].issues).to.have.lengthOf(1);
    expect(opportunity['a11y-assistive'][0].issues[0].type).to.equal('aria-required-parent');
    expect(opportunity['a11y-assistive'][0].issues[0].severity).to.equal('critical');
    // Second URL object (serious issue)
    expect(opportunity['a11y-assistive'][1].url).to.equal('https://example.com');
    expect(opportunity['a11y-assistive'][1].issues).to.have.lengthOf(1);
    expect(opportunity['a11y-assistive'][1].issues[0].type).to.equal('aria-hidden-focus');
    expect(opportunity['a11y-assistive'][1].issues[0].severity).to.equal('serious');
  });

  it('should handle multiple URLs', () => {
    const input = {
      'https://example.com/page1': {
        violations: {
          critical: {
            items: {
              'aria-required-parent': {
                description: 'Page 1 issue',
                successCriteriaTags: ['wcag412'],
                count: 1,
                htmlWithIssues: ['<div><li>Item</li></div>'],
                target: ['div > li'],
              },
            },
          },
        },
      },
      'https://example.com/page2': {
        violations: {
          serious: {
            items: {
              'aria-hidden-focus': {
                description: 'Page 2 issue',
                successCriteriaTags: ['wcag111'],
                count: 1,
                htmlWithIssues: ['<div aria-hidden="true"><button>Click</button></div>'],
                target: ['div[aria-hidden] button'],
              },
            },
          },
        },
      },
    };

    const result = aggregateAccessibilityIssues(input);
    expect(result.data).to.have.lengthOf(1);
    const opportunity = result.data[0];
    expect(opportunity['a11y-assistive']).to.have.lengthOf(2);
    expect(opportunity['a11y-assistive'][0].url).to.equal('https://example.com/page1');
    expect(opportunity['a11y-assistive'][1].url).to.equal('https://example.com/page2');
  });

  it('should skip URLs with no issues', () => {
    const input = {
      'https://example.com/page1': {
        violations: {
          critical: { items: {} },
          serious: { items: {} },
        },
      },
      'https://example.com/page2': {
        violations: {
          critical: {
            items: {
              'aria-hidden-focus': {
                description: 'Page 2 issue',
                successCriteriaTags: ['wcag412'],
                count: 1,
                htmlWithIssues: ['<div aria-hidden="true"><button>Click</button></div>'],
                target: ['div[aria-hidden] button'],
              },
            },
          },
          serious: { items: {} },
        },
      },
    };

    const result = aggregateAccessibilityIssues(input);
    expect(result.data).to.have.lengthOf(1);
    expect(result.data[0]['a11y-assistive']).to.have.lengthOf(1);
    expect(result.data[0]['a11y-assistive'][0].url).to.equal('https://example.com/page2');
  });

  it('should handle missing violations object', () => {
    const input = {
      'https://example.com': {},
    };

    const result = aggregateAccessibilityIssues(input);
    expect(result.data).to.be.empty;
  });

  it('should handle missing items object', () => {
    const input = {
      'https://example.com': {
        violations: {
          critical: {},
          serious: {},
        },
      },
    };

    const result = aggregateAccessibilityIssues(input);
    expect(result.data).to.be.empty;
  });

  it('should skip issues without htmlWithIssues', () => {
    const input = {
      'https://example.com': {
        violations: {
          critical: {
            items: {
              'aria-hidden-focus': {
                description: 'Issue without HTML',
                successCriteriaTags: ['wcag412'],
                count: 1,
                // No htmlWithIssues array
              },
            },
          },
        },
      },
    };

    const result = aggregateAccessibilityIssues(input);
    expect(result.data).to.be.empty;
  });

  it('should handle missing target list', () => {
    const input = {
      'https://example.com': {
        violations: {
          critical: {
            items: {
              'aria-allowed-attr': {
                description: 'Multiple elements with invalid ARIA',
                successCriteriaTags: ['wcag412'],
                count: 3,
                htmlWithIssues: [
                  '<div aria-fake="true">Content 1</div>',
                ],
              },
            },
          },
        },
      },
    };

    const result = aggregateAccessibilityIssues(input);

    expect(result.data).to.have.lengthOf(1);
    const opportunity = result.data[0];
    expect(opportunity['a11y-assistive']).to.have.lengthOf(1);
    const assistiveOpportunity = opportunity['a11y-assistive'][0];

    expect(assistiveOpportunity.url).to.equal('https://example.com');
    expect(assistiveOpportunity.issues).to.have.lengthOf(1);
    expect(assistiveOpportunity.issues[0].type).to.equal('aria-allowed-attr');
    expect(assistiveOpportunity.issues[0].htmlWithIssues).to.have.lengthOf(1);
    expect(assistiveOpportunity.issues[0].htmlWithIssues[0].target_selector).to.equal('');
  });

  it('should create separate URL objects for multiple HTML elements', () => {
    const input = {
      'https://example.com': {
        violations: {
          critical: {
            items: {
              'aria-allowed-attr': {
                description: 'Multiple elements with invalid ARIA',
                successCriteriaTags: ['wcag412'],
                count: 3,
                htmlWithIssues: [
                  '<div aria-fake="true">Content 1</div>',
                  '<span aria-invalid-attr="value">Content 2</span>',
                  '<p aria-made-up="test">Content 3</p>',
                ],
                target: [
                  'div[aria-fake]',
                  'span[aria-invalid-attr]',
                  'p[aria-made-up]',
                ],
              },
            },
          },
        },
      },
    };

    const result = aggregateAccessibilityIssues(input);
    expect(result.data).to.have.lengthOf(1);
    const opportunity = result.data[0];
    expect(opportunity['a11y-assistive']).to.have.lengthOf(3); // Creates 3 separate URL objects

    // Verify each URL object has one issue with one HTML element
    opportunity['a11y-assistive'].forEach((urlObject) => {
      expect(urlObject.url).to.equal('https://example.com');
      expect(urlObject.issues).to.have.lengthOf(1);
      expect(urlObject.issues[0].type).to.equal('aria-allowed-attr');
      expect(urlObject.issues[0].htmlWithIssues).to.have.lengthOf(1);
    });

    // Verify specific HTML content
    expect(opportunity['a11y-assistive'][0].issues[0].htmlWithIssues[0].update_from)
      .to.equal('<div aria-fake="true">Content 1</div>');
    expect(opportunity['a11y-assistive'][1].issues[0].htmlWithIssues[0].update_from)
      .to.equal('<span aria-invalid-attr="value">Content 2</span>');
    expect(opportunity['a11y-assistive'][2].issues[0].htmlWithIssues[0].update_from)
      .to.equal('<p aria-made-up="test">Content 3</p>');

    // Verify specific target
    expect(opportunity['a11y-assistive'][0].issues[0].htmlWithIssues[0].target_selector)
      .to.equal('div[aria-fake]');
    expect(opportunity['a11y-assistive'][1].issues[0].htmlWithIssues[0].target_selector)
      .to.equal('span[aria-invalid-attr]');
    expect(opportunity['a11y-assistive'][2].issues[0].htmlWithIssues[0].target_selector)
      .to.equal('p[aria-made-up]');
  });

  it('should return original url if URL parsing fails', () => {
    const input = {
      'https://example.com:port': {
        violations: {
          critical: {
            items: {
              'aria-allowed-attr': {
                description: 'Multiple elements with invalid ARIA',
                successCriteriaTags: ['wcag412'],
                count: 3,
                htmlWithIssues: ['<div aria-fake="true">Content 1</div>'],
                target: ['div[aria-fake]'],
              },
            },
          },
        },
      },
    };

    const result = aggregateAccessibilityIssues(input);
    expect(result.data).to.have.lengthOf(1);
    expect(result.data[0]['a11y-assistive'][0].url).to.equal('https://example.com:port');
  });
});

describe('createIndividualOpportunity', () => {
  let sandbox;
  let mockOpportunity;
  let mockContext;

  beforeEach(() => {
    sandbox = sinon.createSandbox();
    mockOpportunity = {
      getId: sandbox.stub().returns('test-id'),
      getSiteId: sandbox.stub().returns('test-site'),
      getAuditId: sandbox.stub().returns('test-audit'),
    };
    mockContext = {
      log: {
        debug: sandbox.stub(),
        error: sandbox.stub(),
      },
      dataAccess: {
        Opportunity: {
          create: sandbox.stub().resolves(mockOpportunity),
        },
      },
    };
  });

  afterEach(() => {
    sandbox.restore();
  });

  it('should create an opportunity with correct data', async () => {
    const opportunityInstance = {
      runbook: 'test-runbook',
      type: 'test-type',
      origin: 'test-origin',
      title: 'test-title',
      description: 'test-description',
      tags: ['test-tag'],
      status: 'test-status',
      data: { test: 'data' },
    };
    const auditData = {
      siteId: 'test-site',
      auditId: 'test-audit',
    };

    const result = await createIndividualOpportunity(opportunityInstance, auditData, mockContext);

    expect(result.opportunity).to.equal(mockOpportunity);
    expect(mockContext.dataAccess.Opportunity.create).to.have.been.calledWith({
      siteId: 'test-site',
      auditId: 'test-audit',
      runbook: 'test-runbook',
      type: 'test-type',
      origin: 'test-origin',
      title: 'test-title',
      description: 'test-description',
      tags: ['test-tag'],
      status: 'test-status',
      data: { test: 'data' },
    });
  });

  it('should handle errors during opportunity creation', async () => {
    const error = new Error('Test error');
    mockContext.dataAccess.Opportunity.create.rejects(error);

    const opportunityInstance = {
      runbook: 'test-runbook',
      type: 'test-type',
    };
    const auditData = {
      siteId: 'test-site',
      auditId: 'test-audit',
    };

    await expect(createIndividualOpportunity(opportunityInstance, auditData, mockContext))
      .to.be.rejectedWith('Test error');
    expect(mockContext.log.error).to.have.been.calledWith(
      '[A11yProcessingError] Failed to create new opportunity for siteId test-site and auditId test-audit: Test error',
    );
  });
});

describe('createIndividualOpportunitySuggestions', () => {
  let sandbox;
  let mockOpportunity;
  let mockContext;
  let mockLog;
  let mockSyncSuggestions;
  let mockIsAuditEnabledForSite;
  let createIndividualOpportunitySuggestions;

  beforeEach(async () => {
    sandbox = sinon.createSandbox();
    mockOpportunity = {
      getId: sandbox.stub().returns('test-id'),
      getSiteId: sandbox.stub().returns('test-site'),
      getAuditId: sandbox.stub().returns('test-audit'),
      getSuggestions: sandbox.stub().resolves([]),
    };
    mockLog = {
      info: sandbox.stub(),
      debug: sandbox.stub(),
      error: sandbox.stub(),
    };
    mockSyncSuggestions = sandbox.stub().resolves();
    mockIsAuditEnabledForSite = sandbox.stub().returns(true);
    mockContext = {
      site: {
        getId: sandbox.stub().returns('test-site'),
        getDeliveryType: sandbox.stub().returns('aem_edge'),
      },
      auditId: 'test-audit',
      log: mockLog,
      dataAccess: {
        Opportunity: {
          create: sandbox.stub().resolves(mockOpportunity),
          findById: sandbox.stub().resolves(mockOpportunity),
        },
        Suggestion: {
          bulkUpdateStatus: sandbox.stub().resolves(),
        },
        Configuration: {
          findLatest: sandbox.stub().resolves({
            isHandlerEnabledForSite: mockIsAuditEnabledForSite,
          }),
        },
      },
      sqs: {
        sendMessage: sandbox.stub().resolves(),
      },
      env: {
        QUEUE_SPACECAT_TO_MYSTIQUE: 'test-queue',
      },
    };

    const module = await esmock('../../../src/accessibility/utils/generate-individual-opportunities.js', {
      '../../../src/utils/data-access.js': {
        syncSuggestions: mockSyncSuggestions,
      },
      '../../../src/accessibility/guidance-utils/mystique-data-processing.js': {
        processSuggestionsForMystique: sandbox.stub().returns([]),
      },
      '../../../src/common/audit-utils.js': {
        isAuditEnabledForSite: mockIsAuditEnabledForSite,
      },
    });
    createIndividualOpportunitySuggestions = module.createIndividualOpportunitySuggestions;
  });

  afterEach(() => {
    sandbox.restore();
  });

  it('should create suggestions for each URL with issues', async () => {
    const aggregatedData = {
      data: [
        {
          url: 'https://example.com/page1',
          type: 'url',
          issues: [
            {
              type: 'color-contrast',
              occurrences: 5,
              htmlWithIssues: [
                {
                  target_selector: 'div[aria-fake]',
                },
              ],
            },
          ],
        },
        {
          url: 'https://example.com/page2',
          type: 'url',
          issues: [
            {
              type: 'image-alt',
              occurrences: 3,
              htmlWithIssues: [
                {
                  target_selector: 'div[aria-invalid-attr]',
                },
              ],
            },
          ],
        },
      ],
    };

    await createIndividualOpportunitySuggestions(
      mockOpportunity,
      aggregatedData,
      mockContext,
      mockLog,
    );

    expect(mockSyncSuggestions).to.have.been.calledOnce;
    const callArgs = mockSyncSuggestions.firstCall.args[0];
    expect(callArgs.opportunity).to.equal(mockOpportunity);
    expect(callArgs.newData).to.deep.equal(aggregatedData.data);
    expect(callArgs.context).to.equal(mockContext);
    expect(callArgs.buildKey).to.be.a('function');
    expect(callArgs.mapNewSuggestion).to.be.a('function');
  });

  it('should handle errors during suggestion creation', async () => {
    const error = new Error('Test error');
    mockSyncSuggestions.rejects(error);

    const aggregatedData = {
      data: [
        {
          url: 'https://example.com/page1',
          type: 'url',
          issues: [],
        },
      ],
    };

    await expect(createIndividualOpportunitySuggestions(
      mockOpportunity,
      aggregatedData,
      mockContext,
      mockLog,
    )).to.be.rejectedWith('Test error');
    expect(mockContext.log.error).to.have.been.calledWith(
      '[A11yProcessingError] Failed to create suggestions for opportunity test-id: Test error',
    );
  });

  it('should call mapNewSuggestion function correctly', async () => {
    const aggregatedData = {
      data: [
        {
          url: 'https://example.com/page1',
          type: 'url',
          issues: [
            {
              type: 'color-contrast',
              occurrences: 5,
              htmlWithIssues: [
                {
                  target_selector: 'div[aria-fake]',
                },
              ],
            },
            {
              type: 'image-alt',
              occurrences: 3,
              htmlWithIssues: [
                {
                  target_selector: 'div[aria-invalid-attr]',
                },
              ],
            },
          ],
        },
      ],
    };

    await createIndividualOpportunitySuggestions(
      mockOpportunity,
      aggregatedData,
      mockContext,
      mockLog,
    );

    expect(mockSyncSuggestions).to.have.been.calledOnce;
    const { mapNewSuggestion } = mockSyncSuggestions.firstCall.args[0];

    // Test the mapNewSuggestion function
    const result = mapNewSuggestion(aggregatedData.data[0]);

    expect(result).to.deep.equal({
      opportunityId: 'test-id',
      type: 'CODE_CHANGE',
      rank: 8, // 5 + 3 occurrences
      data: {
        url: 'https://example.com/page1',
        type: 'url',
        issues: [
          {
            type: 'color-contrast',
            occurrences: 5,
            htmlWithIssues: [
              {
                target_selector: 'div[aria-fake]',
              },
            ],
          },
          {
            type: 'image-alt',
            occurrences: 3,
            htmlWithIssues: [
              {
                target_selector: 'div[aria-invalid-attr]',
              },
            ],
          },
        ],
        jiraLink: '',
      },
    });
  });

  it('should call buildKey function correctly', async () => {
    const aggregatedData = {
      data: [
        {
          url: 'https://example.com/page1',
          type: 'url',
          issues: [{
            type: 'color-contrast',
            occurrences: 5,
            htmlWithIssues: [
              {
                target_selector: 'div[aria-fake]',
              },
            ],
          }],
        },
      ],
    };

    await createIndividualOpportunitySuggestions(
      mockOpportunity,
      aggregatedData,
      mockContext,
      mockLog,
    );

    expect(mockSyncSuggestions).to.have.been.calledOnce;
    const { buildKey } = mockSyncSuggestions.firstCall.args[0];

    // Test the buildKey function
    const result = buildKey(aggregatedData.data[0]);

    expect(result).to.equal('https://example.com/page1|color-contrast|div[aria-fake]');
  });

  it('should call buildKey function with empty issues array', async () => {
    const aggregatedData = {
      data: [
        {
          url: 'https://example.com/page1',
          type: 'url',
          issues: [], // Empty issues array
        },
      ],
    };

    await createIndividualOpportunitySuggestions(
      mockOpportunity,
      aggregatedData,
      mockContext,
      mockLog,
    );

    expect(mockSyncSuggestions).to.have.been.calledOnce;
    const { buildKey } = mockSyncSuggestions.firstCall.args[0];

    // Test the buildKey function with empty issues
    const result = buildKey(aggregatedData.data[0]);

    expect(result).to.equal('https://example.com/page1');
  });

  it('should call buildKey function with no issues property', async () => {
    const aggregatedData = {
      data: [
        {
          url: 'https://example.com/page2',
          type: 'url',
          // No issues property at all
        },
      ],
    };

    await createIndividualOpportunitySuggestions(
      mockOpportunity,
      aggregatedData,
      mockContext,
      mockLog,
    );

    expect(mockSyncSuggestions).to.have.been.calledOnce;
    const { buildKey } = mockSyncSuggestions.firstCall.args[0];

    // Test the buildKey function with no issues property
    const result = buildKey(aggregatedData.data[0]);

    expect(result).to.equal('https://example.com/page2');
  });

  it('should call buildKey function with missing target_selector', async () => {
    const aggregatedData = {
      data: [
        {
          url: 'https://example.com/page3',
          type: 'url',
          issues: [{
            type: 'image-alt',
            occurrences: 3,
            htmlWithIssues: [
              {
                // Missing target_selector property
                update_from: '<img src="test.jpg">',
              },
            ],
          }],
        },
      ],
    };

    await createIndividualOpportunitySuggestions(
      mockOpportunity,
      aggregatedData,
      mockContext,
      mockLog,
    );

    expect(mockSyncSuggestions).to.have.been.calledOnce;
    const { buildKey } = mockSyncSuggestions.firstCall.args[0];

    // Test the buildKey function with missing target_selector
    const result = buildKey(aggregatedData.data[0]);

    expect(result).to.equal('https://example.com/page3|image-alt|');
  });

  it('should call buildKey function with null target_selector', async () => {
    const aggregatedData = {
      data: [
        {
          url: 'https://example.com/page4',
          type: 'url',
          issues: [{
            type: 'button-name',
            occurrences: 2,
            htmlWithIssues: [
              {
                target_selector: null, // Explicitly null
                update_from: '<button></button>',
              },
            ],
          }],
        },
      ],
    };

    await createIndividualOpportunitySuggestions(
      mockOpportunity,
      aggregatedData,
      mockContext,
      mockLog,
    );

    expect(mockSyncSuggestions).to.have.been.calledOnce;
    const { buildKey } = mockSyncSuggestions.firstCall.args[0];

    // Test the buildKey function with null target_selector
    const result = buildKey(aggregatedData.data[0]);

    expect(result).to.equal('https://example.com/page4|button-name|');
  });

  it('should call buildKey function with empty htmlWithIssues array', async () => {
    const aggregatedData = {
      data: [
        {
          url: 'https://example.com/page5',
          type: 'url',
          issues: [{
            type: 'label',
            occurrences: 1,
            htmlWithIssues: [], // Empty htmlWithIssues array
          }],
        },
      ],
    };

    await createIndividualOpportunitySuggestions(
      mockOpportunity,
      aggregatedData,
      mockContext,
      mockLog,
    );

    expect(mockSyncSuggestions).to.have.been.calledOnce;
    const { buildKey } = mockSyncSuggestions.firstCall.args[0];

    // Test the buildKey function with empty htmlWithIssues
    const result = buildKey(aggregatedData.data[0]);

    expect(result).to.equal('https://example.com/page5|label|');
  });

  it('should successfully create suggestions', async () => {
    const aggregatedData = {
      data: [
        { url: 'https://example.com', type: 'url', issues: [] },
      ],
    };

    const result = await createIndividualOpportunitySuggestions(
      mockOpportunity,
      aggregatedData,
      mockContext,
      mockLog,
    );

    expect(result).to.deep.equal({ success: true });
    expect(mockSyncSuggestions).to.have.been.calledOnce;
  });

  it('should handle source parameter in url', async () => {
    const aggregatedData = {
      data: [
        {
          url: 'https://example.com/page1',
          type: 'url',
          source: '#contact-form',
          issues: [
            {
              type: 'color-contrast',
              occurrences: 1,
              htmlWithIssues: [
                {
                  target_selector: 'div[aria-fake]',
                },
              ],
            },
          ],
        },
      ],
    };

    await createIndividualOpportunitySuggestions(
      mockOpportunity,
      aggregatedData,
      mockContext,
      mockLog,
    );

<<<<<<< HEAD
    // Should log the completion summary with failed messages
    expect(mockLog.debug).to.have.been.calledWithMatch(
      /Message sending completed: 0 successful, 1 failed, 0 rejected/,
    );
  });
=======
    expect(mockSyncSuggestions).to.have.been.calledOnce;
    const { mapNewSuggestion } = mockSyncSuggestions.firstCall.args[0];
>>>>>>> 71807416

    // Test the mapNewSuggestion function
    const result = mapNewSuggestion(aggregatedData.data[0]);

    expect(result).to.deep.equal({
      opportunityId: 'test-id',
      type: 'CODE_CHANGE',
      rank: 1,
      data: {
        url: 'https://example.com/page1',
        type: 'url',
        source: '#contact-form',
        issues: [
          {
            type: 'color-contrast',
            occurrences: 1,
            htmlWithIssues: [
              {
                target_selector: 'div[aria-fake]',
              },
            ],
          },
        ],
        jiraLink: '',
      },
    });
  });
});

describe('calculateAccessibilityMetrics', () => {
  it('should calculate correct metrics from aggregated data', () => {
    const aggregatedData = {
      data: [
        {
          url: 'https://example.com/page1',
          issues: [
            { occurrences: 5 },
            { occurrences: 3 },
          ],
        },
        {
          url: 'https://example.com/page2',
          issues: [
            { occurrences: 2 },
          ],
        },
      ],
    };

    const result = calculateAccessibilityMetrics(aggregatedData);

    expect(result).to.deep.equal({
      totalIssues: 10,
      totalSuggestions: 2,
      pagesWithIssues: 2,
    });
  });

  it('should handle empty data', () => {
    const aggregatedData = {
      data: [],
    };

    const result = calculateAccessibilityMetrics(aggregatedData);

    expect(result).to.deep.equal({
      totalIssues: 0,
      totalSuggestions: 0,
      pagesWithIssues: 0,
    });
  });
});

describe('createAccessibilityIndividualOpportunities', () => {
  let sandbox;
  let mockContext;
  let mockSite;
  let mockOpportunity;
  let mockGetAuditData;
  let mockCreateAssistiveOppty;
  let mockSyncSuggestions;
  let mockIsAuditEnabledForSite;
  let createAccessibilityIndividualOpportunities;

  beforeEach(async () => {
    sandbox = sinon.createSandbox();
    mockSite = {
      getBaseURL: sandbox.stub().returns('https://example.com'),
    };
    mockOpportunity = {
      getId: sandbox.stub().returns('test-id'),
      getSiteId: sandbox.stub().returns('test-site'),
      getAuditId: sandbox.stub().returns('test-audit'),
      getSuggestions: sandbox.stub().resolves([]),
    };
    mockIsAuditEnabledForSite = sandbox.stub().returns(true);
    mockContext = {
      site: mockSite,
      log: {
        info: sandbox.stub(),
        debug: sandbox.stub(),
        error: sandbox.stub(),
      },
      dataAccess: {
        Opportunity: {
          create: sandbox.stub().resolves(mockOpportunity),
          findById: sandbox.stub().resolves(mockOpportunity),
          allBySiteId: sandbox.stub().resolves([]),
          STATUSES: {
            NEW: 'NEW',
            IN_PROGRESS: 'IN_PROGRESS',
            IGNORED: 'IGNORED',
            RESOLVED: 'RESOLVED',
          },
        },
        Suggestion: {
          bulkUpdateStatus: sandbox.stub().resolves(),
        },
        Configuration: {
          findLatest: sandbox.stub().resolves({
            isHandlerEnabledForSite: mockIsAuditEnabledForSite,
          }),
        },
      },
      sqs: {
        sendMessage: sandbox.stub().resolves(),
      },
      env: {
        QUEUE_SPACECAT_TO_MYSTIQUE: 'test-queue',
      },
    };

    // Fix: Create proper sinon stubs for all mocks
    mockGetAuditData = sandbox.stub().resolves({
      siteId: 'test-site',
      auditId: 'test-audit',
    });

    mockCreateAssistiveOppty = sandbox.stub().returns({
      type: 'a11y-assistive',
      runbook: 'test-runbook',
      origin: 'AUTOMATION',
      title: 'Test Opportunity',
      description: 'Test Description',
      tags: ['a11y'],
      status: 'NEW',
      data: { dataSources: ['axe-core'] },
    });

    mockSyncSuggestions = sandbox.stub().resolves();

    // Fix: Mock all dependencies before importing the module under test
    const module = await esmock('../../../src/accessibility/utils/generate-individual-opportunities.js', {
      '../../../src/accessibility/utils/constants.js': {
        accessibilityOpportunitiesMap: {
          'a11y-assistive': ['aria-hidden-focus', 'aria-allowed-attr'],
          'a11y-usability': ['button-name', 'label'],
        },
        successCriteriaLinks: {
          412: { name: 'Name, Role, Value' },
          111: { name: 'Non-text Content' },
        },
      },
      '../../../src/accessibility/utils/data-processing.js': {
        getAuditData: mockGetAuditData,
      },
      '../../../src/accessibility/utils/report-oppty.js': {
        createAccessibilityAssistiveOpportunity: mockCreateAssistiveOppty,
      },
      '../../../src/utils/data-access.js': {
        syncSuggestions: mockSyncSuggestions,
      },
      '../../../src/accessibility/guidance-utils/mystique-data-processing.js': {
        processSuggestionsForMystique: sandbox.stub().returns([
          {
            url: 'https://example.com/page1',
            issuesList: [1],
          },
          {
            url: 'https://example.com/page2',
            issuesList: [2],
          },
          {
            url: 'https://example.com/page3',
            issuesList: [3],
          },
        ]),
      },
      '../../../src/common/audit-utils.js': {
        isAuditEnabledForSite: mockIsAuditEnabledForSite,
      },
    });
    createAccessibilityIndividualOpportunities = module.createAccessibilityIndividualOpportunities;
  });

  afterEach(() => {
    sandbox.restore();
  });

  // it('should create opportunities and suggestions for accessibility issues', async () => {
  //   const accessibilityData = {
  //     'https://example.com/page1': {
  //       violations: {
  //         critical: {
  //           items: {
  //             'aria-hidden-focus': {
  //               description: 'Test issue',
  //               successCriteriaTags: ['wcag412'],
  //               count: 5,
  //             },
  //           },
  //         },
  //       },
  //     },
  //   };

  //   const result = await createAccessibilityIndividualOpportunities(
  //     accessibilityData,
  //     mockContext,
  //   );

  //   expect(result).to.exist;
  //   if (result.status === 'OPPORTUNITIES_FAILED') {
  //     expect.fail(`Function failed with error: ${result.error}`);
  //   }
  //   expect(result.opportunities).to.have.lengthOf(1);
  //   expect(result.opportunities[0].status).to.equal('OPPORTUNITY_CREATED');
  //   expect(result.opportunities[0].opportunityType).to.equal('a11y-assistive');
  //   expect(result.opportunities[0].suggestionsCount).to.equal(1);
  //   expect(result.opportunities[0].totalIssues).to.equal(5);
  //   expect(result.opportunities[0].pagesWithIssues).to.equal(1);
  //   expect(mockGetAuditData).to.have.been.calledWith(mockSite, 'accessibility');
  //   expect(mockCreateAssistiveOppty).to.have.been.calledOnce;
  //   expect(mockSyncSuggestions).to.have.been.calledOnce;
  // });

  it('should handle no accessibility issues', async () => {
    const accessibilityData = {
      'https://example.com/page1': {
        violations: {
          critical: { items: {} },
          serious: { items: {} },
        },
      },
    };

    const result = await createAccessibilityIndividualOpportunities(
      accessibilityData,
      mockContext,
    );

    expect(result.status).to.equal('NO_OPPORTUNITIES');
    expect(result.message).to.equal('No accessibility issues found in tracked categories');
    expect(result.data).to.deep.equal([]);
  });

  it('should handle errors during opportunity creation', async () => {
    const accessibilityData = {
      'https://example.com/page1': {
        violations: {
          critical: {
            items: {
              'aria-hidden-focus': {
                description: 'Test issue',
                successCriteriaTags: ['wcag412'],
                count: 1,
                htmlWithIssues: ['<div aria-hidden="true"><button>Click</button></div>'],
                target: ['div[aria-hidden] button'],
              },
            },
          },
        },
      },
    };

    mockContext.dataAccess.Opportunity.create.rejects(new Error('DB Error'));

    const result = await createAccessibilityIndividualOpportunities(
      accessibilityData,
      mockContext,
    );

    expect(result.status).to.equal('OPPORTUNITIES_FAILED');
    expect(result.error).to.include('DB Error');
  });

  it('should handle errors during suggestion creation', async () => {
    const accessibilityData = {
      'https://example.com/page1': {
        violations: {
          critical: {
            items: {
              'aria-hidden-focus': {
                description: 'Test issue',
                successCriteriaTags: ['wcag412'],
                count: 1,
                htmlWithIssues: ['<div aria-hidden="true"><button>Click</button></div>'],
                target: ['div[aria-hidden] button'],
              },
            },
          },
        },
      },
    };

    mockSyncSuggestions.rejects(new Error('Sync Error'));

    const result = await createAccessibilityIndividualOpportunities(
      accessibilityData,
      mockContext,
    );

    expect(result.status).to.equal('OPPORTUNITIES_FAILED');
    expect(result.error).to.include('Sync Error');
  });

  it('should handle errors during audit data retrieval', async () => {
    const accessibilityData = {
      'https://example.com/page1': {
        violations: {
          critical: {
            items: {
              'aria-hidden-focus': {
                description: 'Test issue',
                successCriteriaTags: ['wcag412'],
                count: 1,
                htmlWithIssues: ['<div aria-hidden="true"><button>Click</button></div>'],
                target: ['div[aria-hidden] button'],
              },
            },
          },
        },
      },
    };

    mockGetAuditData.rejects(new Error('Audit Error'));

    const result = await createAccessibilityIndividualOpportunities(
      accessibilityData,
      mockContext,
    );

    expect(result.status).to.equal('OPPORTUNITIES_FAILED');
    expect(result.error).to.include('Audit Error');
  });

  it('should handle errors during opportunity creation with existing opportunities', async () => {
    const accessibilityData = {
      'https://example.com/page1': {
        violations: {
          critical: {
            items: {
              'aria-hidden-focus': {
                description: 'Test issue',
                successCriteriaTags: ['wcag412'],
                count: 1,
                htmlWithIssues: ['<div aria-hidden="true"><button>Click</button></div>'],
                target: ['div[aria-hidden] button'],
              },
            },
          },
        },
      },
    };

    const mockExistingOpportunity = {
      getId: sandbox.stub().returns('existing-id'),
      getType: sandbox.stub().returns('a11y-assistive'),
      getStatus: sandbox.stub().returns('NEW'),
      setAuditId: sandbox.stub(),
      setUpdatedBy: sandbox.stub(),
      save: sandbox.stub().rejects(new Error('Create Error')),
    };
    mockContext.dataAccess.Opportunity.allBySiteId.resolves([mockExistingOpportunity]);

    const result = await createAccessibilityIndividualOpportunities(
      accessibilityData,
      mockContext,
    );

    expect(result.status).to.equal('OPPORTUNITIES_FAILED');
    expect(result.error).to.include('Create Error');
  });

  it('should handle errors during suggestion creation with existing opportunities', async () => {
    const accessibilityData = {
      'https://example.com/page1': {
        violations: {
          critical: {
            items: {
              'aria-hidden-focus': {
                description: 'Test issue',
                successCriteriaTags: ['wcag412'],
                count: 1,
                htmlWithIssues: ['<div aria-hidden="true"><button>Click</button></div>'],
                target: ['div[aria-hidden] button'],
              },
            },
          },
        },
      },
    };

    const mockExistingOpportunity = {
      getId: sandbox.stub().returns('existing-id'),
      getType: sandbox.stub().returns('a11y-assistive'),
      getStatus: sandbox.stub().returns('NEW'),
      setAuditId: sandbox.stub(),
      setUpdatedBy: sandbox.stub(),
      save: sandbox.stub().resolves(),
      getSuggestions: sandbox.stub().resolves([]),
    };
    mockContext.dataAccess.Opportunity.allBySiteId.resolves([mockExistingOpportunity]);
    mockSyncSuggestions.rejects(new Error('Sync Error'));

    const result = await createAccessibilityIndividualOpportunities(
      accessibilityData,
      mockContext,
    );

    expect(result.status).to.equal('OPPORTUNITIES_FAILED');
    expect(result.error).to.include('Sync Error');
  });

  it('should handle errors during audit data retrieval with existing opportunities', async () => {
    const accessibilityData = {
      'https://example.com/page1': {
        violations: {
          critical: {
            items: {
              'aria-hidden-focus': {
                description: 'Test issue',
                successCriteriaTags: ['wcag412'],
                count: 1,
                htmlWithIssues: ['<div aria-hidden="true"><button>Click</button></div>'],
                target: ['div[aria-hidden] button'],
              },
            },
          },
        },
      },
    };

    mockGetAuditData.rejects(new Error('Audit Error'));

    const result = await createAccessibilityIndividualOpportunities(
      accessibilityData,
      mockContext,
    );

    expect(result.status).to.equal('OPPORTUNITIES_FAILED');
    expect(result.error).to.include('Audit Error');
  });

  it('should handle multiple issues of same type on same page', async () => {
    const accessibilityData = {
      'https://example.com/page1': {
        violations: {
          critical: {
            items: {
              'aria-hidden-focus': {
                description: 'First issue',
                successCriteriaTags: ['wcag412'],
                count: 1,
                htmlWithIssues: ['<div aria-hidden="true"><button>Click</button></div>'],
                target: ['div[aria-hidden] button'],
              },
            },
          },
          serious: {
            items: {
              'aria-allowed-attr': {
                description: 'Second issue',
                successCriteriaTags: ['wcag412'],
                count: 1,
                htmlWithIssues: ['<div aria-fake="true">Content</div>'],
                target: ['div[aria-fake]'],
              },
            },
          },
        },
      },
    };

    const result = await createAccessibilityIndividualOpportunities(
      accessibilityData,
      mockContext,
    );

    expect(result).to.exist;
    if (result.status === 'OPPORTUNITIES_FAILED') {
      expect.fail(`Function failed with error: ${result.error}`);
    }
    expect(result.opportunities).to.have.lengthOf(1);
    expect(result.opportunities[0].status).to.equal('OPPORTUNITY_CREATED');
    expect(result.opportunities[0].suggestionsCount).to.equal(2);
    expect(result.opportunities[0].totalIssues).to.equal(2);
    expect(result.opportunities[0].pagesWithIssues).to.equal(1);
  });

  it('should handle issues with missing successCriteriaTags', async () => {
    const accessibilityData = {
      'https://example.com/page1': {
        violations: {
          critical: {
            items: {
              'aria-hidden-focus': {
                description: 'Test issue',
                count: 1,
                htmlWithIssues: ['<div aria-hidden="true"><button>Click</button></div>'],
                target: ['div[aria-hidden] button'],
              },
            },
          },
        },
      },
    };

    const result = await createAccessibilityIndividualOpportunities(
      accessibilityData,
      mockContext,
    );

    expect(result).to.exist;
    if (result.status === 'OPPORTUNITIES_FAILED') {
      expect.fail(`Function failed with error: ${result.error}`);
    }
    expect(result.opportunities).to.have.lengthOf(1);
    expect(result.opportunities[0].status).to.equal('OPPORTUNITY_CREATED');
  });

  it('should handle issues with empty successCriteriaTags', async () => {
    const accessibilityData = {
      'https://example.com/page1': {
        violations: {
          critical: {
            items: {
              'aria-hidden-focus': {
                description: 'Test issue',
                successCriteriaTags: [],
                count: 1,
                htmlWithIssues: ['<div aria-hidden="true"><button>Click</button></div>'],
                target: ['div[aria-hidden] button'],
              },
            },
          },
        },
      },
    };

    const result = await createAccessibilityIndividualOpportunities(
      accessibilityData,
      mockContext,
    );

    expect(result).to.exist;
    if (result.status === 'OPPORTUNITIES_FAILED') {
      expect.fail(`Function failed with error: ${result.error}`);
    }
    expect(result.opportunities).to.have.lengthOf(1);
    expect(result.opportunities[0].status).to.equal('OPPORTUNITY_CREATED');
  });

  it('should handle issues with invalid successCriteriaTags', async () => {
    const accessibilityData = {
      'https://example.com/page1': {
        violations: {
          critical: {
            items: {
              'aria-hidden-focus': {
                description: 'Test issue',
                successCriteriaTags: ['invalid-tag'],
                count: 1,
                htmlWithIssues: ['<div aria-hidden="true"><button>Click</button></div>'],
                target: ['div[aria-hidden] button'],
              },
            },
          },
        },
      },
    };

    const result = await createAccessibilityIndividualOpportunities(
      accessibilityData,
      mockContext,
    );

    expect(result).to.exist;
    if (result.status === 'OPPORTUNITIES_FAILED') {
      expect.fail(`Function failed with error: ${result.error}`);
    }
    expect(result.opportunities).to.have.lengthOf(1);
    expect(result.opportunities[0].status).to.equal('OPPORTUNITY_CREATED');
  });

  it('should handle issues with missing count', async () => {
    const accessibilityData = {
      'https://example.com/page1': {
        violations: {
          critical: {
            items: {
              'aria-hidden-focus': {
                description: 'Test issue',
                successCriteriaTags: ['wcag412'],
                htmlWithIssues: ['<div aria-hidden="true"><button>Click</button></div>'],
                target: ['div[aria-hidden] button'],
              },
            },
          },
        },
      },
    };

    const result = await createAccessibilityIndividualOpportunities(
      accessibilityData,
      mockContext,
    );

    expect(result).to.exist;
    if (result.status === 'OPPORTUNITIES_FAILED') {
      expect.fail(`Function failed with error: ${result.error}`);
    }
    expect(result.opportunities).to.have.lengthOf(1);
    expect(result.opportunities[0].status).to.equal('OPPORTUNITY_CREATED');
  });

  it('should handle issues with missing description', async () => {
    const accessibilityData = {
      'https://example.com/page1': {
        violations: {
          critical: {
            items: {
              'aria-hidden-focus': {
                successCriteriaTags: ['wcag412'],
                count: 1,
                htmlWithIssues: ['<div aria-hidden="true"><button>Click</button></div>'],
                target: ['div[aria-hidden] button'],
              },
            },
          },
        },
      },
    };

    const result = await createAccessibilityIndividualOpportunities(
      accessibilityData,
      mockContext,
    );

    expect(result).to.exist;
    if (result.status === 'OPPORTUNITIES_FAILED') {
      expect.fail(`Function failed with error: ${result.error}`);
    }
    expect(result.opportunities).to.have.lengthOf(1);
    expect(result.opportunities[0].status).to.equal('OPPORTUNITY_CREATED');
  });

  it('should handle unknown opportunity types', async () => {
    const accessibilityData = {
      'https://example.com/page1': {
        violations: {
          critical: {
            items: {
              'unknown-issue-type': {
                description: 'Test issue',
                successCriteriaTags: ['wcag412'],
                count: 1,
                htmlWithIssues: ['<div aria-unknown="true">Content</div>'],
                target: ['div[aria-unknown]'],
              },
            },
          },
        },
      },
    };

    // Mock the constants to include an unknown opportunity type
    const module = await esmock('../../../src/accessibility/utils/generate-individual-opportunities.js', {
      '../../../src/accessibility/utils/constants.js': {
        accessibilityOpportunitiesMap: {
          'a11y-unknown': ['unknown-issue-type'], // This type won't have a creator
        },
        successCriteriaLinks: {
          412: { name: 'Name, Role, Value' },
        },
      },
      '../../../src/accessibility/utils/data-processing.js': {
        getAuditData: mockGetAuditData,
      },
      '../../../src/accessibility/utils/report-oppty.js': {
        createAccessibilityAssistiveOpportunity: mockCreateAssistiveOppty,
      },
      '../../../src/utils/data-access.js': {
        syncSuggestions: mockSyncSuggestions,
      },
    });

    const createOpportunitiesWithUnknownType = module.createAccessibilityIndividualOpportunities;

    const result = await createOpportunitiesWithUnknownType(
      accessibilityData,
      mockContext,
    );

    expect(result.status).to.equal('OPPORTUNITIES_FAILED');
    expect(result.error).to.include('No opportunity creator found for type: a11y-unknown');
    expect(mockContext.log.error).to.have.been.calledWith(
      sinon.match.string,
    );
  });

  it('should update existing opportunity with IN_PROGRESS status', async () => {
    const accessibilityData = {
      'https://example.com/page1': {
        violations: {
          critical: {
            items: {
              'aria-hidden-focus': {
                description: 'Test issue',
                successCriteriaTags: ['wcag412'],
                count: 1,
                htmlWithIssues: ['<div aria-hidden="true"><button>Click</button></div>'],
                target: ['div[aria-hidden] button'],
              },
            },
          },
        },
      },
    };

    const mockExistingOpportunity = {
      getId: sandbox.stub().returns('existing-id'),
      getType: sandbox.stub().returns('a11y-assistive'),
      getStatus: sandbox.stub().returns('IN_PROGRESS'), // Key difference - tests line 512
      setAuditId: sandbox.stub(),
      setUpdatedBy: sandbox.stub(),
      save: sandbox.stub().resolves(),
      getSuggestions: sandbox.stub().resolves([]),
    };

    mockContext.dataAccess.Opportunity.allBySiteId.resolves([mockExistingOpportunity]);
    mockSyncSuggestions.resolves();

    const result = await createAccessibilityIndividualOpportunities(
      accessibilityData,
      mockContext,
    );

    expect(result).to.exist;
    if (result.status === 'OPPORTUNITIES_FAILED') {
      expect.fail(`Function failed with error: ${result.error}`);
    }
    expect(result.opportunities).to.have.lengthOf(1);
    expect(result.opportunities[0].status).to.equal('OPPORTUNITY_UPDATED'); // Tests line 674
    expect(result.opportunities[0].opportunityId).to.equal('existing-id');
    expect(mockExistingOpportunity.setAuditId).to.have.been.called;
    expect(mockExistingOpportunity.setUpdatedBy).to.have.been.calledWith('system');
    expect(mockExistingOpportunity.save).to.have.been.called;
    // Verify the log message contains "Updated" (tests line 667-670)
    expect(mockContext.log.info).to.have.been.calledWith(
      sinon.match(/Updated opportunity for a11y-assistive/),
    );
  });

  it('should successfully update existing opportunity with NEW status and return OPPORTUNITY_UPDATED', async () => {
    const accessibilityData = {
      'https://example.com/page1': {
        violations: {
          critical: {
            items: {
              'aria-hidden-focus': {
                description: 'Test issue',
                successCriteriaTags: ['wcag412'],
                count: 1,
                htmlWithIssues: ['<div aria-hidden="true"><button>Click</button></div>'],
                target: ['div[aria-hidden] button'],
              },
            },
          },
        },
      },
    };

    const mockExistingOpportunity = {
      getId: sandbox.stub().returns('existing-id'),
      getType: sandbox.stub().returns('a11y-assistive'),
      getStatus: sandbox.stub().returns('NEW'),
      setAuditId: sandbox.stub(),
      setUpdatedBy: sandbox.stub(),
      save: sandbox.stub().resolves(), // Key: this succeeds
      getSuggestions: sandbox.stub().resolves([]),
    };

    mockContext.dataAccess.Opportunity.allBySiteId.resolves([mockExistingOpportunity]);
    // Ensure syncSuggestions succeeds
    mockSyncSuggestions.resolves();

    const result = await createAccessibilityIndividualOpportunities(
      accessibilityData,
      mockContext,
    );

    expect(result).to.exist;
    if (result.status === 'OPPORTUNITIES_FAILED') {
      expect.fail(`Function failed with error: ${result.error}`);
    }
    expect(result.opportunities).to.have.lengthOf(1);
    expect(result.opportunities[0].status).to.equal('OPPORTUNITY_UPDATED'); // Tests line 674
    expect(result.opportunities[0].opportunityType).to.equal('a11y-assistive');
    expect(result.opportunities[0].opportunityId).to.equal('existing-id');
    // Verify the log message contains "Updated" (tests line 667)
    expect(mockContext.log.info).to.have.been.calledWith(
      sinon.match(/Updated opportunity for a11y-assistive/),
    );
  });

  it('should update first active opportunity found when multiple exist', async () => {
    const accessibilityData = {
      'https://example.com/page1': {
        violations: {
          critical: {
            items: {
              'aria-hidden-focus': {
                description: 'Test issue',
                successCriteriaTags: ['wcag412'],
                count: 1,
                htmlWithIssues: ['<div aria-hidden="true"><button>Click</button></div>'],
                target: ['div[aria-hidden] button'],
              },
            },
          },
        },
      },
    };

    const mockFirstOpportunity = {
      getId: sandbox.stub().returns('first-id'),
      getType: sandbox.stub().returns('a11y-assistive'),
      getStatus: sandbox.stub().returns('NEW'),
      setAuditId: sandbox.stub(),
      setUpdatedBy: sandbox.stub(),
      save: sandbox.stub().resolves(),
      getSuggestions: sandbox.stub().resolves([]),
    };

    const mockSecondOpportunity = {
      getId: sandbox.stub().returns('second-id'),
      getType: sandbox.stub().returns('a11y-assistive'),
      getStatus: sandbox.stub().returns('IN_PROGRESS'),
      setAuditId: sandbox.stub(),
      setUpdatedBy: sandbox.stub(),
      save: sandbox.stub().resolves(),
      getSuggestions: sandbox.stub().resolves([]),
    };

    const mockIgnoredOpportunity = {
      getId: sandbox.stub().returns('ignored-id'),
      getType: sandbox.stub().returns('a11y-assistive'),
      getStatus: sandbox.stub().returns('IGNORED'),
    };

    // Return multiple opportunities - should pick the first active one (NEW or IN_PROGRESS)
    mockContext.dataAccess.Opportunity.allBySiteId.resolves([
      mockIgnoredOpportunity, // This should be skipped (IGNORED status)
      mockFirstOpportunity, // This should be selected (first active one)
      mockSecondOpportunity, // This should be ignored (not first)
    ]);
    mockSyncSuggestions.resolves();

    const result = await createAccessibilityIndividualOpportunities(
      accessibilityData,
      mockContext,
    );

    expect(result).to.exist;
    if (result.status === 'OPPORTUNITIES_FAILED') {
      expect.fail(`Function failed with error: ${result.error}`);
    }
    expect(result.opportunities).to.have.lengthOf(1);
    expect(result.opportunities[0].opportunityId).to.equal('first-id');
    expect(result.opportunities[0].status).to.equal('OPPORTUNITY_UPDATED');
    // Verify that first active opportunity was updated
    expect(mockFirstOpportunity.setAuditId).to.have.been.called;
    expect(mockFirstOpportunity.save).to.have.been.called;
    // Verify second opportunity was not touched
    expect(mockSecondOpportunity.setAuditId).to.not.have.been.called;
  });
});

describe('createMystiqueMessage', () => {
  it('should create a message object with all required fields', () => {
    const fakeOpportunity = { getId: () => 'oppty-123' };
    const issuesList = [{ type: 'color-contrast', description: 'desc' }];
    const siteId = 'site-789';
    const auditId = 'audit-101';
    const deliveryType = 'aem_edge';
    const result = generateIndividualOpportunitiesModule.createMystiqueMessage({
      url: 'https://example.com',
      issuesList,
      opportunity: fakeOpportunity,
      siteId,
      auditId,
      deliveryType,
    });
    expect(result).to.include({
      type: 'guidance:accessibility-remediation',
      siteId,
      auditId,
      deliveryType,
    });
    expect(result.data).to.deep.equal({
      url: 'https://example.com',
      opportunityId: 'oppty-123',
      issuesList,
    });
    expect(result.time).to.be.a('string');
  });

  it('should default siteId and auditId to empty string if not provided', () => {
    const fakeOpportunity = { getId: () => 'oppty-123' };
    const issuesList = [];
    const result = generateIndividualOpportunitiesModule.createMystiqueMessage({
      url: 'https://example.com',
      issuesList,
      opportunity: fakeOpportunity,
      siteId: undefined,
      auditId: undefined,
      deliveryType: 'aem_edge',
    });
    expect(result.siteId).to.equal('');
    expect(result.auditId).to.equal('');
  });
});

describe('sendMystiqueMessage', () => {
  let sandbox;
  let fakeSqs;
  let fakeEnv;
  let fakeLog;
  let fakeOpportunity;

  beforeEach(() => {
    sandbox = sinon.createSandbox();
    fakeSqs = { sendMessage: sandbox.stub().resolves() };
    fakeEnv = { QUEUE_SPACECAT_TO_MYSTIQUE: 'test-queue' };
    fakeLog = { info: sandbox.stub(), error: sandbox.stub() };
    fakeOpportunity = { getId: () => 'oppty-1' };
  });

  afterEach(() => {
    sandbox.restore();
  });

  it('should send a message and log info on success', async () => {
    const result = await generateIndividualOpportunitiesModule.sendMystiqueMessage({
      url: 'https://example.com',
      issuesList: [{ type: 'color-contrast' }],
      opportunity: fakeOpportunity,
      siteId: 'site-1',
      auditId: 'audit-1',
      deliveryType: 'aem_edge',
      sqs: fakeSqs,
      env: fakeEnv,
      log: fakeLog,
    });
    expect(fakeSqs.sendMessage).to.have.been.calledOnce;
    expect(fakeLog.info).to.have.been.calledWithMatch('[A11yIndividual] Sent message to Mystique');
    expect(result).to.deep.include({ success: true, url: 'https://example.com' });
  });

  it('should log error and return failure object on error', async () => {
    fakeSqs.sendMessage.rejects(new Error('SQS error'));
    const result = await generateIndividualOpportunitiesModule.sendMystiqueMessage({
      url: 'https://example.com',
      issuesList: [{ type: 'color-contrast' }],
      opportunity: fakeOpportunity,
      siteId: 'site-1',
      auditId: 'audit-1',
      deliveryType: 'aem_edge',
      sqs: fakeSqs,
      env: fakeEnv,
      log: fakeLog,
    });
    expect(fakeSqs.sendMessage).to.have.been.calledOnce;
    expect(fakeLog.error).to.have.been.calledWithMatch('[A11yIndividual][A11yProcessingError] Failed to send message to Mystique');
    expect(result).to.deep.include({ success: false, url: 'https://example.com' });
    expect(result.error).to.equal('SQS error');
  });
});

describe('sendMystiqueMessage error path (coverage)', () => {
  it('should return failure object and log error if sqs.sendMessage rejects', async () => {
    const fakeSqs = { sendMessage: sinon.stub().rejects(new Error('Simulated SQS failure')) };
    const fakeEnv = { QUEUE_SPACECAT_TO_MYSTIQUE: 'test-queue' };
    const fakeLog = { info: sinon.stub(), error: sinon.stub() };
    const fakeOpportunity = { getId: () => 'oppty-456' };
    const result = await generateIndividualOpportunitiesModule.sendMystiqueMessage({
      url: 'https://example.com',
      issuesList: [{ issue_name: 'aria-allowed-attr' }],
      opportunity: fakeOpportunity,
      siteId: 'site-123',
      auditId: 'audit-456',
      deliveryType: 'aem_edge',
      sqs: fakeSqs,
      env: fakeEnv,
      log: fakeLog,
    });
    expect(result.success).to.be.false;
    expect(result.url).to.equal('https://example.com');
    expect(result.error).to.equal('Simulated SQS failure');
    expect(fakeLog.error).to.have.been.calledWithMatch(
      '[A11yIndividual][A11yProcessingError] Failed to send message to Mystique for url https://example.com',
    );
  });
});

describe('sendMessageToMystiqueForRemediation', () => {
  let sandbox;
  let mockOpportunity;
  let mockContext;
  let mockLog;
  let mockIsAuditEnabledForSite;
  let sendMessageToMystiqueForRemediation;

  beforeEach(async () => {
    sandbox = sinon.createSandbox();
    mockOpportunity = {
      getId: sandbox.stub().returns('oppty-1'),
      getSiteId: sandbox.stub().returns('site-1'),
      getAuditId: sandbox.stub().returns('audit-1'),
      getSuggestions: sandbox.stub().resolves([]),
    };
    mockLog = {
      info: sandbox.stub(),
      debug: sandbox.stub(),
      error: sandbox.stub(),
    };
    mockIsAuditEnabledForSite = sandbox.stub().returns(true);
    mockContext = {
      site: {
        getId: sandbox.stub().returns('site-1'),
        getDeliveryType: sandbox.stub().returns('aem_edge'),
      },
      auditId: 'audit-1',
      log: mockLog,
      dataAccess: {
        Opportunity: {
          findById: sandbox.stub().resolves(mockOpportunity),
        },
        Configuration: {
          findLatest: sandbox.stub().resolves({
            isHandlerEnabledForSite: mockIsAuditEnabledForSite,
          }),
        },
      },
      sqs: {
        sendMessage: sandbox.stub().resolves(),
      },
      env: {
        QUEUE_SPACECAT_TO_MYSTIQUE: 'test-queue',
      },
    };
    const module = await esmock('../../../src/accessibility/utils/generate-individual-opportunities.js', {
      '../../../src/accessibility/guidance-utils/mystique-data-processing.js': {
        processSuggestionsForMystique: sandbox.stub().returns([]),
      },
      '../../../src/common/audit-utils.js': {
        isAuditEnabledForSite: mockIsAuditEnabledForSite,
      },
    });
    sendMessageToMystiqueForRemediation = module.sendMessageToMystiqueForRemediation;
  });

  afterEach(() => {
    sandbox.restore();
  });

  it('should handle suggestions with no issues in debug logging', async () => {
    // Override getSuggestions to return data with no issues (falsy)
    mockOpportunity.getSuggestions = sandbox.stub().resolves([
      {
        getData: () => ({
          url: 'https://example.com/page1',
          issues: null,
        }),
        getStatus: () => 'NEW',
        getId: () => 'suggestion-1',
      },
      {
        getData: () => ({
          url: 'https://example.com/page2',
        }),
        getStatus: () => 'NEW',
        getId: () => 'suggestion-2',
      },
    ]);

    await sendMessageToMystiqueForRemediation(
      mockOpportunity,
      mockContext,
      mockLog,
    );

    expect(mockLog.info).to.have.been.calledWith(
      '[A11yIndividual] No messages to send to Mystique - no matching issue types found',
    );
  });

  it('should handle SQS sendMessage errors', async () => {
    const sendMessageStub = sandbox.stub().rejects(new Error('SQS connection failed'));
    mockContext.sqs.sendMessage = sendMessageStub;

    const module = await esmock('../../../src/accessibility/utils/generate-individual-opportunities.js', {
      '../../../src/accessibility/guidance-utils/mystique-data-processing.js': {
        processSuggestionsForMystique: sandbox.stub().returns([
          {
            url: 'https://example.com',
            issuesList: [{ issue_name: 'aria-allowed-attr' }],
          },
        ]),
      },
      '../../../src/common/audit-utils.js': {
        isAuditEnabledForSite: mockIsAuditEnabledForSite,
      },
    });

    await module.sendMessageToMystiqueForRemediation(
      mockOpportunity,
      mockContext,
      mockLog,
    );

    expect(mockLog.info).to.have.been.calledWithMatch(
      /Message sending completed: 0 successful, 1 failed, 0 rejected/,
    );
  });

  it('should skip when feature toggle is disabled', async () => {
    mockIsAuditEnabledForSite.withArgs('a11y-mystique-auto-suggest', sinon.match.any, sinon.match.any).resolves(false);

    const module = await esmock('../../../src/accessibility/utils/generate-individual-opportunities.js', {
      '../../../src/accessibility/guidance-utils/mystique-data-processing.js': {
        processSuggestionsForMystique: sandbox.stub().returns([]),
      },
      '../../../src/common/audit-utils.js': {
        isAuditEnabledForSite: mockIsAuditEnabledForSite,
      },
    });

    const result = await module.sendMessageToMystiqueForRemediation(
      mockOpportunity,
      mockContext,
      mockLog,
    );

    expect(result).to.deep.equal({ success: true });
    expect(mockLog.info).to.have.been.calledWith('[A11yIndividual] Mystique suggestions are disabled for site, skipping message sending');
  });

  it('should use fallback logic for siteId and auditId', async () => {
    // Create opportunity without getSiteId/getAuditId methods
    const opportunityWithoutMethods = {
      getId: sandbox.stub().returns('oppty-1'),
      getSuggestions: sandbox.stub().resolves([]),
    };

    // Create context with fallback values
    const contextWithFallbacks = {
      site: {
        getId: sandbox.stub().returns('site-1'),
        getDeliveryType: sandbox.stub().returns('aem_edge'),
      },
      auditId: undefined,
      audit: {
        getId: sandbox.stub().returns('audit-1'),
      },
      log: mockLog,
      dataAccess: {
        Opportunity: {
          findById: sandbox.stub().resolves(opportunityWithoutMethods),
        },
      },
      sqs: {
        sendMessage: sandbox.stub().resolves(),
      },
      env: {
        QUEUE_SPACECAT_TO_MYSTIQUE: 'test-queue',
      },
    };

    const module = await esmock('../../../src/accessibility/utils/generate-individual-opportunities.js', {
      '../../../src/accessibility/guidance-utils/mystique-data-processing.js': {
        processSuggestionsForMystique: sandbox.stub().returns([]),
      },
      '../../../src/common/audit-utils.js': {
        isAuditEnabledForSite: mockIsAuditEnabledForSite,
      },
    });

    await module.sendMessageToMystiqueForRemediation(
      opportunityWithoutMethods,
      contextWithFallbacks,
      mockLog,
    );

    expect(mockLog.info).to.have.been.calledWith(
      '[A11yIndividual] No messages to send to Mystique - no matching issue types found',
    );
  });

  it('should handle missing SQS context gracefully', async () => {
    mockContext.sqs = null;
    mockContext.env = null;

    const module = await esmock('../../../src/accessibility/utils/generate-individual-opportunities.js', {
      '../../../src/accessibility/guidance-utils/mystique-data-processing.js': {
        processSuggestionsForMystique: sandbox.stub().returns([
          {
            url: 'https://example.com',
            issuesList: [{ issue_name: 'aria-allowed-attr' }],
          },
        ]),
      },
      '../../../src/common/audit-utils.js': {
        isAuditEnabledForSite: mockIsAuditEnabledForSite,
      },
    });

    const result = await module.sendMessageToMystiqueForRemediation(
      mockOpportunity,
      mockContext,
      mockLog,
    );

    expect(result.success).to.be.false;
    expect(result.error).to.equal('Missing SQS context or queue configuration');
    expect(mockLog.error).to.have.been.calledWithMatch('[A11yIndividual][A11yProcessingError] Missing required context');
  });

  it('should handle missing env.QUEUE_SPACECAT_TO_MYSTIQUE', async () => {
    mockContext.sqs = { sendMessage: sandbox.stub().resolves() };
    mockContext.env = {};

    const module = await esmock('../../../src/accessibility/utils/generate-individual-opportunities.js', {
      '../../../src/accessibility/guidance-utils/mystique-data-processing.js': {
        processSuggestionsForMystique: sandbox.stub().returns([
          {
            url: 'https://example.com',
            issuesList: [{ issue_name: 'aria-allowed-attr' }],
          },
        ]),
      },
      '../../../src/common/audit-utils.js': {
        isAuditEnabledForSite: mockIsAuditEnabledForSite,
      },
    });

    const result = await module.sendMessageToMystiqueForRemediation(
      mockOpportunity,
      mockContext,
      mockLog,
    );

    expect(result.success).to.be.false;
    expect(result.error).to.equal('Missing SQS context or queue configuration');
    expect(mockLog.error).to.have.been.calledWithMatch('[A11yIndividual][A11yProcessingError] Missing required context');
  });

  it('should process suggestions and send messages to Mystique', async () => {
    mockOpportunity.getSuggestions = sandbox.stub().resolves([
      {
        getData: () => ({
          url: 'https://example.com/page1',
          type: 'url',
          issues: [
            {
              type: 'color-contrast',
              occurrences: 5,
              htmlWithIssues: [
                {
                  target_selector: 'div[aria-fake]',
                },
              ],
            },
          ],
        }),
        getStatus: () => 'NEW',
        getId: () => 'suggestion-1',
      },
    ]);

    const module = await esmock('../../../src/accessibility/utils/generate-individual-opportunities.js', {
      '../../../src/accessibility/guidance-utils/mystique-data-processing.js': {
        processSuggestionsForMystique: sandbox.stub().returns([
          {
            url: 'https://example.com',
            issuesList: [{ issue_name: 'aria-allowed-attr' }],
          },
        ]),
      },
      '../../../src/common/audit-utils.js': {
        isAuditEnabledForSite: mockIsAuditEnabledForSite,
      },
    });

    await module.sendMessageToMystiqueForRemediation(
      mockOpportunity,
      mockContext,
      mockLog,
    );

<<<<<<< HEAD
    // Should send messages to Mystique
    expect(mockLog.debug).to.have.been.calledWithMatch(
=======
    expect(mockLog.info).to.have.been.calledWithMatch(
>>>>>>> 71807416
      '[A11yIndividual] Sending 1 messages to Mystique queue: test-queue',
    );
    expect(mockLog.debug).to.have.been.calledWithMatch(
      '[A11yIndividual] Message sending completed: 1 successful, 0 failed, 0 rejected',
    );
  });

  it('should handle errors in main try block and throw with proper logging', async () => {
    // Make Opportunity.findById throw an error to trigger the catch block (lines 544-546)
    mockContext.dataAccess.Opportunity.findById = sandbox.stub().rejects(new Error('Database connection lost'));

    const module = await esmock('../../../src/accessibility/utils/generate-individual-opportunities.js', {
      '../../../src/accessibility/guidance-utils/mystique-data-processing.js': {
        processSuggestionsForMystique: sandbox.stub().returns([]),
      },
      '../../../src/common/audit-utils.js': {
        isAuditEnabledForSite: mockIsAuditEnabledForSite,
      },
    });

    try {
      await module.sendMessageToMystiqueForRemediation(
        mockOpportunity,
        mockContext,
        mockLog,
      );
      expect.fail('Should have thrown an error');
    } catch (error) {
      expect(error.message).to.equal('Database connection lost');
      expect(mockLog.error).to.have.been.calledWith(
        '[A11yProcessingError] Failed to send messages to Mystique for opportunity oppty-1: Database connection lost',
      );
    }
  });
});


describe('sendMystiqueMessage error handling', () => {
  let testModule;

  beforeEach(async () => {
    testModule = await import('../../../src/accessibility/utils/generate-individual-opportunities.js');
  });

  it('should handle sendMessage errors and return failure object', async () => {
    const fakeSqs = { sendMessage: sinon.stub().rejects(new Error('SQS connection failed')) };
    const fakeEnv = { QUEUE_SPACECAT_TO_MYSTIQUE: 'test-queue' };
    const fakeLog = { info: sinon.stub(), error: sinon.stub() };
    const fakeOpportunity = { getId: () => 'oppty-456' };

    const result = await testModule.sendMystiqueMessage({
      url: 'https://example.com',
      issuesList: [{ issue_name: 'aria-allowed-attr' }],
      opportunity: fakeOpportunity,
      siteId: 'site-123',
      auditId: 'audit-456',
      deliveryType: 'aem_edge',
      sqs: fakeSqs,
      env: fakeEnv,
      log: fakeLog,
    });

    // Should return failure object
    expect(result).to.deep.equal({
      success: false,
      url: 'https://example.com',
      error: 'SQS connection failed',
    });

    // Should log the error
    expect(fakeLog.error).to.have.been.calledWithMatch(
      '[A11yIndividual][A11yProcessingError] Failed to send message to Mystique for url https://example.com',
    );
  });

  it('should handle sendMessage errors with different URL', async () => {
    const fakeSqs = { sendMessage: sinon.stub().rejects(new Error('Network error')) };
    const fakeEnv = { QUEUE_SPACECAT_TO_MYSTIQUE: 'test-queue' };
    const fakeLog = { info: sinon.stub(), error: sinon.stub() };
    const fakeOpportunity = { getId: () => 'oppty-456' };

    const result = await testModule.sendMystiqueMessage({
      url: 'https://test.com',
      issuesList: [{ issue_name: 'color-contrast' }],
      opportunity: fakeOpportunity,
      siteId: 'site-123',
      auditId: 'audit-456',
      deliveryType: 'aem_edge',
      sqs: fakeSqs,
      env: fakeEnv,
      log: fakeLog,
    });

    // Should return failure object
    expect(result).to.deep.equal({
      success: false,
      url: 'https://test.com',
      error: 'Network error',
    });

    // Should log the error
    expect(fakeLog.error).to.have.been.calledWithMatch(
      '[A11yIndividual][A11yProcessingError] Failed to send message to Mystique for url https://test.com',
    );
  });
});

describe('handleAccessibilityRemediationGuidance', () => {
  let testModule;
  let sandbox;
  let mockLog;

  beforeEach(async () => {
    sandbox = sinon.createSandbox();
    testModule = await esmock('../../../src/accessibility/utils/generate-individual-opportunities.js', {
      '../../../src/accessibility/guidance-utils/mystique-data-processing.js': {
        processSuggestionsForMystique: sandbox.stub().returns([
          {
            url: 'https://example.com/page1',
            issuesList: [
              { suggestionId: 'sugg-789' },
            ],
          },
        ]),
      },
    });
    mockLog = {
      info: sandbox.stub(),
      debug: sandbox.stub(),
      error: sandbox.stub(),
      warn: sandbox.stub(),
    };
  });

  afterEach(() => {
    sandbox.restore();
  });

  it('should successfully process remediation guidance', async () => {
    const mockOpportunity = {
      getId: () => 'oppty-123',
      getSiteId: () => 'site-456',
      getSuggestions: sandbox.stub().resolves([
        {
          getId: () => 'sugg-789',
          getData: () => ({
            url: 'https://example.com/page1',
            issues: [
              {
                type: 'aria-allowed-attr',
                htmlWithIssues: [
                  {
                    update_from: '<div aria-label="test">Content</div>',
                    target_selector: 'div.test',
                    issue_id: 'issue-123',
                  },
                ],
              },
            ],
          }),
          setData: sandbox.stub(),
          save: sandbox.stub().resolves(),
        },
      ]),
      setAuditId: sandbox.stub(),
      setUpdatedBy: sandbox.stub(),
      save: sandbox.stub().resolves(),
    };

    const mockDataAccess = {
      Opportunity: {
        findById: sandbox.stub().resolves(mockOpportunity),
      },
    };

    const mockContext = {
      log: mockLog,
      dataAccess: mockDataAccess,
    };

    const message = {
      auditId: 'audit-new-123',
      siteId: 'site-456',
      data: {
        opportunityId: 'oppty-123',
        pageUrl: 'https://example.com/page1',
        remediations: [
          {
            issue_name: 'aria-allowed-attr',
            general_suggestion: 'Remove disallowed ARIA attributes',
            update_to: '<div>Content</div>',
            user_impact: 'Improves screen reader accessibility',
            suggestionId: 'sugg-789',
          },
        ],
        totalIssues: 1,
      },
    };

    const result = await testModule.handleAccessibilityRemediationGuidance(message, mockContext);

    expect(result).to.deep.equal({
      success: true,
      totalIssues: 1,
      pageUrl: 'https://example.com/page1',
      notFoundSuggestionIds: [],
      invalidRemediations: [],
      failedSuggestionIds: [],
    });

    expect(mockLog.debug).to.have.been.calledWith(
      '[A11yRemediationGuidance] site site-456, audit audit-new-123, page https://example.com/page1, opportunity oppty-123: Received accessibility remediation guidance with 1 remediations and 1 total issues',
    );
    expect(mockLog.debug).to.have.been.calledWith(
      '[A11yRemediationGuidance] site site-456, audit audit-new-123, page https://example.com/page1, opportunity oppty-123: Successfully processed 1 remediations',
    );

    expect(mockOpportunity.setAuditId).to.have.been.calledWith('audit-new-123');
    expect(mockOpportunity.setUpdatedBy).to.have.been.calledWith('system');
    expect(mockOpportunity.save).to.have.been.called;
  });

  it('should return error when opportunity not found', async () => {
    const mockDataAccess = {
      Opportunity: {
        findById: sandbox.stub().resolves(null),
      },
    };

    const mockContext = {
      log: mockLog,
      dataAccess: mockDataAccess,
    };

    const message = {
      auditId: 'audit-123',
      siteId: 'site-456',
      data: {
        opportunityId: 'oppty-nonexistent',
        pageUrl: 'https://example.com/page1',
        remediations: [],
        totalIssues: 0,
      },
    };

    const result = await testModule.handleAccessibilityRemediationGuidance(message, mockContext);

    expect(result).to.deep.equal({
      success: false,
      error: 'Opportunity not found',
    });

    expect(mockLog.error).to.have.been.calledWith(
      '[A11yRemediationGuidance][A11yProcessingError] site site-456, audit audit-123, page https://example.com/page1, opportunity oppty-nonexistent: Opportunity not found',
    );
  });

  it('should return error when site ID mismatch', async () => {
    const mockOpportunity = {
      getSiteId: () => 'site-different',
    };

    const mockDataAccess = {
      Opportunity: {
        findById: sandbox.stub().resolves(mockOpportunity),
      },
    };

    const mockContext = {
      log: mockLog,
      dataAccess: mockDataAccess,
    };

    const message = {
      auditId: 'audit-123',
      siteId: 'site-456',
      data: {
        opportunityId: 'oppty-123',
        pageUrl: 'https://example.com/page1',
        remediations: [],
        totalIssues: 0,
      },
    };

    const result = await testModule.handleAccessibilityRemediationGuidance(message, mockContext);

    expect(result).to.deep.equal({
      success: false,
      error: 'Site ID mismatch',
    });

    expect(mockLog.error).to.have.been.calledWith(
      '[A11yRemediationGuidance][A11yProcessingError] site site-456, audit audit-123, page https://example.com/page1, opportunity oppty-123: Site ID mismatch. Expected: site-456, Found: site-different',
    );
  });

  it('should return error when suggestion not found', async () => {
    const mockOpportunity = {
      getSiteId: () => 'site-456',
      getSuggestions: sandbox.stub().resolves([
        {
          getId: () => 'sugg-different',
        },
      ]),
      setAuditId: sandbox.stub().resolves(),
      setUpdatedBy: sandbox.stub().resolves(),
      save: sandbox.stub().resolves(),
    };

    const mockDataAccess = {
      Opportunity: {
        findById: sandbox.stub().resolves(mockOpportunity),
      },
    };

    const mockContext = {
      log: mockLog,
      dataAccess: mockDataAccess,
    };

    const message = {
      auditId: 'audit-123',
      siteId: 'site-456',
      data: {
        opportunityId: 'oppty-123',
        pageUrl: 'https://example.com/page1',
        remediations: [
          {
            issue_name: 'aria-allowed-attr',
            general_suggestion: 'Remove disallowed ARIA attributes',
            update_to: '<div>Content</div>',
            user_impact: 'Improves screen reader accessibility',
            suggestionId: 'sugg-789',
          },
        ],
        totalIssues: 1,
      },
    };

    const result = await testModule.handleAccessibilityRemediationGuidance(message, mockContext);

    expect(result).to.deep.equal({
      success: true,
      totalIssues: 1,
      pageUrl: 'https://example.com/page1',
      failedSuggestionIds: [],
      notFoundSuggestionIds: ['sugg-789'],
      invalidRemediations: [],
    });

    expect(mockLog.warn).to.have.been.calledWith(
      '[A11yRemediationGuidance] site site-456, audit audit-123, page https://example.com/page1, opportunity oppty-123: 1 suggestions not found: sugg-789',
    );
  });

  it('should handle issues without htmlWithIssues and return them unchanged', async () => {
    const originalIssue1 = {
      type: 'aria-allowed-attr',
      description: 'Issue without htmlWithIssues',
      // No htmlWithIssues property at all
    };

    const originalIssue2 = {
      type: 'color-contrast',
      description: 'Issue with null htmlWithIssues',
      htmlWithIssues: null,
    };

    const originalIssue3 = {
      type: 'image-alt',
      description: 'Issue with empty htmlWithIssues',
      htmlWithIssues: [],
    };

    const setDataSpy = sandbox.stub();

    const mockOpportunity = {
      getSiteId: () => 'site-456',
      getSuggestions: sandbox.stub().resolves([
        {
          getId: () => 'sugg-789',
          getData: () => ({
            url: 'https://example.com/page1',
            issues: [originalIssue1, originalIssue2, originalIssue3],
          }),
          setData: setDataSpy,
          save: sandbox.stub().resolves(),
        },
      ]),
      setAuditId: sandbox.stub(),
      setUpdatedBy: sandbox.stub(),
      save: sandbox.stub().resolves(),
    };

    const mockDataAccess = {
      Opportunity: {
        findById: sandbox.stub().resolves(mockOpportunity),
      },
    };

    const mockContext = {
      log: mockLog,
      dataAccess: mockDataAccess,
    };

    const message = {
      auditId: 'audit-123',
      siteId: 'site-456',
      data: {
        opportunityId: 'oppty-123',
        pageUrl: 'https://example.com/page1',
        remediations: [
          {
            issue_name: 'some-other-issue',
            general_suggestion: 'Some suggestion',
            update_to: '<div>Fixed</div>',
            user_impact: 'Some impact',
            suggestionId: 'sugg-789',
          },
        ],
        totalIssues: 1,
      },
    };

    const result = await testModule.handleAccessibilityRemediationGuidance(message, mockContext);

    expect(result).to.deep.equal({
      success: true,
      totalIssues: 1,
      pageUrl: 'https://example.com/page1',
      notFoundSuggestionIds: [],
      invalidRemediations: [],
      failedSuggestionIds: [],
    });

    // Verify that setData was called with unchanged issues
    expect(setDataSpy).to.have.been.calledOnce;
    const updatedSuggestionData = setDataSpy.firstCall.args[0];

    // All issues should be returned unchanged since they don't have valid htmlWithIssues
    expect(updatedSuggestionData.issues).to.have.length(3);
    expect(updatedSuggestionData.issues[0]).to.deep.equal(originalIssue1);
    expect(updatedSuggestionData.issues[1]).to.deep.equal(originalIssue2);
    expect(updatedSuggestionData.issues[2]).to.deep.equal(originalIssue3);
  });

  it('should handle function errors and return error object', async () => {
    const mockDataAccess = {
      Opportunity: {
        findById: sandbox.stub().rejects(new Error('Database connection failed')),
      },
    };

    const mockContext = {
      log: mockLog,
      dataAccess: mockDataAccess,
    };

    const message = {
      auditId: 'audit-123',
      siteId: 'site-456',
      data: {
        opportunityId: 'oppty-123',
        pageUrl: 'https://example.com/page1',
        remediations: [],
        totalIssues: 0,
      },
    };

    const result = await testModule.handleAccessibilityRemediationGuidance(message, mockContext);

    expect(result).to.deep.equal({
      success: false,
      error: 'Database connection failed',
    });

    expect(mockLog.error).to.have.been.calledWith(
      '[A11yRemediationGuidance][A11yProcessingError] site site-456, audit audit-123, page https://example.com/page1, opportunity oppty-123: Failed to process accessibility remediation guidance: Database connection failed',
    );
  });

  it('should handle empty remediations array', async () => {
    const mockOpportunity = {
      getSiteId: () => 'site-456',
      getSuggestions: sandbox.stub().resolves([]),
      setAuditId: sandbox.stub(),
      setUpdatedBy: sandbox.stub(),
      save: sandbox.stub().resolves(),
    };

    const mockDataAccess = {
      Opportunity: {
        findById: sandbox.stub().resolves(mockOpportunity),
      },
    };

    const mockContext = {
      log: mockLog,
      dataAccess: mockDataAccess,
    };

    const message = {
      auditId: 'audit-123',
      siteId: 'site-456',
      data: {
        opportunityId: 'oppty-123',
        pageUrl: 'https://example.com/page1',
        remediations: [],
        totalIssues: 0,
      },
    };

    const result = await testModule.handleAccessibilityRemediationGuidance(message, mockContext);

    expect(result).to.deep.equal({
      success: true,
      totalIssues: 0,
      pageUrl: 'https://example.com/page1',
      notFoundSuggestionIds: [],
      invalidRemediations: [],
      failedSuggestionIds: [],
    });

    expect(mockLog.warn).to.have.been.calledWith(
      '[A11yRemediationGuidance] site site-456, audit audit-123, page https://example.com/page1, opportunity oppty-123: No remediations provided',
    );
  });

  it('should handle multiple remediations with unique suggestionIds', async () => {
    const mockOpportunity = {
      getSiteId: () => 'site-456',
      getSuggestions: sandbox.stub().resolves([
        {
          getId: () => 'sugg-789',
          getData: () => ({
            url: 'https://example.com/page1',
            issues: [
              {
                type: 'aria-allowed-attr',
                htmlWithIssues: [
                  {
                    update_from: '<div aria-label="test">Content</div>',
                    target_selector: 'div.test',
                  },
                ],
              },
            ],
          }),
          setData: sandbox.stub(),
          save: sandbox.stub().resolves(),
        },
        {
          getId: () => 'sugg-790',
          getData: () => ({
            url: 'https://example.com/page1',
            issues: [
              {
                type: 'color-contrast',
                htmlWithIssues: [
                  {
                    update_from: '<div style="color: #ccc">Content</div>',
                    target_selector: 'div.contrast',
                  },
                ],
              },
            ],
          }),
          setData: sandbox.stub(),
          save: sandbox.stub().resolves(),
        },
      ]),
      setAuditId: sandbox.stub(),
      setUpdatedBy: sandbox.stub(),
      save: sandbox.stub().resolves(),
    };

    const mockDataAccess = {
      Opportunity: {
        findById: sandbox.stub().resolves(mockOpportunity),
      },
    };

    const mockContext = {
      log: mockLog,
      dataAccess: mockDataAccess,
    };

    const message = {
      auditId: 'audit-123',
      siteId: 'site-456',
      data: {
        opportunityId: 'oppty-123',
        pageUrl: 'https://example.com/page1',
        remediations: [
          {
            issue_name: 'aria-allowed-attr',
            general_suggestion: 'Remove disallowed ARIA attributes',
            update_to: '<div>Content</div>',
            user_impact: 'Improves screen reader accessibility',
            suggestionId: 'sugg-789',
          },
          {
            issue_name: 'color-contrast',
            general_suggestion: 'Improve color contrast',
            update_to: '<div style="color: #000">Content</div>',
            user_impact: 'Improves readability',
            suggestionId: 'sugg-790',
          },
        ],
        totalIssues: 2,
      },
    };

    const result = await testModule.handleAccessibilityRemediationGuidance(message, mockContext);

    expect(result).to.deep.equal({
      success: true,
      totalIssues: 2,
      pageUrl: 'https://example.com/page1',
      notFoundSuggestionIds: [],
      invalidRemediations: [],
      failedSuggestionIds: [],
    });
  });

  it('should handle missing suggestionId in some remediations', async () => {
    const mockOpportunity = {
      getSiteId: () => 'site-456',
      getSuggestions: sandbox.stub().resolves([
        {
          getId: () => 'sugg-789',
          getData: () => ({
            url: 'https://example.com/page1',
            issues: [
              {
                type: 'aria-allowed-attr',
                htmlWithIssues: [
                  {
                    update_from: '<div aria-label="test">Content</div>',
                    target_selector: 'div.test',
                  },
                ],
              },
            ],
          }),
          setData: sandbox.stub(),
          save: sandbox.stub().resolves(),
        },
      ]),
      setAuditId: sandbox.stub(),
      setUpdatedBy: sandbox.stub(),
      save: sandbox.stub().resolves(),
    };

    const mockDataAccess = {
      Opportunity: {
        findById: sandbox.stub().resolves(mockOpportunity),
      },
    };

    const mockContext = {
      log: mockLog,
      dataAccess: mockDataAccess,
    };

    const message = {
      auditId: 'audit-123',
      siteId: 'site-456',
      data: {
        opportunityId: 'oppty-123',
        pageUrl: 'https://example.com/page1',
        remediations: [
          {
            issue_name: 'aria-allowed-attr',
            general_suggestion: 'Remove disallowed ARIA attributes',
            update_to: '<div>Content</div>',
            user_impact: 'Improves screen reader accessibility',
            suggestionId: 'sugg-789',
          },
          {
            issue_name: 'color-contrast',
            general_suggestion: 'Improve color contrast',
            update_to: '<div style="color: #000">Content</div>',
            user_impact: 'Improves readability',
            // Missing suggestionId
          },
        ],
        totalIssues: 2,
      },
    };

    const result = await testModule.handleAccessibilityRemediationGuidance(message, mockContext);

    expect(result).to.deep.equal({
      success: true,
      totalIssues: 2,
      pageUrl: 'https://example.com/page1',
      notFoundSuggestionIds: [],
      invalidRemediations: [
        {
          issue_name: 'color-contrast',
          general_suggestion: 'Improve color contrast',
          update_to: '<div style="color: #000">Content</div>',
          user_impact: 'Improves readability',
        },
      ],
      failedSuggestionIds: [],
    });

    expect(mockLog.warn).to.have.been.calledWith(
      '[A11yRemediationGuidance] site site-456, audit audit-123, page https://example.com/page1, opportunity oppty-123: 1 remediations missing suggestionId',
    );
  });

  it('should handle all suggestions not found', async () => {
    const mockOpportunity = {
      getSiteId: () => 'site-456',
      getSuggestions: sandbox.stub().resolves([
        {
          getId: () => 'sugg-different',
        },
      ]),
      setAuditId: sandbox.stub(),
      setUpdatedBy: sandbox.stub(),
      save: sandbox.stub().resolves(),
    };

    const mockDataAccess = {
      Opportunity: {
        findById: sandbox.stub().resolves(mockOpportunity),
      },
    };

    const mockContext = {
      log: mockLog,
      dataAccess: mockDataAccess,
    };

    const message = {
      auditId: 'audit-123',
      siteId: 'site-456',
      data: {
        opportunityId: 'oppty-123',
        pageUrl: 'https://example.com/page1',
        remediations: [
          {
            issue_name: 'aria-allowed-attr',
            general_suggestion: 'Remove disallowed ARIA attributes',
            update_to: '<div>Content</div>',
            user_impact: 'Improves screen reader accessibility',
            suggestionId: 'sugg-789',
          },
          {
            issue_name: 'color-contrast',
            general_suggestion: 'Improve color contrast',
            update_to: '<div style="color: #000">Content</div>',
            user_impact: 'Improves readability',
            suggestionId: 'sugg-790',
          },
        ],
        totalIssues: 2,
      },
    };

    const result = await testModule.handleAccessibilityRemediationGuidance(message, mockContext);

    expect(result).to.deep.equal({
      success: true,
      totalIssues: 2,
      pageUrl: 'https://example.com/page1',
      notFoundSuggestionIds: ['sugg-789', 'sugg-790'],
      invalidRemediations: [],
      failedSuggestionIds: [],
    });

    expect(mockLog.warn).to.have.been.calledWith(
      '[A11yRemediationGuidance] site site-456, audit audit-123, page https://example.com/page1, opportunity oppty-123: 2 suggestions not found: sugg-789, sugg-790',
    );
  });

  it('should handle suggestion save failures', async () => {
    const mockOpportunity = {
      getSiteId: () => 'site-456',
      getSuggestions: sandbox.stub().resolves([
        {
          getId: () => 'sugg-789',
          getData: () => ({
            url: 'https://example.com/page1',
            issues: [
              {
                type: 'aria-allowed-attr',
                htmlWithIssues: [
                  {
                    update_from: '<div aria-label="test">Content</div>',
                    target_selector: 'div.test',
                  },
                ],
              },
            ],
          }),
          setData: sandbox.stub(),
          save: sandbox.stub().rejects(new Error('Database connection failed')),
        },
        {
          getId: () => 'sugg-790',
          getData: () => ({
            url: 'https://example.com/page1',
            issues: [
              {
                type: 'color-contrast',
                htmlWithIssues: [
                  {
                    update_from: '<div style="color: #ccc">Content</div>',
                    target_selector: 'div.contrast',
                  },
                ],
              },
            ],
          }),
          setData: sandbox.stub(),
          save: sandbox.stub().resolves(),
        },
      ]),
      setAuditId: sandbox.stub(),
      setUpdatedBy: sandbox.stub(),
      save: sandbox.stub().resolves(),
    };

    const mockDataAccess = {
      Opportunity: {
        findById: sandbox.stub().resolves(mockOpportunity),
      },
    };

    const mockContext = {
      log: mockLog,
      dataAccess: mockDataAccess,
    };

    const message = {
      auditId: 'audit-123',
      siteId: 'site-456',
      data: {
        opportunityId: 'oppty-123',
        pageUrl: 'https://example.com/page1',
        remediations: [
          {
            issue_name: 'aria-allowed-attr',
            general_suggestion: 'Remove disallowed ARIA attributes',
            update_to: '<div>Content</div>',
            user_impact: 'Improves screen reader accessibility',
            suggestionId: 'sugg-789',
          },
          {
            issue_name: 'color-contrast',
            general_suggestion: 'Improve color contrast',
            update_to: '<div style="color: #000">Content</div>',
            user_impact: 'Improves readability',
            suggestionId: 'sugg-790',
          },
        ],
        totalIssues: 2,
      },
    };

    const result = await testModule.handleAccessibilityRemediationGuidance(message, mockContext);

    expect(result).to.deep.equal({
      success: true,
      totalIssues: 2,
      pageUrl: 'https://example.com/page1',
      notFoundSuggestionIds: [],
      invalidRemediations: [],
      failedSuggestionIds: ['sugg-789'],
    });

    expect(mockLog.error).to.have.been.calledWith(
      '[A11yRemediationGuidance][A11yProcessingError] site site-456, audit audit-123, page https://example.com/page1, opportunity oppty-123: Failed to save suggestion sugg-789: Error: Database connection failed',
    );
    expect(mockLog.warn).to.have.been.calledWith(
      '[A11yRemediationGuidance] site site-456, audit audit-123, page https://example.com/page1, opportunity oppty-123: 1 suggestions failed to save: sugg-789',
    );
    expect(mockLog.debug).to.have.been.calledWith(
      '[A11yRemediationGuidance] site site-456, audit audit-123, page https://example.com/page1, opportunity oppty-123: Successfully processed 1 remediations',
    );
  });

  it('should log success message when metrics are saved successfully (line 889 coverage)', async () => {
    // Mock both the scrape-utils and mystique-data-processing modules
    // to ensure saveMystiqueValidationMetricsToS3 succeeds
    const mockScrapeUtils = await esmock('../../../src/accessibility/utils/generate-individual-opportunities.js', {
      '../../../src/accessibility/utils/scrape-utils.js': {
        saveMystiqueValidationMetricsToS3: sandbox.stub().resolves(),
      },
      '../../../src/accessibility/guidance-utils/mystique-data-processing.js': {
        processSuggestionsForMystique: sandbox.stub().returns([
          {
            url: 'https://example.com/page1',
            issuesList: [
              { suggestionId: 'sugg-789' },
            ],
          },
        ]),
      },
    });

    const mockOpportunity = {
      getId: () => 'oppty-123',
      getSiteId: () => 'site-456',
      getType: () => 'accessibility',
      getSuggestions: sandbox.stub().resolves([
        {
          getId: () => 'sugg-789',
          getData: () => ({
            url: 'https://example.com/page1',
            issues: [
              {
                type: 'aria-allowed-attr',
                htmlWithIssues: [
                  {
                    update_from: '<div aria-label="test">Content</div>',
                    target_selector: 'div.test',
                    issue_id: 'issue-123',
                  },
                ],
              },
            ],
          }),
          getStatus: () => 'NEW',
          setData: sandbox.stub(),
          save: sandbox.stub().resolves(),
        },
      ]),
      setAuditId: sandbox.stub(),
      setUpdatedBy: sandbox.stub(),
      save: sandbox.stub().resolves(),
    };

    const mockDataAccess = {
      Opportunity: {
        findById: sandbox.stub().resolves(mockOpportunity),
      },
    };

    const mockContext = {
      log: mockLog,
      dataAccess: mockDataAccess,
    };

    const message = {
      auditId: 'audit-new-123',
      siteId: 'site-456',
      data: {
        opportunityId: 'oppty-123',
        pageUrl: 'https://example.com/page1',
        remediations: [
          {
            issue_name: 'aria-allowed-attr',
            general_suggestion: 'Remove disallowed ARIA attributes',
            update_to: '<div>Content</div>',
            user_impact: 'Improves screen reader accessibility',
            suggestionId: 'sugg-789',
          },
        ],
        totalIssues: 1,
      },
    };

    const result = await mockScrapeUtils.handleAccessibilityRemediationGuidance(
      message,
      mockContext,
    );

    expect(result).to.deep.equal({
      success: true,
      totalIssues: 1,
      pageUrl: 'https://example.com/page1',
      notFoundSuggestionIds: [],
      invalidRemediations: [],
      failedSuggestionIds: [],
    });

    // Verify that the success log message for metrics saving was called (line 889)
    expect(mockLog.debug).to.have.been.calledWith(
      '[A11yRemediationGuidance] Saved complete Mystique validation metrics for opportunity oppty-123, page https://example.com/page1: sent=1, received=1',
    );
  });
});<|MERGE_RESOLUTION|>--- conflicted
+++ resolved
@@ -1714,16 +1714,8 @@
       mockLog,
     );
 
-<<<<<<< HEAD
-    // Should log the completion summary with failed messages
-    expect(mockLog.debug).to.have.been.calledWithMatch(
-      /Message sending completed: 0 successful, 1 failed, 0 rejected/,
-    );
-  });
-=======
     expect(mockSyncSuggestions).to.have.been.calledOnce;
     const { mapNewSuggestion } = mockSyncSuggestions.firstCall.args[0];
->>>>>>> 71807416
 
     // Test the mapNewSuggestion function
     const result = mapNewSuggestion(aggregatedData.data[0]);
@@ -2856,7 +2848,7 @@
       mockLog,
     );
 
-    expect(mockLog.info).to.have.been.calledWithMatch(
+    expect(mockLog.debug).to.have.been.calledWithMatch(
       /Message sending completed: 0 successful, 1 failed, 0 rejected/,
     );
   });
@@ -3035,12 +3027,7 @@
       mockLog,
     );
 
-<<<<<<< HEAD
-    // Should send messages to Mystique
     expect(mockLog.debug).to.have.been.calledWithMatch(
-=======
-    expect(mockLog.info).to.have.been.calledWithMatch(
->>>>>>> 71807416
       '[A11yIndividual] Sending 1 messages to Mystique queue: test-queue',
     );
     expect(mockLog.debug).to.have.been.calledWithMatch(
