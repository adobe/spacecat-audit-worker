--- conflicted
+++ resolved
@@ -49,11 +49,8 @@
     getBaseURL: sandbox.stub().returns(baseURL),
     getConfig: () => siteConfig,
     getDeliveryType: sandbox.stub().returns('aem_cs'),
-<<<<<<< HEAD
     getDeliveryConfig: sandbox.stub().returns({}),
-=======
     hasProductEntitlement: sandbox.stub().resolves(true),
->>>>>>> 9a78dd18
   };
 
   const context = {
@@ -78,6 +75,7 @@
     log: {
       debug: sinon.stub(),
       info: sinon.stub(),
+      warn: sinon.stub(),
     },
   };
 
@@ -114,7 +112,7 @@
   });
 
   it('uses custom delivery config if present', async () => {
-    const customConfig = { dailyThreshold: 500, interval: 14 };
+    const customConfig = { cwv: { dailyThreshold: 500, interval: 14 } };
     site.getDeliveryConfig.returns(customConfig);
 
     const result = await CWVRunner(auditUrl, context, site);
@@ -123,15 +121,36 @@
       Audit.AUDIT_TYPES.CWV,
       {
         ...DOMAIN_REQUEST_DEFAULT_PARAMS,
-        interval: customConfig.interval,
+        interval: customConfig.cwv.interval,
         groupedURLs,
       },
     );
 
     expect(result.auditResult.cwv).to.deep.equal(
-      rumData.filter((data) => data.pageviews >= customConfig.dailyThreshold * customConfig.interval),
-    );
-    expect(result.auditResult.auditContext.interval).to.equal(customConfig.interval);
+      rumData.filter((data) => data.pageviews >= customConfig.cwv.dailyThreshold * customConfig.cwv.interval),
+    );
+    expect(result.auditResult.auditContext.interval).to.equal(customConfig.cwv.interval);
+  });
+
+  it('caps the interval at 30 days if a larger value is provided', async () => {
+    const customConfig = { cwv: { dailyThreshold: 500, interval: 90 } };
+    site.getDeliveryConfig.returns(customConfig);
+
+    const result = await CWVRunner(auditUrl, context, site);
+
+    expect(context.rumApiClient.query).to.have.been.calledWith(
+      Audit.AUDIT_TYPES.CWV,
+      {
+        ...DOMAIN_REQUEST_DEFAULT_PARAMS,
+        interval: 30, // Capped value
+        groupedURLs,
+      },
+    );
+
+    expect(result.auditResult.cwv).to.deep.equal(
+      rumData.filter((data) => data.pageviews >= customConfig.cwv.dailyThreshold * 30), // Uses capped interval
+    );
+    expect(result.auditResult.auditContext.interval).to.equal(30); // Reports capped interval
   });
 
   it('uses default values when delivery config is null', async () => {
