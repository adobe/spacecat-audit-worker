/*
 * Copyright 2025 Adobe. All rights reserved.
 * This file is licensed to you under the Apache License, Version 2.0 (the "License");
 * you may not use this file except in compliance with the License. You may obtain a copy
 * of the License at http://www.apache.org/licenses/LICENSE-2.0
 *
 * Unless required by applicable law or agreed to in writing, software distributed under
 * the License is distributed on an "AS IS" BASIS, WITHOUT WARRANTIES OR REPRESENTATIONS
 * OF ANY KIND, either express or implied. See the License for the specific language
 * governing permissions and limitations under the License.
 */

/* eslint-env mocha */

import { expect, use } from 'chai';
import sinon from 'sinon';
import nock from 'nock';
import sinonChai from 'sinon-chai';
import esmock from 'esmock';
import { FORM_OPPORTUNITY_TYPES } from '../../../src/forms-opportunities/constants.js';
import mystiqueDetectedFormAccessibilityHandler, { transformAxeViolationsToA11yData } from '../../../src/forms-opportunities/oppty-handlers/accessibility-handler.js';
import { MockContextBuilder } from '../../shared.js';

use(sinonChai);

describe('Forms Opportunities - Accessibility Handler', () => {
  let sandbox;
  beforeEach(async () => {
    sandbox = sinon.createSandbox();
  });

  afterEach(() => {
    sandbox.restore();
  });

  describe('a11yOpportunityFilter behavior', () => {
    it('should verify the filter logic for Forms Accessibility tag', () => {
      const opportunityWithTag = {
        getTags: () => ['Forms Accessibility', 'Other Tag'],
      };
      const opportunityWithoutTag = {
        getTags: () => ['Other Tag', 'Another Tag'],
      };

      // Test the filter logic that would be used in a11yOpportunityFilter
      const filterLogic = (opportunity) => opportunity.getTags().includes('Forms Accessibility');

      expect(filterLogic(opportunityWithTag)).to.be.true;
      expect(filterLogic(opportunityWithoutTag)).to.be.false;
    });

    it('should test the complete flow with opportunities that need to be updated to IGNORED', async () => {
      const message = {
        auditId: 'test-audit-id',
        siteId: 'test-site-id',
        data: {
          a11y: [{
            form: 'https://example.com/form1',
            formSource: '#form1',
            a11yIssues: [{
              issue: 'Missing alt text',
              level: 'error',
              successCriterias: ['1.1.1'],
              htmlWithIssues: '<img src="test.jpg">',
              recommendation: 'Add alt text to image',
            }],
          }],
        },
      };

      // Mock existing opportunities that have Forms Accessibility tag
      const existingOpportunity = {
        getTags: () => ['Forms Accessibility'],
        setStatus: sandbox.stub(),
        save: sandbox.stub().resolves(),
      };

      const context = new MockContextBuilder()
        .withSandbox(sandbox)
        .withOverrides({
          dataAccess: {
            Opportunity: {
              // Return existing opportunities when queried for NEW status
              allBySiteIdAndStatus: sandbox.stub().callsFake(async (siteId, status) => {
                if (status === 'NEW') {
                  return [existingOpportunity];
                }
                return [];
              }),
              create: sandbox.stub().resolves({
                getId: () => 'new-opportunity-id',
              }),
              findById: sandbox.stub().resolves(null), // No existing opportunity with this ID
            },
            Site: {
              findById: sandbox.stub().resolves({
                getDeliveryType: sinon.stub().returns('aem'),
                getBaseURL: sinon.stub().returns('https://example.com'),
              }),
            },
          },
          sqs: {
            sendMessage: sandbox.stub().resolves(),
          },
          env: {
            QUEUE_SPACECAT_TO_MYSTIQUE: 'test-queue',
          },
          log: {
            info: sinon.stub(),
            error: sinon.stub(),
            debug: sinon.stub(),
          },
        })
        .build();

      await mystiqueDetectedFormAccessibilityHandler(message, context);

      // Verify that allBySiteIdAndStatus was called to find opportunities to update
      expect(context.dataAccess.Opportunity.allBySiteIdAndStatus).to.have.been.calledWith('test-site-id', 'NEW');

      // Verify that the existing opportunity was updated to IGNORED status
      expect(existingOpportunity.setStatus).to.have.been.calledWith('IGNORED');
      expect(existingOpportunity.save).to.have.been.calledOnce;

      // Verify that a new opportunity was created
      expect(context.dataAccess.Opportunity.create).to.have.been.calledOnce;
    });
  });

  describe('createAccessibilityOpportunity', () => {
    let context;
    const siteId = 'test-site-id';
    const bucketName = 'test-bucket';

    beforeEach(() => {
      context = new MockContextBuilder()
        .withSandbox(sandbox)
        .withOverrides({
          runtime: { name: 'aws-lambda', region: 'us-east-1' },
          func: { package: 'spacecat-services', version: 'ci', name: 'test' },
          site: {
            getId: sinon.stub().returns(siteId),
            getBaseURL: sinon.stub().returns('https://example.com'),
            getDeliveryType: sinon.stub().returns('aem'),
          },
          env: {
            S3_SCRAPER_BUCKET_NAME: bucketName,
            S3_IMPORTER_BUCKET_NAME: 'test-importer-bucket',
            QUEUE_SPACECAT_TO_MYSTIQUE: 'test-queue',
            IMPORT_WORKER_QUEUE_URL: 'test-import-worker-queue',
          },
          s3Client: {
            send: sandbox.stub(),
          },
          sqs: {
            sendMessage: sandbox.stub().resolves(),
          },
          log: {
            info: sinon.stub(),
            error: sinon.stub(),
            debug: sinon.stub(),
          },
          dataAccess: {
            Opportunity: {
              allBySiteIdAndStatus: sandbox.stub().resolves([]),
              create: sandbox.stub().resolves({
                getId: () => 'test-opportunity-id',
                getData: () => ({
                  form: 'test-form',
                  formsource: 'test-source',
                  a11yIssues: [],
                }),
              }),
              findById: sandbox.stub().resolves(null),
            },
          },
        })
        .build();
    });

    afterEach(() => {
      nock.cleanAll();
      sinon.restore();
      sandbox.restore();
    });

    it('should not create opportunities when aggregation fails', async () => {
      const latestAudit = {
        siteId,
        auditId: 'test-audit-id',
        getSiteId: () => siteId,
        getAuditId: () => 'test-audit-id',
      };

      // Mock aggregateAccessibilityData to return failure
      const aggregateAccessibilityDataStub = sandbox.stub();
      aggregateAccessibilityDataStub.resolves({
        success: false,
        message: 'No data found for aggregation',
      });

      // Mock the module to override the imported function
      const sendRunImportMessageStub = sandbox.stub().resolves();
      const accessibilityHandlerModule = await esmock('../../../src/forms-opportunities/oppty-handlers/accessibility-handler.js', {
        '../../../src/accessibility/utils/data-processing.js': {
          aggregateAccessibilityData: aggregateAccessibilityDataStub,
          sendRunImportMessage: sendRunImportMessageStub,
        },
      });

      await accessibilityHandlerModule.createAccessibilityOpportunity(latestAudit, context);

      expect(context.log.error).to.have.been.calledWith(
        '[Form Opportunity]  No data aggregated for site test-site-id (https://example.com): No data found for aggregation',
      );
      expect(context.dataAccess.Opportunity.create).to.not.have.been.called;
    });

    it('should not create opportunity if no a11yData is generated', async () => {
      const latestAudit = {
        siteId,
        auditId: 'test-audit-id',
        getSiteId: () => siteId,
        getAuditId: () => 'test-audit-id',
      };

      // Mock aggregateAccessibilityData to return success but with only overall data
      const aggregateAccessibilityDataStub = sandbox.stub();
      aggregateAccessibilityDataStub.resolves({
        success: true,
        finalResultFiles: {
          current: {
            overall: {
              violations: {
                total: 0,
                critical: { count: 0, items: {} },
                serious: { count: 0, items: {} },
              },
            },
          },
        },
      });

      // Mock the module to override the imported function
      const sendRunImportMessageStub = sandbox.stub().resolves();
      const accessibilityHandlerModule = await esmock('../../../src/forms-opportunities/oppty-handlers/accessibility-handler.js', {
        '../../../src/accessibility/utils/data-processing.js': {
          aggregateAccessibilityData: aggregateAccessibilityDataStub,
          sendRunImportMessage: sendRunImportMessageStub,
        },
      });

      await accessibilityHandlerModule.createAccessibilityOpportunity(latestAudit, context);

      expect(context.log.debug).to.have.been.calledWith(
        '[Form Opportunity] [Site Id: test-site-id] No a11y data found to create or update opportunity ',
      );
      expect(context.dataAccess.Opportunity.create).to.not.have.been.called;
    });

    it('should not create opportunity if no a11yIssues are present', async () => {
      const latestAudit = {
        siteId,
        auditId: 'test-audit-id',
        getSiteId: () => siteId,
        getAuditId: () => 'test-audit-id',
      };

      // Mock aggregateAccessibilityData to return success with data but no violations
      const aggregateAccessibilityDataStub = sandbox.stub();
      aggregateAccessibilityDataStub.resolves({
        success: true,
        finalResultFiles: {
          current: {
            overall: {
              violations: {
                total: 0,
                critical: { count: 0, items: {} },
                serious: { count: 0, items: {} },
              },
            },
            'https://example.com/form1?source=contact-form': {
              violations: {
                total: 0,
                critical: { count: 0, items: {} },
                serious: { count: 0, items: {} },
              },
            },
          },
        },
      });

      // Mock the module to override the imported function
      const sendRunImportMessageStub = sandbox.stub().resolves();
      const accessibilityHandlerModule = await esmock('../../../src/forms-opportunities/oppty-handlers/accessibility-handler.js', {
        '../../../src/accessibility/utils/data-processing.js': {
          aggregateAccessibilityData: aggregateAccessibilityDataStub,
          sendRunImportMessage: sendRunImportMessageStub,
        },
      });

      await accessibilityHandlerModule.createAccessibilityOpportunity(latestAudit, context);

      expect(context.log.debug).to.have.been.calledWith(
        '[Form Opportunity] [Site Id: test-site-id] No a11y issues found to create or update opportunity',
      );
      expect(context.dataAccess.Opportunity.create).to.not.have.been.called;
    });

    it('should create opportunities when a11y issues are present', async () => {
      const latestAudit = {
        siteId,
        auditId: 'test-audit-id',
        getSiteId: () => siteId,
        getAuditId: () => 'test-audit-id',
      };

      // Mock aggregateAccessibilityData to return success with violations data
      const aggregateAccessibilityDataStub = sandbox.stub();
      aggregateAccessibilityDataStub.resolves({
        success: true,
        finalResultFiles: {
          current: {
            overall: {
              violations: {
                total: 5,
                critical: { count: 2, items: {} },
                serious: { count: 3, items: {} },
              },
            },
            'https://example.com/form1?source=contact-form': {
              violations: {
                total: 2,
                critical: {
                  count: 1,
                  items: {
                    'select-name': {
                      count: 1,
                      description: 'Select element must have an accessible name',
                      level: 'A',
                      successCriteriaTags: ['wcag412'],
                      htmlWithIssues: ['<select id="inquiry">'],
                      failureSummary: 'Fix any of the following...',
                    },
                  },
                },
                serious: {
                  count: 1,
                  items: {
                    'color-contrast': {
                      count: 1,
                      description: 'Elements must meet minimum color contrast ratio thresholds',
                      level: 'AA',
                      successCriteriaTags: ['wcag143'],
                      htmlWithIssues: ['<span>(Optional)</span>'],
                      failureSummary: 'Fix any of the following...',
                    },
                  },
                },
              },
            },
          },
        },
      });

      // Mock the module to override the imported function
      const sendRunImportMessageStub = sandbox.stub().resolves();
      const accessibilityHandlerModule = await esmock('../../../src/forms-opportunities/oppty-handlers/accessibility-handler.js', {
        '../../../src/accessibility/utils/data-processing.js': {
          aggregateAccessibilityData: aggregateAccessibilityDataStub,
          sendRunImportMessage: sendRunImportMessageStub,
        },
      });

      await accessibilityHandlerModule.createAccessibilityOpportunity(latestAudit, context);

      expect(context.dataAccess.Opportunity.create).to.have.been.calledOnce;
      const createArgs = context.dataAccess.Opportunity.create.getCall(0).args[0];
      expect(createArgs.siteId).to.equal(siteId);
      expect(createArgs.auditId).to.equal('test-audit-id');
      expect(createArgs.type).to.equal(FORM_OPPORTUNITY_TYPES.FORM_A11Y);
      expect(createArgs.origin).to.equal('AUTOMATION');
      expect(createArgs.data.accessibility).to.have.lengthOf(1);
      expect(createArgs.data.accessibility[0].form).to.equal('https://example.com/form1');
      expect(createArgs.data.accessibility[0].formSource).to.equal('contact-form');
      expect(createArgs.data.accessibility[0].a11yIssues).to.have.lengthOf(2);

      // Verify SQS messages were sent - both to importer-worker and mystique
      expect(sendRunImportMessageStub).to.have.been.calledOnce;
      expect(context.sqs.sendMessage).to.have.been.calledOnce;

      // Verify importer-worker message parameters
      expect(sendRunImportMessageStub).to.have.been.calledWith(
        context.sqs,
        'test-import-worker-queue',
        'a11y-metrics-aggregator',
        siteId,
        sinon.match({
          scraperBucketName: 'test-bucket',
          importerBucketName: 'test-importer-bucket',
          version: sinon.match.string,
          urlSourceSeparator: '?source=',
          totalChecks: 50,
          options: {},
        }),
      );

      // Verify mystique message parameters
      const sqsMessage = context.sqs.sendMessage.getCall(0).args[1];
      expect(sqsMessage.type).to.equal('detect:forms-a11y');
      expect(sqsMessage.siteId).to.equal(siteId);
      expect(sqsMessage.auditId).to.equal('test-audit-id');
      expect(sqsMessage.deliveryType).to.equal('aem');
      expect(sqsMessage.data.url).to.equal('https://example.com');
      expect(sqsMessage.data.opportunityId).to.equal('test-opportunity-id');
    });

    it('should handle multiple forms with violations', async () => {
      const latestAudit = {
        siteId,
        auditId: 'test-audit-id',
        getSiteId: () => siteId,
        getAuditId: () => 'test-audit-id',
      };

      // Mock aggregateAccessibilityData to return success with multiple forms
      const aggregateAccessibilityDataStub = sandbox.stub();
      aggregateAccessibilityDataStub.resolves({
        success: true,
        finalResultFiles: {
          current: {
            overall: {
              violations: {
                total: 4,
                critical: { count: 2, items: {} },
                serious: { count: 2, items: {} },
              },
            },
            'https://example.com/form1?source=contact-form': {
              violations: {
                total: 2,
                critical: {
                  count: 1,
                  items: {
                    'select-name': {
                      count: 1,
                      description: 'Select element must have an accessible name',
                      level: 'A',
                      successCriteriaTags: ['wcag412'],
                      htmlWithIssues: ['<select id="inquiry">'],
                      failureSummary: 'Fix any of the following...',
                    },
                  },
                },
                serious: {
                  count: 1,
                  items: {
                    'color-contrast': {
                      count: 1,
                      description: 'Elements must meet minimum color contrast ratio thresholds',
                      level: 'AA',
                      successCriteriaTags: ['wcag143'],
                      htmlWithIssues: ['<span>(Optional)</span>'],
                      failureSummary: 'Fix any of the following...',
                    },
                  },
                },
              },
            },
            'https://example.com/form2?source=newsletter-form': {
              violations: {
                total: 2,
                critical: {
                  count: 1,
                  items: {
                    'missing-alt': {
                      count: 1,
                      description: 'Images must have alternative text',
                      level: 'A',
                      successCriteriaTags: ['wcag111'],
                      htmlWithIssues: ['<img src="test.jpg">'],
                      failureSummary: 'Fix any of the following...',
                    },
                  },
                },
                serious: {
                  count: 1,
                  items: {
                    'target-size': {
                      count: 1,
                      description: 'All touch targets must be 24px large',
                      level: 'AA',
                      successCriteriaTags: ['wcag258'],
                      htmlWithIssues: ['<button class="icon">'],
                      failureSummary: 'Fix any of the following...',
                    },
                  },
                },
              },
            },
          },
        },
      });

      // Mock the module to override the imported function
      const sendRunImportMessageStub = sandbox.stub().resolves();
      const accessibilityHandlerModule = await esmock('../../../src/forms-opportunities/oppty-handlers/accessibility-handler.js', {
        '../../../src/accessibility/utils/data-processing.js': {
          aggregateAccessibilityData: aggregateAccessibilityDataStub,
          sendRunImportMessage: sendRunImportMessageStub,
        },
      });

      await accessibilityHandlerModule.createAccessibilityOpportunity(latestAudit, context);

      expect(context.dataAccess.Opportunity.create).to.have.been.calledOnce;
      const createArgs = context.dataAccess.Opportunity.create.getCall(0).args[0];
      expect(createArgs.data.accessibility).to.have.lengthOf(2);

      // Check first form
      expect(createArgs.data.accessibility[0].form).to.equal('https://example.com/form1');
      expect(createArgs.data.accessibility[0].formSource).to.equal('contact-form');
      expect(createArgs.data.accessibility[0].a11yIssues).to.have.lengthOf(2);

      // Check second form
      expect(createArgs.data.accessibility[1].form).to.equal('https://example.com/form2');
      expect(createArgs.data.accessibility[1].formSource).to.equal('newsletter-form');
      expect(createArgs.data.accessibility[1].a11yIssues).to.have.lengthOf(2);

      // Verify both importer-worker and mystique messages were sent
      expect(sendRunImportMessageStub).to.have.been.calledOnce;
      expect(context.sqs.sendMessage).to.have.been.calledOnce;
    });

    it('should handle forms without composite keys (legacy format)', async () => {
      const latestAudit = {
        siteId,
        auditId: 'test-audit-id',
        getSiteId: () => siteId,
        getAuditId: () => 'test-audit-id',
      };

      // Mock aggregateAccessibilityData to return success with legacy format (no separator)
      const aggregateAccessibilityDataStub = sandbox.stub();
      aggregateAccessibilityDataStub.resolves({
        success: true,
        finalResultFiles: {
          current: {
            overall: {
              violations: {
                total: 1,
                critical: { count: 1, items: {} },
                serious: { count: 0, items: {} },
              },
            },
            'https://example.com/form1': {
              violations: {
                total: 1,
                critical: {
                  count: 1,
                  items: {
                    'select-name': {
                      count: 1,
                      description: 'Select element must have an accessible name',
                      level: 'A',
                      successCriteriaTags: ['wcag412'],
                      htmlWithIssues: ['<select id="inquiry">'],
                      failureSummary: 'Fix any of the following...',
                    },
                  },
                },
                serious: {
                  count: 0,
                  items: {},
                },
              },
            },
          },
        },
      });

      // Mock the module to override the imported function
      const sendRunImportMessageStub = sandbox.stub().resolves();
      const accessibilityHandlerModule = await esmock('../../../src/forms-opportunities/oppty-handlers/accessibility-handler.js', {
        '../../../src/accessibility/utils/data-processing.js': {
          aggregateAccessibilityData: aggregateAccessibilityDataStub,
          sendRunImportMessage: sendRunImportMessageStub,
        },
      });

      await accessibilityHandlerModule.createAccessibilityOpportunity(latestAudit, context);

      expect(context.dataAccess.Opportunity.create).to.have.been.calledOnce;
      const createArgs = context.dataAccess.Opportunity.create.getCall(0).args[0];
      expect(createArgs.data.accessibility).to.have.lengthOf(1);
      expect(createArgs.data.accessibility[0].form).to.equal('https://example.com/form1');
      expect(createArgs.data.accessibility[0].formSource).to.equal(null);
      expect(createArgs.data.accessibility[0].a11yIssues).to.have.lengthOf(1);
    });

    it('should handle errors when processing a11y data', async () => {
      const latestAudit = {
        siteId,
        auditId: 'test-audit-id',
        getSiteId: () => siteId,
        getAuditId: () => 'test-audit-id',
      };

      // Mock aggregateAccessibilityData to throw error
      const aggregateAccessibilityDataStub = sandbox.stub();
      aggregateAccessibilityDataStub.rejects(new Error('Aggregation error'));

      // Mock the module to override the imported function
      const sendRunImportMessageStub = sandbox.stub().resolves();
      const accessibilityHandlerModule = await esmock('../../../src/forms-opportunities/oppty-handlers/accessibility-handler.js', {
        '../../../src/accessibility/utils/data-processing.js': {
          aggregateAccessibilityData: aggregateAccessibilityDataStub,
          sendRunImportMessage: sendRunImportMessageStub,
        },
      });

      await accessibilityHandlerModule.createAccessibilityOpportunity(latestAudit, context);

      expect(context.log.error).to.have.been.calledWith('[Form Opportunity] [Site Id: test-site-id] Error creating a11y issues: Aggregation error');
      expect(context.dataAccess.Opportunity.create).to.not.have.been.called;
    });

    it('should fail while creating a new opportunity', async () => {
      const latestAudit = {
        siteId,
        auditId: 'test-audit-id',
        getSiteId: () => siteId,
        getAuditId: () => 'test-audit-id',
      };

      // Mock aggregateAccessibilityData to return success with violations data
      const aggregateAccessibilityDataStub = sandbox.stub();
      aggregateAccessibilityDataStub.resolves({
        success: true,
        finalResultFiles: {
          current: {
            overall: {
              violations: {
                total: 1,
                critical: { count: 1, items: {} },
                serious: { count: 0, items: {} },
              },
            },
            'https://example.com/form1?source=contact-form': {
              violations: {
                total: 1,
                critical: {
                  count: 1,
                  items: {
                    'select-name': {
                      count: 1,
                      description: 'Select element must have an accessible name',
                      level: 'A',
                      successCriteriaTags: ['wcag412'],
                      htmlWithIssues: ['<select id="inquiry">'],
                      failureSummary: 'Fix any of the following...',
                    },
                  },
                },
                serious: {
                  count: 0,
                  items: {},
                },
              },
            },
          },
        },
      });

      // Mock the module to override the imported function
      const sendRunImportMessageStub = sandbox.stub().resolves();
      const accessibilityHandlerModule = await esmock('../../../src/forms-opportunities/oppty-handlers/accessibility-handler.js', {
        '../../../src/accessibility/utils/data-processing.js': {
          aggregateAccessibilityData: aggregateAccessibilityDataStub,
          sendRunImportMessage: sendRunImportMessageStub,
        },
      });

      context.dataAccess.Opportunity.create = sandbox.stub().rejects(new Error('Network error'));

      await accessibilityHandlerModule.createAccessibilityOpportunity(latestAudit, context);
      expect(context.log.error).to.have.been.calledWith(
        '[Form Opportunity] [Site Id: test-site-id] Failed to create/update a11y opportunity with error: Network error',
      );
    });

    it('should continue processing even when updateStatusToIgnored returns failure', async () => {
      const latestAudit = {
        siteId,
        auditId: 'test-audit-id',
        getSiteId: () => siteId,
        getAuditId: () => 'test-audit-id',
      };

      // Mock aggregateAccessibilityData to return success with actual violations
      const aggregateAccessibilityDataStub = sandbox.stub();
      aggregateAccessibilityDataStub.resolves({
        success: true,
        finalResultFiles: {
          current: {
            overall: {
              violations: {
                total: 1,
                critical: { count: 1, items: {} },
                serious: { count: 0, items: {} },
              },
            },
            'https://example.com/page1?source=contact-form': {
              violations: {
                total: 1,
                critical: {
                  count: 1,
                  items: {
                    label: {
                      count: 1,
                      description: 'Form elements must have labels',
                      level: 'A',
                      successCriteriaTags: ['wcag131'],
                      htmlWithIssues: ['<input type="text">'],
                      failureSummary: 'Fix any of the following: Form element does not have a label',
                    },
                  },
                },
                serious: {
                  count: 0,
                  items: {},
                },
              },
            },
          },
        },
      });

      // Mock updateStatusToIgnored to return a failure result (not reject)
      const updateStatusToIgnoredStub = sandbox.stub().resolves({
        success: false,
        updatedCount: 0,
        error: 'Failed to update some opportunities',
      });

      // Mock the created opportunity
      const createdOpportunity = {
        getId: () => 'opportunity-123',
      };
      context.dataAccess.Opportunity.create.resolves(createdOpportunity);

      // Mock the module to override the imported function
      const sendRunImportMessageStub = sandbox.stub().resolves();
      const accessibilityHandlerModule = await esmock('../../../src/forms-opportunities/oppty-handlers/accessibility-handler.js', {
        '../../../src/accessibility/utils/data-processing.js': {
          aggregateAccessibilityData: aggregateAccessibilityDataStub,
          sendRunImportMessage: sendRunImportMessageStub,
        },
        '../../../src/accessibility/utils/scrape-utils.js': {
          updateStatusToIgnored: updateStatusToIgnoredStub,
        },
        '../../../src/accessibility/utils/generate-individual-opportunities.js': {
          aggregateAccessibilityIssues: sandbox.stub().returns({ data: [] }),
          createIndividualOpportunitySuggestions: sandbox.stub().resolves(),
        },
      });

      await accessibilityHandlerModule.createAccessibilityOpportunity(latestAudit, context);

      // Verify updateStatusToIgnored was called
      expect(updateStatusToIgnoredStub).to.have.been.calledOnce;

      // Verify that the opportunity was still created despite updateStatusToIgnored failure
      expect(context.dataAccess.Opportunity.create).to.have.been.calledOnce;

      // Verify that both SQS messages were still sent
      expect(sendRunImportMessageStub).to.have.been.calledOnce;
      expect(context.sqs.sendMessage).to.have.been.calledOnce;
      expect(context.sqs.sendMessage).to.have.been.calledWith(
        'test-queue',
        sinon.match({
          type: 'detect:forms-a11y',
          siteId,
          auditId: 'test-audit-id',
        }),
      );

      // Verify success was logged (not error)
      expect(context.log.debug).to.have.been.calledWith(
        sinon.match(/a11y opportunity created.*and sent to mystique/),
      );

      // Verify no error was logged since the function continues normally
      expect(context.log.error).to.not.have.been.called;
    });

    it('should create individual suggestions for form accessibility issues', async () => {
      const latestAudit = {
        siteId,
        auditId: 'test-audit-id',
        getSiteId: () => siteId,
        getAuditId: () => 'test-audit-id',
      };

      // Mock aggregateAccessibilityData to return success with violations
      const aggregateAccessibilityDataStub = sandbox.stub();
      aggregateAccessibilityDataStub.resolves({
        success: true,
        finalResultFiles: {
          current: {
            'https://example.com/page1?source=contact-form': {
              violations: {
                critical: {
                  items: {
                    label: {
                      description: 'Form elements must have labels',
                      level: 'critical',
                      successCriteriaTags: ['wcag412'],
                      failureSummary: 'Ensure every form field has a label',
                      htmlWithIssues: ['<input type="text">'],
                      target: ['input[type="text"]'],
                    },
                  },
                },
              },
            },
          },
        },
      });

      // Mock aggregateAccessibilityIssues to return individual issues
      const aggregateAccessibilityIssuesStub = sandbox.stub().returns({
        data: [{
          'form-accessibility': [
            {
              type: 'url',
              url: 'https://example.com/page1',
              source: 'contact-form',
              issues: [
                {
                  type: 'label',
                  severity: 'critical',
                  htmlWithIssues: [{
                    target_selector: 'input[type="text"]',
                  }],
                },
              ],
            },
          ],
        }],
      });

      // Mock createIndividualOpportunitySuggestions
      const createIndividualOpportunitySuggestionsStub = sandbox.stub().resolves();

      const createdOpportunity = {
        getId: () => 'opportunity-123',
      };
      context.dataAccess.Opportunity.create.resolves(createdOpportunity);

      const accessibilityHandlerModule = await esmock('../../../src/forms-opportunities/oppty-handlers/accessibility-handler.js', {
        '../../../src/accessibility/utils/data-processing.js': {
          aggregateAccessibilityData: aggregateAccessibilityDataStub,
        },
        '../../../src/accessibility/utils/generate-individual-opportunities.js': {
          aggregateAccessibilityIssues: aggregateAccessibilityIssuesStub,
          createIndividualOpportunitySuggestions: createIndividualOpportunitySuggestionsStub,
        },
      });

      await accessibilityHandlerModule.createAccessibilityOpportunity(latestAudit, context);

      // Verify individual suggestions were created
      expect(aggregateAccessibilityIssuesStub).to.have.been.calledOnce;
      expect(aggregateAccessibilityIssuesStub).to.have.been.calledWith(
        sinon.match.object,
        sinon.match.object,
      );
      expect(createIndividualOpportunitySuggestionsStub).to.have.been.calledOnce;
    });

    it('should handle individual suggestions creation errors gracefully', async () => {
      const latestAudit = {
        siteId,
        auditId: 'test-audit-id',
        getSiteId: () => siteId,
        getAuditId: () => 'test-audit-id',
      };

      const aggregateAccessibilityDataStub = sandbox.stub();
      aggregateAccessibilityDataStub.resolves({
        success: true,
        finalResultFiles: {
          current: {
            'https://example.com/page1': {
              violations: {
                critical: {
                  items: {
                    label: {
                      description: 'Form elements must have labels',
                      level: 'critical',
                      successCriteriaTags: ['wcag412'],
                      failureSummary: 'Ensure every form field has a label',
                      htmlWithIssues: ['<input type="text">'],
                      target: ['input[type="text"]'],
                    },
                  },
                },
              },
            },
          },
        },
      });

      // Mock aggregateAccessibilityIssues to throw an error
      const aggregateAccessibilityIssuesStub = sandbox.stub().throws(new Error('Aggregation failed'));

      const createdOpportunity = {
        getId: () => 'opportunity-123',
      };
      context.dataAccess.Opportunity.create.resolves(createdOpportunity);

      const accessibilityHandlerModule = await esmock('../../../src/forms-opportunities/oppty-handlers/accessibility-handler.js', {
        '../../../src/accessibility/utils/data-processing.js': {
          aggregateAccessibilityData: aggregateAccessibilityDataStub,
        },
        '../../../src/accessibility/utils/generate-individual-opportunities.js': {
          aggregateAccessibilityIssues: aggregateAccessibilityIssuesStub,
          createIndividualOpportunitySuggestions: sandbox.stub().resolves(),
        },
      });

      await accessibilityHandlerModule.createAccessibilityOpportunity(latestAudit, context);

      // Verify that the error in individual suggestions doesn't break the main flow
      expect(context.dataAccess.Opportunity.create).to.have.been.calledOnce;
      expect(context.sqs.sendMessage).to.have.been.calledTwice;

      // Verify the stub was called even though it threw an error
      expect(aggregateAccessibilityIssuesStub).to.have.been.calledOnce;

      // Verify error was logged for individual suggestions but main success was still logged
      expect(context.log.error).to.have.been.calledWith(
        sinon.match(/Error creating individual suggestions/),
      );
<<<<<<< HEAD
      expect(context.log.info).to.have.been.calledWith(
=======
      expect(context.log.debug).to.have.been.calledWith(
>>>>>>> b8dae3b4
        sinon.match(/a11y opportunity created.*and sent to mystique/),
      );
    });

    it('should skip individual suggestions when no opportunity is created', async () => {
      const latestAudit = {
        siteId,
        auditId: 'test-audit-id',
        getSiteId: () => siteId,
        getAuditId: () => 'test-audit-id',
      };

      // Mock aggregateAccessibilityData to return success but with no violations
      const aggregateAccessibilityDataStub = sandbox.stub();
      aggregateAccessibilityDataStub.resolves({
        success: true,
        finalResultFiles: {
          current: {},
        },
      });

      const aggregateAccessibilityIssuesStub = sandbox.stub();
      const createIndividualOpportunitySuggestionsStub = sandbox.stub();

      const accessibilityHandlerModule = await esmock('../../../src/forms-opportunities/oppty-handlers/accessibility-handler.js', {
        '../../../src/accessibility/utils/data-processing.js': {
          aggregateAccessibilityData: aggregateAccessibilityDataStub,
        },
        '../../../src/accessibility/utils/generate-individual-opportunities.js': {
          aggregateAccessibilityIssues: aggregateAccessibilityIssuesStub,
          createIndividualOpportunitySuggestions: createIndividualOpportunitySuggestionsStub,
        },
      });

      await accessibilityHandlerModule.createAccessibilityOpportunity(latestAudit, context);

      // Verify individual suggestions functions were not called when no opportunity was created
      expect(aggregateAccessibilityIssuesStub).to.not.have.been.called;
      expect(createIndividualOpportunitySuggestionsStub).to.not.have.been.called;
    });

    it('should handle SQS message sending failure gracefully', async () => {
      const latestAudit = {
        siteId,
        auditId: 'test-audit-id',
        getSiteId: () => siteId,
        getAuditId: () => 'test-audit-id',
      };

      // Mock aggregateAccessibilityData to return success with violations data
      const aggregateAccessibilityDataStub = sandbox.stub();
      aggregateAccessibilityDataStub.resolves({
        success: true,
        finalResultFiles: {
          current: {
            overall: {
              violations: {
                total: 1,
                critical: { count: 1, items: {} },
                serious: { count: 0, items: {} },
              },
            },
            'https://example.com/form1?source=contact-form': {
              violations: {
                total: 1,
                critical: {
                  count: 1,
                  items: {
                    'select-name': {
                      count: 1,
                      description: 'Select element must have an accessible name',
                      level: 'A',
                      successCriteriaTags: ['wcag412'],
                      htmlWithIssues: ['<select id="inquiry">'],
                      failureSummary: 'Fix any of the following...',
                    },
                  },
                },
                serious: {
                  count: 0,
                  items: {},
                },
              },
            },
          },
        },
      });

      // Mock the module to override the imported function
      const sendRunImportMessageStub = sandbox.stub().resolves();
      const accessibilityHandlerModule = await esmock('../../../src/forms-opportunities/oppty-handlers/accessibility-handler.js', {
        '../../../src/accessibility/utils/data-processing.js': {
          aggregateAccessibilityData: aggregateAccessibilityDataStub,
          sendRunImportMessage: sendRunImportMessageStub,
        },
      });

      // Mock SQS to fail
      context.sqs.sendMessage = sandbox.stub().rejects(new Error('SQS service unavailable'));

      await accessibilityHandlerModule.createAccessibilityOpportunity(latestAudit, context);

      expect(context.log.error).to.have.been.calledWith(
        '[Form Opportunity] [Site Id: test-site-id] Error creating a11y issues: SQS service unavailable',
      );
    });

    it('should handle malformed composite keys gracefully', async () => {
      const latestAudit = {
        siteId,
        auditId: 'test-audit-id',
        getSiteId: () => siteId,
        getAuditId: () => 'test-audit-id',
      };

      // Mock aggregateAccessibilityData to return success with malformed composite keys
      const aggregateAccessibilityDataStub = sandbox.stub();
      aggregateAccessibilityDataStub.resolves({
        success: true,
        finalResultFiles: {
          current: {
            overall: {
              violations: {
                total: 1,
                critical: { count: 1, items: {} },
                serious: { count: 0, items: {} },
              },
            },
            'https://example.com/form1?source=': { // Malformed: missing formSource
              violations: {
                total: 1,
                critical: {
                  count: 1,
                  items: {
                    'select-name': {
                      count: 1,
                      description: 'Select element must have an accessible name',
                      level: 'A',
                      successCriteriaTags: ['wcag412'],
                      htmlWithIssues: ['<select id="inquiry">'],
                      failureSummary: 'Fix any of the following...',
                    },
                  },
                },
                serious: {
                  count: 0,
                  items: {},
                },
              },
            },
          },
        },
      });

      // Mock the module to override the imported function
      const sendRunImportMessageStub = sandbox.stub().resolves();
      const accessibilityHandlerModule = await esmock('../../../src/forms-opportunities/oppty-handlers/accessibility-handler.js', {
        '../../../src/accessibility/utils/data-processing.js': {
          aggregateAccessibilityData: aggregateAccessibilityDataStub,
          sendRunImportMessage: sendRunImportMessageStub,
        },
      });

      await accessibilityHandlerModule.createAccessibilityOpportunity(latestAudit, context);

      expect(context.dataAccess.Opportunity.create).to.have.been.calledOnce;
      const createArgs = context.dataAccess.Opportunity.create.getCall(0).args[0];
      expect(createArgs.data.accessibility).to.have.lengthOf(1);

      // Check that malformed key is handled gracefully
      const form1Data = createArgs.data.accessibility.find((a) => a.form === 'https://example.com/form1');
      expect(form1Data.formSource).to.equal(''); // Empty formSource for malformed key
    });

    it('should not create opportunities when no content is present in aggregationResult', async () => {
      const latestAudit = {
        siteId,
        auditId: 'test-audit-id',
        getSiteId: () => siteId,
        getAuditId: () => 'test-audit-id',
      };

      // Mock aggregateAccessibilityData to return success but with empty current data
      const aggregateAccessibilityDataStub = sandbox.stub();
      aggregateAccessibilityDataStub.resolves({
        success: true,
        finalResultFiles: {
          current: {
            // Only overall data exists, no form-specific analysis
            overall: {
              violations: {
                total: 0,
                critical: { count: 0, items: {} },
                serious: { count: 0, items: {} },
              },
            },
          },
        },
      });

      // Mock the module to override the imported function
      const sendRunImportMessageStub = sandbox.stub().resolves();
      const accessibilityHandlerModule = await esmock('../../../src/forms-opportunities/oppty-handlers/accessibility-handler.js', {
        '../../../src/accessibility/utils/data-processing.js': {
          aggregateAccessibilityData: aggregateAccessibilityDataStub,
          sendRunImportMessage: sendRunImportMessageStub,
        },
      });

      await accessibilityHandlerModule.createAccessibilityOpportunity(latestAudit, context);

      expect(context.log.debug).to.have.been.calledWith(
        '[Form Opportunity] [Site Id: test-site-id] No a11y data found to create or update opportunity ',
      );
      expect(context.dataAccess.Opportunity.create).to.not.have.been.called;
    });

    it('should handle empty violations items gracefully', async () => {
      const latestAudit = {
        siteId,
        auditId: 'test-audit-id',
        getSiteId: () => siteId,
        getAuditId: () => 'test-audit-id',
      };

      // Mock aggregateAccessibilityData to return success with empty violations items
      const aggregateAccessibilityDataStub = sandbox.stub();
      aggregateAccessibilityDataStub.resolves({
        success: true,
        finalResultFiles: {
          current: {
            overall: {
              violations: {
                total: 0,
                critical: { count: 0, items: {} },
                serious: { count: 0, items: {} },
              },
            },
            'https://example.com/form1?source=contact-form': {
              violations: {
                total: 2,
                critical: {
                  count: 1,
                  items: {}, // Empty items
                },
                serious: {
                  count: 1,
                  items: {}, // Empty items
                },
              },
            },
          },
        },
      });

      // Mock the module to override the imported function
      const sendRunImportMessageStub = sandbox.stub().resolves();
      const accessibilityHandlerModule = await esmock('../../../src/forms-opportunities/oppty-handlers/accessibility-handler.js', {
        '../../../src/accessibility/utils/data-processing.js': {
          aggregateAccessibilityData: aggregateAccessibilityDataStub,
          sendRunImportMessage: sendRunImportMessageStub,
        },
      });

      await accessibilityHandlerModule.createAccessibilityOpportunity(latestAudit, context);

      expect(context.log.debug).to.have.been.calledWith(
        '[Form Opportunity] [Site Id: test-site-id] No a11y issues found to create or update opportunity',
      );
      expect(context.dataAccess.Opportunity.create).to.not.have.been.called;
    });

    it('should handle missing violations object gracefully', async () => {
      const latestAudit = {
        siteId,
        auditId: 'test-audit-id',
        getSiteId: () => siteId,
        getAuditId: () => 'test-audit-id',
      };

      // Mock aggregateAccessibilityData to return success with missing violations object
      const aggregateAccessibilityDataStub = sandbox.stub();
      aggregateAccessibilityDataStub.resolves({
        success: true,
        finalResultFiles: {
          current: {
            overall: {
              violations: {
                total: 0,
                critical: { count: 0, items: {} },
                serious: { count: 0, items: {} },
              },
            },
            'https://example.com/form1?source=contact-form': {
              // Missing violations object
            },
          },
        },
      });

      // Mock the module to override the imported function
      const sendRunImportMessageStub = sandbox.stub().resolves();
      const accessibilityHandlerModule = await esmock('../../../src/forms-opportunities/oppty-handlers/accessibility-handler.js', {
        '../../../src/accessibility/utils/data-processing.js': {
          aggregateAccessibilityData: aggregateAccessibilityDataStub,
          sendRunImportMessage: sendRunImportMessageStub,
        },
      });

      await accessibilityHandlerModule.createAccessibilityOpportunity(latestAudit, context);

      expect(context.log.debug).to.have.been.calledWith(
        '[Form Opportunity] [Site Id: test-site-id] No a11y issues found to create or update opportunity',
      );
      expect(context.dataAccess.Opportunity.create).to.not.have.been.called;
    });

    it('should handle mixed data types (forms and regular pages)', async () => {
      const latestAudit = {
        siteId,
        auditId: 'test-audit-id',
        getSiteId: () => siteId,
        getAuditId: () => 'test-audit-id',
      };

      // Mock aggregateAccessibilityData to return success with mixed data types
      const aggregateAccessibilityDataStub = sandbox.stub();
      aggregateAccessibilityDataStub.resolves({
        success: true,
        finalResultFiles: {
          current: {
            overall: {
              violations: {
                total: 3,
                critical: { count: 2, items: {} },
                serious: { count: 1, items: {} },
              },
            },
            'https://example.com/page1': { // Regular page (no separator)
              violations: {
                total: 1,
                critical: {
                  count: 1,
                  items: {
                    'missing-alt': {
                      count: 1,
                      description: 'Images must have alternative text',
                      level: 'A',
                      successCriteriaTags: ['wcag111'],
                      htmlWithIssues: ['<img src="test.jpg">'],
                      failureSummary: 'Fix any of the following...',
                    },
                  },
                },
                serious: {
                  count: 0,
                  items: {},
                },
              },
            },
            'https://example.com/form1?source=contact-form': { // Form (with separator)
              violations: {
                total: 2,
                critical: {
                  count: 1,
                  items: {
                    'select-name': {
                      count: 1,
                      description: 'Select element must have an accessible name',
                      level: 'A',
                      successCriteriaTags: ['wcag412'],
                      htmlWithIssues: ['<select id="inquiry">'],
                      failureSummary: 'Fix any of the following...',
                    },
                  },
                },
                serious: {
                  count: 1,
                  items: {
                    'color-contrast': {
                      count: 1,
                      description: 'Elements must meet minimum color contrast ratio thresholds',
                      level: 'AA',
                      successCriteriaTags: ['wcag143'],
                      htmlWithIssues: ['<span>(Optional)</span>'],
                      failureSummary: 'Fix any of the following...',
                    },
                  },
                },
              },
            },
          },
        },
      });

      // Mock the module to override the imported function
      const sendRunImportMessageStub = sandbox.stub().resolves();
      const accessibilityHandlerModule = await esmock('../../../src/forms-opportunities/oppty-handlers/accessibility-handler.js', {
        '../../../src/accessibility/utils/data-processing.js': {
          aggregateAccessibilityData: aggregateAccessibilityDataStub,
          sendRunImportMessage: sendRunImportMessageStub,
        },
      });

      await accessibilityHandlerModule.createAccessibilityOpportunity(latestAudit, context);

      expect(context.dataAccess.Opportunity.create).to.have.been.calledOnce;
      const createArgs = context.dataAccess.Opportunity.create.getCall(0).args[0];
      expect(createArgs.data.accessibility).to.have.lengthOf(2);

      // Check that both regular pages and forms are processed correctly
      const pageData = createArgs.data.accessibility.find((a) => a.form === 'https://example.com/page1');
      const formData = createArgs.data.accessibility.find((a) => a.form === 'https://example.com/form1');

      expect(pageData.formSource).to.equal(null); // Regular page has no formSource
      expect(formData.formSource).to.equal('contact-form'); // Form has formSource
    });

    it('should successfully create accessibility opportunity with transformed data and send to Mystique', async () => {
      // Arrange - Set up the audit data
      const latestAudit = {
        siteId,
        auditId: 'test-audit-id',
        getSiteId: () => siteId,
        getAuditId: () => 'test-audit-id',
      };

      // Mock aggregateAccessibilityData to return realistic aggregated data with violations
      const aggregateAccessibilityDataStub = sandbox.stub();
      aggregateAccessibilityDataStub.resolves({
        success: true,
        finalResultFiles: {
          current: {
            overall: {
              violations: {
                total: 3,
                critical: { count: 2, items: {} },
                serious: { count: 1, items: {} },
              },
            },
            'https://example.com/contact?source=contact-form': {
              violations: {
                total: 2,
                critical: {
                  count: 1,
                  items: {
                    'select-name': {
                      count: 1,
                      description: 'Select element must have an accessible name',
                      level: 'A',
                      successCriteriaTags: ['wcag412'],
                      htmlWithIssues: ['<select id="inquiry">'],
                      failureSummary: 'Fix any of the following: Element does not have a label',
                    },
                  },
                },
                serious: {
                  count: 1,
                  items: {
                    'color-contrast': {
                      count: 3,
                      description: 'Elements must have sufficient color contrast',
                      level: 'AA',
                      successCriteriaTags: ['wcag143'],
                      htmlWithIssues: ['<button class="submit">Submit</button>'],
                      failureSummary: 'Fix any of the following: Element has insufficient color contrast',
                    },
                  },
                },
              },
            },
            'https://example.com/signup?source=newsletter-form': {
              violations: {
                total: 1,
                critical: {
                  count: 1,
                  items: {
                    label: {
                      count: 2,
                      description: 'Form elements must have labels',
                      level: 'A',
                      successCriteriaTags: ['wcag131'],
                      htmlWithIssues: ['<input type="email" name="email">'],
                      failureSummary: 'Fix any of the following: Form element does not have a label',
                    },
                  },
                },
                serious: {
                  count: 0,
                  items: {},
                },
              },
            },
          },
        },
      });

      // Mock the created opportunity
      const createdOpportunity = {
        getId: () => 'opportunity-123',
      };
      context.dataAccess.Opportunity.create.resolves(createdOpportunity);

      // Mock the module to override the imported function
      const sendRunImportMessageStub = sandbox.stub().resolves();
      const accessibilityHandlerModule = await esmock('../../../src/forms-opportunities/oppty-handlers/accessibility-handler.js', {
        '../../../src/accessibility/utils/data-processing.js': {
          aggregateAccessibilityData: aggregateAccessibilityDataStub,
          sendRunImportMessage: sendRunImportMessageStub,
        },
      });

      // Act - Execute the function
      await accessibilityHandlerModule.createAccessibilityOpportunity(latestAudit, context);

      // Assert - Verify the aggregation was called correctly
      expect(aggregateAccessibilityDataStub).to.have.been.calledOnce;
      expect(aggregateAccessibilityDataStub).to.have.been.calledWith(
        context.s3Client,
        'test-bucket',
        siteId,
        context.log,
        sinon.match.string, // outputKey
        'forms-opportunities',
        sinon.match.string, // version
      );

      // Assert - Verify opportunity was created with correctly transformed data
      expect(context.dataAccess.Opportunity.create).to.have.been.calledOnce;
      const opportunityData = context.dataAccess.Opportunity.create.getCall(0).args[0];

      expect(opportunityData).to.deep.include({
        siteId,
        auditId: 'test-audit-id',
        type: 'form-accessibility',
        origin: 'AUTOMATION',
        title: 'Accessibility - Assistive technology is incompatible on form',
        runbook: 'https://adobe.sharepoint.com/:w:/s/AEM_Forms/Ebpoflp2gHFNl4w5-9C7dFEBBHHE4gTaRzHaofqSxJMuuQ?e=Ss6mep',
      });

      // Verify the transformed accessibility data
      expect(opportunityData.data.accessibility).to.have.lengthOf(2);

      // Check first form's transformed data
      const contactForm = opportunityData.data.accessibility.find(
        (item) => item.form === 'https://example.com/contact',
      );
      expect(contactForm).to.deep.include({
        form: 'https://example.com/contact',
        formSource: 'contact-form',
      });
      expect(contactForm.a11yIssues).to.have.lengthOf(2);
      expect(contactForm.a11yIssues[0]).to.deep.include({
        issue: 'Select element must have an accessible name',
        level: 'A',
        recommendation: 'Fix any of the following: Element does not have a label',
      });
      expect(contactForm.a11yIssues[0].successCriterias[0]).to.deep.include({
        name: 'Name, Role, Value',
        criteriaNumber: '4.1.2',
      });

      // Check second form's transformed data
      const newsletterForm = opportunityData.data.accessibility.find(
        (item) => item.form === 'https://example.com/signup',
      );
      expect(newsletterForm).to.deep.include({
        form: 'https://example.com/signup',
        formSource: 'newsletter-form',
      });
      expect(newsletterForm.a11yIssues).to.have.lengthOf(1);

      // Assert - Verify message was sent to importer-worker queue
      expect(sendRunImportMessageStub).to.have.been.calledOnce;
      expect(sendRunImportMessageStub).to.have.been.calledWith(
        context.sqs,
        'test-import-worker-queue',
        'a11y-metrics-aggregator',
        siteId,
        sinon.match({
          scraperBucketName: 'test-bucket',
          importerBucketName: 'test-importer-bucket',
          version: sinon.match.string,
          urlSourceSeparator: '?source=',
          totalChecks: 50,
          options: {},
        }),
      );
      // Assert - Verify message was sent to Mystique queue
      expect(context.sqs.sendMessage).to.have.been.calledOnce;
      expect(context.sqs.sendMessage).to.have.been.calledWith(
        'test-queue',
        sinon.match({
          type: 'detect:forms-a11y',
          siteId,
          auditId: 'test-audit-id',
          deliveryType: 'aem',
          data: {
            url: 'https://example.com',
            opportunityId: 'opportunity-123',
            a11y: sinon.match.array,
          },
        }),
      );

      // Verify the Mystique message contains the transformed data
      const mystiqueMessage = context.sqs.sendMessage.getCall(0).args[1];
      expect(mystiqueMessage.data.a11y).to.have.lengthOf(2);
      expect(mystiqueMessage.data.a11y[0]).to.deep.include({
        form: 'https://example.com/contact',
        formSource: 'contact-form',
      });

      // Assert - Verify success log message
      expect(context.log.debug).to.have.been.calledWith(
        '[Form Opportunity] [Site Id: test-site-id] a11y opportunity created (if issues found) and sent to mystique',
      );
    });

    it('should handle sendRunImportMessage failure gracefully but prevent mystique message', async () => {
      const latestAudit = {
        siteId,
        auditId: 'test-audit-id',
        getSiteId: () => siteId,
        getAuditId: () => 'test-audit-id',
      };

      // Mock aggregateAccessibilityData to return success with violations data
      const aggregateAccessibilityDataStub = sandbox.stub();
      aggregateAccessibilityDataStub.resolves({
        success: true,
        finalResultFiles: {
          current: {
            overall: {
              violations: {
                total: 1,
                critical: { count: 1, items: {} },
                serious: { count: 0, items: {} },
              },
            },
            'https://example.com/form1?source=contact-form': {
              violations: {
                total: 1,
                critical: {
                  count: 1,
                  items: {
                    'select-name': {
                      count: 1,
                      description: 'Select element must have an accessible name',
                      level: 'A',
                      successCriteriaTags: ['wcag412'],
                      htmlWithIssues: ['<select id="inquiry">'],
                      failureSummary: 'Fix any of the following...',
                    },
                  },
                },
                serious: {
                  count: 0,
                  items: {},
                },
              },
            },
          },
        },
      });

      // Mock sendRunImportMessage to fail
      const sendRunImportMessageStub = sandbox.stub().rejects(new Error('Import worker queue unavailable'));
      const accessibilityHandlerModule = await esmock('../../../src/forms-opportunities/oppty-handlers/accessibility-handler.js', {
        '../../../src/accessibility/utils/data-processing.js': {
          aggregateAccessibilityData: aggregateAccessibilityDataStub,
          sendRunImportMessage: sendRunImportMessageStub,
        },
      });

      await accessibilityHandlerModule.createAccessibilityOpportunity(latestAudit, context);

      // Verify sendRunImportMessage was called and failed
      expect(sendRunImportMessageStub).to.have.been.calledOnce;

      // Verify that failure is handled gracefully and error is logged
      expect(context.log.error).to.have.been.calledWith(
        '[Form Opportunity] [Site Id: test-site-id] Error creating a11y issues: Import worker queue unavailable',
      );

      // Verify that opportunity creation happened (it occurs before sendRunImportMessage)
      expect(context.dataAccess.Opportunity.create).to.have.been.calledOnce;

      // Verify that mystique message sending didn't happen due to error
      expect(context.sqs.sendMessage).to.not.have.been.called;
    });

    it('should verify importer-worker message parameters are correct', async () => {
      const latestAudit = {
        siteId,
        auditId: 'test-audit-id',
        getSiteId: () => siteId,
        getAuditId: () => 'test-audit-id',
      };

      // Mock aggregateAccessibilityData to return success with violations data
      const aggregateAccessibilityDataStub = sandbox.stub();
      aggregateAccessibilityDataStub.resolves({
        success: true,
        finalResultFiles: {
          current: {
            overall: {
              violations: {
                total: 1,
                critical: { count: 1, items: {} },
                serious: { count: 0, items: {} },
              },
            },
            'https://example.com/form1?source=test-form': {
              violations: {
                total: 1,
                critical: {
                  count: 1,
                  items: {
                    'button-name': {
                      count: 1,
                      description: 'Buttons must have discernible text',
                      level: 'A',
                      successCriteriaTags: ['wcag412'],
                      htmlWithIssues: ['<button></button>'],
                      failureSummary: 'Fix any of the following...',
                    },
                  },
                },
                serious: {
                  count: 0,
                  items: {},
                },
              },
            },
          },
        },
      });

      const sendRunImportMessageStub = sandbox.stub().resolves();
      const accessibilityHandlerModule = await esmock('../../../src/forms-opportunities/oppty-handlers/accessibility-handler.js', {
        '../../../src/accessibility/utils/data-processing.js': {
          aggregateAccessibilityData: aggregateAccessibilityDataStub,
          sendRunImportMessage: sendRunImportMessageStub,
        },
      });

      await accessibilityHandlerModule.createAccessibilityOpportunity(latestAudit, context);

      // Verify sendRunImportMessage was called with exactly the right parameters
      expect(sendRunImportMessageStub).to.have.been.calledOnce;
      expect(sendRunImportMessageStub).to.have.been.calledWith(
        context.sqs,
        'test-import-worker-queue',
        'a11y-metrics-aggregator',
        'test-site-id',
        sinon.match({
          scraperBucketName: 'test-bucket',
          importerBucketName: 'test-importer-bucket',
          version: sinon.match(/^\d{4}-\d{2}-\d{2}$/), // Should match YYYY-MM-DD format
          urlSourceSeparator: '?source=',
          totalChecks: 50,
          options: sinon.match({}),
        }),
      );

      // Verify the data object structure has all required properties
      const importMessageCall = sendRunImportMessageStub.getCall(0);
      const dataParam = importMessageCall.args[4];
      expect(dataParam).to.have.property('scraperBucketName', 'test-bucket');
      expect(dataParam).to.have.property('importerBucketName', 'test-importer-bucket');
      expect(dataParam).to.have.property('urlSourceSeparator', '?source=');
      expect(dataParam).to.have.property('totalChecks', 50);
      expect(dataParam).to.have.property('options');
      expect(dataParam.options).to.be.an('object');
    });

    it('should send importer-worker message even when mystique message fails', async () => {
      const latestAudit = {
        siteId,
        auditId: 'test-audit-id',
        getSiteId: () => siteId,
        getAuditId: () => 'test-audit-id',
      };

      // Mock aggregateAccessibilityData to return success with violations data
      const aggregateAccessibilityDataStub = sandbox.stub();
      aggregateAccessibilityDataStub.resolves({
        success: true,
        finalResultFiles: {
          current: {
            overall: {
              violations: {
                total: 1,
                critical: { count: 1, items: {} },
                serious: { count: 0, items: {} },
              },
            },
            'https://example.com/form1?source=contact-form': {
              violations: {
                total: 1,
                critical: {
                  count: 1,
                  items: {
                    'image-alt': {
                      count: 1,
                      description: 'Images must have alternative text',
                      level: 'A',
                      successCriteriaTags: ['wcag111'],
                      htmlWithIssues: ['<img src="test.jpg">'],
                      failureSummary: 'Fix any of the following...',
                    },
                  },
                },
                serious: {
                  count: 0,
                  items: {},
                },
              },
            },
          },
        },
      });

      const sendRunImportMessageStub = sandbox.stub().resolves();
      const accessibilityHandlerModule = await esmock('../../../src/forms-opportunities/oppty-handlers/accessibility-handler.js', {
        '../../../src/accessibility/utils/data-processing.js': {
          aggregateAccessibilityData: aggregateAccessibilityDataStub,
          sendRunImportMessage: sendRunImportMessageStub,
        },
      });

      // Mock SQS to fail for mystique message
      context.sqs.sendMessage = sandbox.stub().rejects(new Error('Mystique queue unavailable'));

      await accessibilityHandlerModule.createAccessibilityOpportunity(latestAudit, context);

      // Verify both opportunity creation and importer-worker message were successful
      expect(context.dataAccess.Opportunity.create).to.have.been.calledOnce;
      expect(sendRunImportMessageStub).to.have.been.calledOnce;

      // Verify error was logged due to mystique message failure
      expect(context.log.error).to.have.been.calledWith(
        '[Form Opportunity] [Site Id: test-site-id] Error creating a11y issues: Mystique queue unavailable',
      );
    });
  });

  describe('accessibility handle - mystique detected', async () => {
    let context;
    const siteId = 'test-site-id';
    const auditId = 'test-audit-id';
    const opportunityId = 'test-opportunity-id';
    let mockOpportunityData;

    beforeEach(() => {
      mockOpportunityData = {
        accessibility: [{
          form: 'https://example.com/form1',
          formSource: '#form1',
          a11yIssues: [{
            issue: 'Missing alt text',
            level: 'error',
            successCriterias: ['1.1.1 Non-text Content'],
            htmlWithIssues: ['<img src="test.jpg">'],
            recommendation: 'Add alt text to image',
          }],
        }],
      };
      context = new MockContextBuilder()
        .withSandbox(sandbox)
        .withOverrides({
          runtime: { name: 'aws-lambda', region: 'us-east-1' },
          func: { package: 'spacecat-services', version: 'ci', name: 'test' },
          site: {
            getId: sinon.stub().returns(siteId),
            getBaseURL: sinon.stub().returns('https://example.com'),
            getDeliveryType: sinon.stub().returns('aem'),
          },
          env: {
            QUEUE_SPACECAT_TO_MYSTIQUE: 'test-queue',
            IMPORT_WORKER_QUEUE_URL: 'test-import-worker-queue',
          },
          sqs: {
            sendMessage: sandbox.stub().resolves(),
          },
          log: {
            info: sinon.stub(),
            error: sinon.stub(),
            debug: sinon.stub(),
          },
          dataAccess: {
            Opportunity: {
              allBySiteIdAndStatus: sandbox.stub().resolves([]),
              findById: sandbox.stub().resolves({
                getId: () => opportunityId,
                getType: () => 'form-accessibility',
                getSiteId: () => siteId,
                getSuggestions: sandbox.stub().resolves([]),
                save: sandbox.stub().resolves({
                  getId: () => opportunityId,
                  getSiteId: () => siteId,
                  getData: () => ({
                    accessibility: [{
                      form: 'test-form',
                      formsource: 'test-source',
                      a11yIssues: [],
                    }],
                  }),
                }),
                getData: () => mockOpportunityData,
                setData: (data) => {
                  mockOpportunityData = data;
                },
              }),
              create: sandbox.stub().resolves({
                getId: () => opportunityId,
                setUpdatedBy: sandbox.stub(),
                setAuditId: sandbox.stub(),
              }),
            },
            Site: {
              findById: sandbox.stub().resolves({
                getDeliveryType: sinon.stub().returns('aem'),
                getBaseURL: sinon.stub().returns('https://example.com'),
              }),
            },
            Configuration: {
              findLatest: sandbox.stub().resolves({
                isHandlerEnabledForSite: sandbox.stub().resolves(false),
              }),
            },
          },
        })
        .build();
    });

    it('should process message and send to mystique for quality agent', async () => {
      const message = {
        auditId,
        siteId,
        data: {
          opportunityId,
          a11y: [{
            form: 'https://example.com/form1',
            formSource: '#form1',
            a11yIssues: [{
              issue: 'Missing alt text',
              level: 'error',
              successCriterias: ['1.1.1'],
              htmlWithIssues: ['<img src="test.jpg">'],
              recommendation: 'Add alt text to image',
            }],
          }],
        },
      };

      await mystiqueDetectedFormAccessibilityHandler(message, context);

      expect(context.sqs.sendMessage).to.have.been.calledOnce;
      const sqsMessage = context.sqs.sendMessage.getCall(0).args[1];
      expect(sqsMessage.type).to.equal('detect:form-details');
    });

    it('should process message and send to mystique for guidance', async () => {
      const message = {
        auditId,
        siteId,
        data: {
          opportunityId,
          a11y: [{
            form: 'https://example.com/form1',
            formSource: '#form1',
            a11yIssues: [{
              issue: 'Missing alt text',
              level: 'error',
              successCriterias: ['1.1.1'],
              htmlWithIssues: ['<img src="test.jpg">'],
              recommendation: 'Add alt text to image',
            }],
          }],
        },
      };

      context = new MockContextBuilder()
        .withSandbox(sandbox)
        .withOverrides({
          runtime: { name: 'aws-lambda', region: 'us-east-1' },
          func: { package: 'spacecat-services', version: 'ci', name: 'test' },
          site: {
            getId: sinon.stub().returns(siteId),
            getBaseURL: sinon.stub().returns('https://example.com'),
            getDeliveryType: sinon.stub().returns('aem'),
          },
          env: {
            QUEUE_SPACECAT_TO_MYSTIQUE: 'test-queue',
            IMPORT_WORKER_QUEUE_URL: 'test-import-worker-queue',
          },
          sqs: {
            sendMessage: sandbox.stub().resolves(),
          },
          log: {
            info: sinon.stub(),
            debug: sinon.stub(),
            error: sinon.stub(),
          },
          dataAccess: {
            Opportunity: {
              allBySiteIdAndStatus: sandbox.stub().resolves([]),
              findById: sandbox.stub().resolves({
                getId: () => opportunityId,
                getType: () => 'form-accessibility',
                getSiteId: () => siteId,
                getSuggestions: sandbox.stub().resolves([]),
                save: sandbox.stub().resolves({
                  getType: () => 'form-accessibility',
                  getId: () => opportunityId,
                  getSiteId: () => siteId,
                  getData: () => ({
                    accessibility: [{
                      form: 'test-form-2',
                      formDetails: {
                        is_lead_gen: true,
                        industry: 'Insurance',
                        form_type: 'Quote Request Form',
                        form_category: 'B2C',
                        cpl: 230.6,
                      },
                      formsource: 'test-source',
                      a11yIssues: [],
                    }],
                  }),
                }),
                getData: () => mockOpportunityData,
                setData: (data) => {
                  mockOpportunityData = data;
                },
                getSiteId: () => siteId,
              }),
              create: sandbox.stub().resolves({
                getId: () => opportunityId,
                setUpdatedBy: sandbox.stub(),
                setAuditId: sandbox.stub(),
              }),
            },
            Site: {
              findById: sandbox.stub().resolves({
                getDeliveryType: sinon.stub().returns('aem'),
                getBaseURL: sinon.stub().returns('https://example.com'),
              }),
            },
            Configuration: {
              findLatest: sandbox.stub().resolves({
                isHandlerEnabledForSite: sandbox.stub().resolves(false),
              }),
            },
          },
        })
        .build();

      await mystiqueDetectedFormAccessibilityHandler(message, context);

      expect(context.sqs.sendMessage).to.have.been.calledOnce;
    });

    it('should not send message to mystique when no opportunity is found', async () => {
      const message = {
        auditId,
        siteId,
        data: {
          opportunityId: null,
          a11y: [],
        },
      };

      await mystiqueDetectedFormAccessibilityHandler(message, context);
      expect(context.sqs.sendMessage).to.not.have.been.called;
      expect(context.log.info).to.have.been.calledWith(
        '[Form Opportunity] [Site Id: test-site-id] A11y opportunity not detected, skipping guidance',
      );
    });

    it('should append accessibility issue detected by mystique', async () => {
      const message = {
        auditId,
        siteId,
        data: {
          opportunityId,
          a11y: [{
            form: 'https://example.com/form1',
            formSource: '#form1',
            a11yIssues: [{
              issue: 'Missing alt text',
              level: 'error',
              successCriterias: ['1.1.1'],
              htmlWithIssues: ['<img src="test.jpg">'],
              recommendation: 'Add alt text to image',
            }],
          }],
        },
      };
      mockOpportunityData = {
        accessibility: [{
          form: 'https://example.com/form1',
          formSource: '#form1',
          a11yIssues: [],
        }],
      };

      // mock existing opportunity
      context.dataAccess.Opportunity.findById.resolves({
        save: sandbox.stub().resolves({
          getId: () => opportunityId,
          getData: () => ({
            form: 'test-form',
            formsource: 'test-source',
            a11yIssues: [],
          }),
        }),
        setUpdatedBy: sandbox.stub(),
        getData: () => mockOpportunityData,
        setData: (data) => {
          mockOpportunityData = data;
        },
      });

      await mystiqueDetectedFormAccessibilityHandler(message, context);

      expect(context.dataAccess.Opportunity.findById).to.have.been.calledOnce;
      const existingOpportunity = await context.dataAccess.Opportunity.findById
        .getCall(0).returnValue;
      expect(existingOpportunity.getData().accessibility).to.have.lengthOf(1);
      expect(existingOpportunity.getData().accessibility[0].a11yIssues).to.have.lengthOf(1);
      expect(existingOpportunity.save).to.have.been.calledOnce;
    });

    it('should append a11y issues from mystique with empty axe issues', async () => {
      const message = {
        auditId,
        siteId,
        data: {
          opportunityId,
          a11y: [{
            form: 'https://example.com/form1',
            formSource: '#form1',
            a11yIssues: [{
              issue: 'Missing alt text',
              level: 'error',
              successCriterias: ['1.1.1'],
              htmlWithIssues: ['<img src="test.jpg">'],
              recommendation: 'Add alt text to image',
            }],
          }],
        },
      };
      mockOpportunityData = {
        accessibility: [{
          form: 'https://example.com/form2',
          formSource: '#form2',
          a11yIssues: [{
            issue: 'label missing',
            level: 'A',
            successCriterias: ['1.1.1'],
            htmlWithIssues: ['<label>test</label>'],
            recommendation: 'Add label to input',
          }],
        }],
      };
      // mock existing opportunity
      context.dataAccess.Opportunity.findById.resolves({
        save: sandbox.stub().resolves({
          getId: () => opportunityId,
        }),
        setUpdatedBy: sandbox.stub(),
        getData: () => mockOpportunityData,
        setData: (data) => {
          mockOpportunityData = data;
        },
      });

      await mystiqueDetectedFormAccessibilityHandler(message, context);

      expect(context.dataAccess.Opportunity.findById).to.have.been.calledOnce;
      const existingOpportunity = await context.dataAccess.Opportunity.findById
        .getCall(0).returnValue;
      expect(existingOpportunity.getData().accessibility).to.have.lengthOf(2);
      expect(existingOpportunity.getData().accessibility[0].a11yIssues).to.have.lengthOf(1);
      expect(existingOpportunity.save).to.have.been.calledOnce;
    });

    it('should create a new opportunity when no existing opportunity is found', async () => {
      const message = {
        auditId,
        siteId,
        data: {
          a11y: [{
            form: 'https://example.com/form1',
            formSource: '#form1',
            a11yIssues: [{
              issue: 'Missing alt text',
              level: 'error',
              successCriterias: ['1.1.1'],
              htmlWithIssues: '<img src="test.jpg">',
              recommendation: 'Add alt text to image',
            }],
          }],
        },
      };
      await mystiqueDetectedFormAccessibilityHandler(message, context);
      expect(context.dataAccess.Opportunity.create).to.have.been.calledOnce;
      const createArgs = context.dataAccess.Opportunity.create.getCall(0).args[0];
      expect(createArgs.siteId).to.equal(siteId);
      expect(createArgs.auditId).to.equal('test-audit-id');
      expect(createArgs.type).to.equal(FORM_OPPORTUNITY_TYPES.FORM_A11Y);

      // Verify updateStatusToIgnored was called by checking the dataAccess calls
      expect(context.dataAccess.Opportunity.allBySiteIdAndStatus).to.have.been.calledWith(siteId, 'NEW');
    });

    it('should not call updateStatusToIgnored when updating existing opportunity', async () => {
      const message = {
        auditId,
        siteId,
        data: {
          opportunityId,
          a11y: [{
            form: 'https://example.com/form1',
            formSource: '#form1',
            a11yIssues: [{
              issue: 'Missing alt text',
              level: 'error',
              successCriterias: ['1.1.1'],
              htmlWithIssues: '<img src="test.jpg">',
              recommendation: 'Add alt text to image',
            }],
          }],
        },
      };

      await mystiqueDetectedFormAccessibilityHandler(message, context);

      // Verify updateStatusToIgnored was NOT called when updating existing opportunity
      expect(context.dataAccess.Opportunity.allBySiteIdAndStatus).to.not.have.been.called;
      expect(context.dataAccess.Opportunity.findById).to.have.been.calledWith(opportunityId);
    });

    it('should handle errors when processing message', async () => {
      const message = {
        auditId,
        siteId,
        data: {
          opportunityId,
          a11y: [{
            form: 'https://example.com/form1',
            formSource: '#form1',
            a11yIssues: [{
              issue: 'Missing alt text',
              level: 'error',
              successCriterias: ['1.1.1'],
              htmlWithIssues: '<img src="test.jpg">',
              recommendation: 'Add alt text to image',
            }],
          }],
        },
      };

      context.dataAccess.Opportunity.findById.rejects(new Error('Database error'));

      try {
        await mystiqueDetectedFormAccessibilityHandler(message, context);
      } catch (error) {
        expect(error.message).to.equal(
          '[Form Opportunity] [Site Id: test-site-id] Failed to create/update a11y opportunity with error: Database error',
        );
      }
    });
  });

  describe('createFormAccessibilitySuggestionsFromMystique', () => {
    let context;
    let mockOpportunity;
    let createIndividualOpportunitySuggestionsStub;

    beforeEach(() => {
      createIndividualOpportunitySuggestionsStub = sandbox.stub().resolves();

      mockOpportunity = {
        getId: () => 'test-opportunity-id',
      };

      context = new MockContextBuilder()
        .withSandbox(sandbox)
        .withOverrides({
          log: {
            info: sinon.stub(),
            error: sinon.stub(),
          },
        })
        .build();
    });

    it('should create individual suggestions from Mystique data with multiple htmlWithIssues', async () => {
      const a11yData = [
        {
          form: 'https://example.com/contact-form',
          formSource: 'aem',
          a11yIssues: [
            {
              description: 'Form input does not have an associated label',
              wcagRule: '1.3.1 Info and Relationships',
              wcagLevel: 'A',
              failureSummary: 'Ensure that all form inputs have associated <label> elements.',
              htmlWithIssues: [
                {
                  updateFrom: '<input type="text" id="username">',
                  targetSelector: '#username',
                },
                {
                  updateFrom: '<input type="email" id="email">',
                  targetSelector: '#email',
                },
              ],
              aiGenerated: true,
              fieldSelector: ['#username', '#email'],
              type: 'missing-label',
              severity: 'serious',
            },
          ],
        },
      ];

      // Mock the module to override the imported function
      const accessibilityHandlerModule = await esmock('../../../src/forms-opportunities/oppty-handlers/accessibility-handler.js', {
        '../../../src/accessibility/utils/generate-individual-opportunities.js': {
          createIndividualOpportunitySuggestions: createIndividualOpportunitySuggestionsStub,
        },
      });

      await accessibilityHandlerModule.createFormAccessibilitySuggestionsFromMystique(
        a11yData,
        mockOpportunity,
        context,
      );

      // Verify that createIndividualOpportunitySuggestions was called
      expect(createIndividualOpportunitySuggestionsStub).to.have.been.calledOnce;

      // Verify the data structure passed to createIndividualOpportunitySuggestions
      const callArgs = createIndividualOpportunitySuggestionsStub.getCall(0).args;
      const opportunity = callArgs[0];
      const typeSpecificData = callArgs[1];
      const contextArg = callArgs[2];
      const logArg = callArgs[3];

      expect(opportunity).to.equal(mockOpportunity);
      expect(contextArg).to.equal(context);
      expect(logArg).to.equal(context.log);

      // Verify the data structure contains 2 suggestions (one per htmlWithIssues)
      expect(typeSpecificData.data).to.have.lengthOf(2);

      // Check first suggestion
      const firstSuggestion = typeSpecificData.data[0];
      expect(firstSuggestion).to.deep.include({
        type: 'url',
        url: 'https://example.com/contact-form',
        source: 'aem',
        aiGenerated: true,
      });
      expect(firstSuggestion.issues).to.have.lengthOf(1);
      expect(firstSuggestion.issues[0]).to.deep.include({
        type: 'missing-label',
        description: 'Form input does not have an associated label',
        wcagRule: '1.3.1 Info and Relationships',
        wcagLevel: 'A',
        severity: 'serious',
        occurrences: 1,
        failureSummary: 'Ensure that all form inputs have associated <label> elements.',
      });
      expect(firstSuggestion.issues[0].htmlWithIssues).to.have.lengthOf(1);
      expect(firstSuggestion.issues[0].htmlWithIssues[0]).to.deep.equal({
        updateFrom: '<input type="text" id="username">',
        targetSelector: '#username',
      });

      // Check second suggestion
      const secondSuggestion = typeSpecificData.data[1];
      expect(secondSuggestion).to.deep.include({
        type: 'url',
        url: 'https://example.com/contact-form',
        source: 'aem',
        aiGenerated: true,
      });
      expect(secondSuggestion.issues).to.have.lengthOf(1);
      expect(secondSuggestion.issues[0].htmlWithIssues).to.have.lengthOf(1);
      expect(secondSuggestion.issues[0].htmlWithIssues[0]).to.deep.equal({
        updateFrom: '<input type="email" id="email">',
        targetSelector: '#email',
      });

      // Verify logging
      expect(context.log.info).to.have.been.calledWith('[FormMystiqueSuggestions] Creating individual suggestions from Mystique data');
      expect(context.log.info).to.have.been.calledWith('[FormMystiqueSuggestions] Creating 2 individual suggestions for form accessibility from Mystique data');
      expect(context.log.info).to.have.been.calledWith('[FormMystiqueSuggestions] Successfully created individual suggestions for form accessibility from Mystique data');
    });

    it('should handle multiple forms with different issues', async () => {
      const a11yData = [
        {
          form: 'https://example.com/contact-form',
          formSource: 'aem',
          a11yIssues: [
            {
              description: 'Missing label',
              wcagRule: '1.3.1 Info and Relationships',
              wcagLevel: 'A',
              failureSummary: 'Add label',
              htmlWithIssues: [
                {
                  updateFrom: '<input type="text" id="name">',
                  targetSelector: '#name',
                },
              ],
              aiGenerated: false,
              type: 'missing-label',
              severity: 'serious',
            },
          ],
        },
        {
          form: 'https://example.com/newsletter-form',
          formSource: 'newsletter',
          a11yIssues: [
            {
              description: 'Color contrast issue',
              wcagRule: 'random',
              wcagLevel: 'AA',
              failureSummary: 'Improve contrast',
              htmlWithIssues: [
                {
                  updateFrom: '<button class="submit">Submit</button>',
                  targetSelector: '.submit',
                },
              ],
              aiGenerated: true,
              type: 'color-contrast',
              severity: 'critical',
            },
          ],
        },
      ];

      const accessibilityHandlerModule = await esmock('../../../src/forms-opportunities/oppty-handlers/accessibility-handler.js', {
        '../../../src/accessibility/utils/generate-individual-opportunities.js': {
          createIndividualOpportunitySuggestions: createIndividualOpportunitySuggestionsStub,
        },
      });

      await accessibilityHandlerModule.createFormAccessibilitySuggestionsFromMystique(
        a11yData,
        mockOpportunity,
        context,
      );

      expect(createIndividualOpportunitySuggestionsStub).to.have.been.calledOnce;

      const typeSpecificData = createIndividualOpportunitySuggestionsStub.getCall(0).args[1];
      expect(typeSpecificData.data).to.have.lengthOf(1);

      // Check first form suggestion
      const firstSuggestion = typeSpecificData.data[0];
      expect(firstSuggestion.url).to.equal('https://example.com/contact-form');
      expect(firstSuggestion.source).to.equal('aem');
      expect(firstSuggestion.aiGenerated).to.equal(false);
      expect(firstSuggestion.issues[0].type).to.equal('missing-label');
      expect(firstSuggestion.issues[0].severity).to.equal('serious');

      // Check second form suggestion
      // const secondSuggestion = typeSpecificData.data[1];
      // expect(secondSuggestion.url).to.equal('https://example.com/newsletter-form');
      // expect(secondSuggestion.source).to.equal('newsletter');
      // expect(secondSuggestion.aiGenerated).to.equal(true);
      // expect(secondSuggestion.issues[0].type).to.equal('color-contrast');
      // expect(secondSuggestion.issues[0].severity).to.equal('critical');
    });

    it('should filter out forms with no a11yIssues', async () => {
      const a11yData = [
        {
          form: 'https://example.com/form1',
          formSource: 'aem',
          a11yIssues: [
            {
              description: 'Missing label',
              wcagRule: '1.3.1 Info and Relationships',
              wcagLevel: 'A',
              failureSummary: 'Add label',
              htmlWithIssues: [
                {
                  updateFrom: '<input type="text" id="name">',
                  targetSelector: '#name',
                },
              ],
              aiGenerated: false,
              type: 'missing-label',
              severity: 'serious',
            },
          ],
        },
        {
          form: 'https://example.com/form2',
          formSource: 'newsletter',
          a11yIssues: [], // Empty issues
        },
        {
          form: 'https://example.com/form3',
          formSource: 'contact',
          a11yIssues: null, // Null issues
        },
      ];

      const accessibilityHandlerModule = await esmock('../../../src/forms-opportunities/oppty-handlers/accessibility-handler.js', {
        '../../../src/accessibility/utils/generate-individual-opportunities.js': {
          createIndividualOpportunitySuggestions: createIndividualOpportunitySuggestionsStub,
        },
      });

      await accessibilityHandlerModule.createFormAccessibilitySuggestionsFromMystique(
        a11yData,
        mockOpportunity,
        context,
      );

      expect(createIndividualOpportunitySuggestionsStub).to.have.been.calledOnce;

      const typeSpecificData = createIndividualOpportunitySuggestionsStub.getCall(0).args[1];
      // Should only have 1 suggestion from form1 (form2 and form3 are filtered out)
      expect(typeSpecificData.data).to.have.lengthOf(1);
      expect(typeSpecificData.data[0].url).to.equal('https://example.com/form1');
    });

    it('should handle forms without formSource', async () => {
      const a11yData = [
        {
          form: 'https://example.com/form1',
          // No formSource
          a11yIssues: [
            {
              description: 'Missing label',
              wcagRule: '1.3.1 Info and Relationships',
              wcagLevel: 'A',
              failureSummary: 'Add label',
              htmlWithIssues: [
                {
                  updateFrom: '<input type="text" id="name">',
                  targetSelector: '#name',
                },
              ],
              aiGenerated: false,
              type: 'missing-label',
              severity: 'serious',
            },
          ],
        },
      ];

      const accessibilityHandlerModule = await esmock('../../../src/forms-opportunities/oppty-handlers/accessibility-handler.js', {
        '../../../src/accessibility/utils/generate-individual-opportunities.js': {
          createIndividualOpportunitySuggestions: createIndividualOpportunitySuggestionsStub,
        },
      });

      await accessibilityHandlerModule.createFormAccessibilitySuggestionsFromMystique(
        a11yData,
        mockOpportunity,
        context,
      );

      expect(createIndividualOpportunitySuggestionsStub).to.have.been.calledOnce;

      const typeSpecificData = createIndividualOpportunitySuggestionsStub.getCall(0).args[1];
      const suggestion = typeSpecificData.data[0];

      expect(suggestion.url).to.equal('https://example.com/form1');
      expect(suggestion).to.not.have.property('source'); // Should not have source property
    });

    it('should handle issues without htmlWithIssues', async () => {
      const a11yData = [
        {
          form: 'https://example.com/form1',
          formSource: 'aem',
          a11yIssues: [
            {
              description: 'Missing label',
              wcagRule: '1.3.1 Info and Relationships',
              wcagLevel: 'A',
              failureSummary: 'Add label',
              htmlWithIssues: [], // Empty htmlWithIssues
              aiGenerated: false,
              type: 'missing-label',
              severity: 'serious',
            },
            {
              description: 'Color contrast',
              wcagRule: '1.4.3 Contrast (Minimum)',
              wcagLevel: 'AA',
              failureSummary: 'Improve contrast',
              htmlWithIssues: null, // Null htmlWithIssues
              aiGenerated: true,
              type: 'color-contrast',
              severity: 'critical',
            },
          ],
        },
      ];

      const accessibilityHandlerModule = await esmock('../../../src/forms-opportunities/oppty-handlers/accessibility-handler.js', {
        '../../../src/accessibility/utils/generate-individual-opportunities.js': {
          createIndividualOpportunitySuggestions: createIndividualOpportunitySuggestionsStub,
        },
      });

      await accessibilityHandlerModule.createFormAccessibilitySuggestionsFromMystique(
        a11yData,
        mockOpportunity,
        context,
      );

      // Should not call createIndividualOpportunitySuggestions since no valid htmlWithIssues
      expect(createIndividualOpportunitySuggestionsStub).to.not.have.been.called;
      expect(context.log.info).to.have.been.calledWith('[FormMystiqueSuggestions] No individual form accessibility suggestions to create from Mystique data');
    });

    it('should handle empty a11yData array', async () => {
      const a11yData = [];

      const accessibilityHandlerModule = await esmock('../../../src/forms-opportunities/oppty-handlers/accessibility-handler.js', {
        '../../../src/accessibility/utils/generate-individual-opportunities.js': {
          createIndividualOpportunitySuggestions: createIndividualOpportunitySuggestionsStub,
        },
      });

      await accessibilityHandlerModule.createFormAccessibilitySuggestionsFromMystique(
        a11yData,
        mockOpportunity,
        context,
      );

      expect(createIndividualOpportunitySuggestionsStub).to.not.have.been.called;
      expect(context.log.info).to.have.been.calledWith('[FormMystiqueSuggestions] No individual form accessibility suggestions to create from Mystique data');
    });

    it('should handle errors gracefully and not break the flow', async () => {
      const a11yData = [
        {
          form: 'https://example.com/form1',
          formSource: 'aem',
          a11yIssues: [
            {
              description: 'Missing label',
              wcagRule: '1.3.1 Info and Relationships',
              wcagLevel: 'A',
              failureSummary: 'Add label',
              htmlWithIssues: [
                {
                  updateFrom: '<input type="text" id="name">',
                  targetSelector: '#name',
                },
              ],
              aiGenerated: false,
              type: 'missing-label',
              severity: 'serious',
            },
          ],
        },
      ];

      // Mock createIndividualOpportunitySuggestions to throw an error
      createIndividualOpportunitySuggestionsStub.rejects(new Error('Database error'));

      const accessibilityHandlerModule = await esmock('../../../src/forms-opportunities/oppty-handlers/accessibility-handler.js', {
        '../../../src/accessibility/utils/generate-individual-opportunities.js': {
          createIndividualOpportunitySuggestions: createIndividualOpportunitySuggestionsStub,
        },
      });

      // Should not throw an error
      await accessibilityHandlerModule.createFormAccessibilitySuggestionsFromMystique(
        a11yData,
        mockOpportunity,
        context,
      );

      expect(createIndividualOpportunitySuggestionsStub).to.have.been.calledOnce;
      expect(context.log.error).to.have.been.calledWith('[FormMystiqueSuggestions] Error creating individual suggestions from Mystique data: Database error');
    });

    it('should populate understandingUrl from getSuccessCriteriaDetails', async () => {
      const a11yData = [
        {
          form: 'https://example.com/form1',
          formSource: 'aem',
          a11yIssues: [
            {
              description: 'Missing label',
              wcagRule: '1.3.1 Name, Role, Value',
              wcagLevel: 'A',
              failureSummary: 'Add label',
              htmlWithIssues: [
                {
                  updateFrom: '<input type="text" id="name">',
                  targetSelector: '#name',
                },
              ],
              aiGenerated: false,
              type: 'missing-label',
              severity: 'serious',
            },
          ],
        },
      ];

      const accessibilityHandlerModule = await esmock('../../../src/forms-opportunities/oppty-handlers/accessibility-handler.js', {
        '../../../src/accessibility/utils/generate-individual-opportunities.js': {
          createIndividualOpportunitySuggestions: createIndividualOpportunitySuggestionsStub,
        },
      });

      await accessibilityHandlerModule.createFormAccessibilitySuggestionsFromMystique(
        a11yData,
        mockOpportunity,
        context,
      );

      expect(createIndividualOpportunitySuggestionsStub).to.have.been.calledOnce;

      const typeSpecificData = createIndividualOpportunitySuggestionsStub.getCall(0).args[1];
      const suggestion = typeSpecificData.data[0];
      const issue = suggestion.issues[0];

      // understandingUrl should be populated from getSuccessCriteriaDetails
      expect(issue.understandingUrl).to.be.a('string');
    });
  });

  describe('transformAxeViolationsToA11yData', () => {
    it('should transform axe-core data with both critical and serious violations', () => {
      // Arrange
      const axeData = {
        violations: {
          critical: {
            items: {
              'select-name': {
                count: 2,
                description: 'Select element must have an accessible name',
                level: 'A',
                successCriteriaTags: ['wcag412'],
                htmlWithIssues: ['<select id="inquiry">'],
                failureSummary: 'Fix any of the following...',
              },
            },
          },
          serious: {
            items: {
              'color-contrast': {
                count: 2,
                description: 'Elements must meet minimum color contrast ratio thresholds',
                level: 'AA',
                successCriteriaTags: ['wcag143'],
                htmlWithIssues: ['<span>(Optional)</span>'],
                failureSummary: 'Fix any of the following...',
              },
            },
          },
        },
        url: 'https://www.sunstar.com/contact',
        formSource: 'form',
      };

      // Act
      const result = transformAxeViolationsToA11yData(axeData);

      // Assert
      expect(result).to.deep.equal({
        form: 'https://www.sunstar.com/contact',
        formSource: 'form',
        a11yIssues: [
          {
            issue: 'Select element must have an accessible name',
            level: 'A',
            successCriterias: ['4.1.2 Name, Role, Value'],
            htmlWithIssues: ['<select id="inquiry">'],
            recommendation: 'Fix any of the following...',
          },
          {
            issue: 'Elements must meet minimum color contrast ratio thresholds',
            level: 'AA',
            successCriterias: ['1.4.3 Contrast (Minimum)'],
            htmlWithIssues: ['<span>(Optional)</span>'],
            recommendation: 'Fix any of the following...',
          },
        ],
      });
    });

    it('should transform axe-core data with only critical violations', () => {
      // Arrange
      const axeData = {
        violations: {
          critical: {
            items: {
              'select-name': {
                count: 1,
                description: 'Select element must have an accessible name',
                level: 'A',
                successCriteriaTags: ['wcag412'],
                htmlWithIssues: ['<select id="inquiry">'],
                failureSummary: 'Fix any of the following...',
              },
            },
          },
          serious: {
            items: {},
          },
        },
        url: 'https://example.com/form',
        formSource: 'contact-form',
      };

      // Act
      const result = transformAxeViolationsToA11yData(axeData);

      // Assert
      expect(result).to.deep.equal({
        form: 'https://example.com/form',
        formSource: 'contact-form',
        a11yIssues: [
          {
            issue: 'Select element must have an accessible name',
            level: 'A',
            successCriterias: ['4.1.2 Name, Role, Value'],
            htmlWithIssues: ['<select id="inquiry">'],
            recommendation: 'Fix any of the following...',
          },
        ],
      });
    });

    it('should transform axe-core data with only serious violations', () => {
      // Arrange
      const axeData = {
        violations: {
          critical: {
            items: {},
          },
          serious: {
            items: {
              'color-contrast': {
                count: 2,
                description: 'Elements must meet minimum color contrast ratio thresholds',
                level: 'AA',
                successCriteriaTags: ['wcag143'],
                htmlWithIssues: ['<span>(Optional)</span>'],
                failureSummary: 'Fix any of the following...',
              },
              'target-size': {
                count: 1,
                description: 'All touch targets must be 24px large',
                level: 'AA',
                successCriteriaTags: ['wcag258'],
                htmlWithIssues: ['<button class="icon">'],
                failureSummary: 'Fix any of the following...',
              },
            },
          },
        },
        url: 'https://example.com/form',
        formSource: 'newsletter-form',
      };

      // Act
      const result = transformAxeViolationsToA11yData(axeData);

      // Assert
      expect(result).to.deep.equal({
        form: 'https://example.com/form',
        formSource: 'newsletter-form',
        a11yIssues: [
          {
            issue: 'Elements must meet minimum color contrast ratio thresholds',
            level: 'AA',
            successCriterias: ['1.4.3 Contrast (Minimum)'],
            htmlWithIssues: ['<span>(Optional)</span>'],
            recommendation: 'Fix any of the following...',
          },
          {
            issue: 'All touch targets must be 24px large',
            level: 'AA',
            successCriterias: ['2.5.8 Target Size (Minimum)'],
            htmlWithIssues: ['<button class="icon">'],
            recommendation: 'Fix any of the following...',
          },
        ],
      });
    });

    it('should handle axe-core data with no violations', () => {
      // Arrange
      const axeData = {
        violations: {
          critical: {
            items: {},
          },
          serious: {
            items: {},
          },
        },
        url: 'https://example.com/form',
        formSource: 'empty-form',
      };

      // Act
      const result = transformAxeViolationsToA11yData(axeData);

      // Assert
      expect(result).to.deep.equal({
        form: 'https://example.com/form',
        formSource: 'empty-form',
        a11yIssues: [],
      });
    });

    it('should handle axe-core data with missing violations object gracefully', () => {
      // Arrange
      const axeData = {
        url: 'https://example.com/form',
        formSource: 'no-violations',
      };

      // Act
      const result = transformAxeViolationsToA11yData(axeData);

      // Assert
      expect(result).to.deep.equal({
        form: 'https://example.com/form',
        formSource: 'no-violations',
        a11yIssues: [],
      });
    });

    it('should handle axe-core data with missing critical and serious properties', () => {
      // Arrange
      const axeData = {
        violations: {},
        url: 'https://example.com/form',
        formSource: 'missing-properties',
      };

      // Act
      const result = transformAxeViolationsToA11yData(axeData);

      // Assert
      expect(result).to.deep.equal({
        form: 'https://example.com/form',
        formSource: 'missing-properties',
        a11yIssues: [],
      });
    });

    it('should handle axe-core data with missing items arrays', () => {
      // Arrange
      const axeData = {
        violations: {
          critical: {},
          serious: {},
        },
        url: 'https://example.com/form',
        formSource: 'missing-items',
      };

      // Act
      const result = transformAxeViolationsToA11yData(axeData);

      // Assert
      expect(result).to.deep.equal({
        form: 'https://example.com/form',
        formSource: 'missing-items',
        a11yIssues: [],
      });
    });

    it('should handle multiple violations of the same type', () => {
      // Arrange
      const axeData = {
        violations: {
          critical: {
            items: {
              'select-name': {
                count: 2,
                description: 'Select element must have an accessible name',
                level: 'A',
                successCriteriaTags: ['wcag412'],
                htmlWithIssues: ['<select id="inquiry">', '<select id="region">'],
                failureSummary: 'Fix any of the following...',
              },
              'missing-alt': {
                count: 1,
                description: 'Images must have alternative text',
                level: 'A',
                successCriteriaTags: ['wcag111'],
                htmlWithIssues: ['<img src="test.jpg">'],
                failureSummary: 'Fix any of the following...',
              },
            },
          },
          serious: {
            items: {},
          },
        },
        url: 'https://example.com/form',
        formSource: 'multiple-violations',
      };

      // Act
      const result = transformAxeViolationsToA11yData(axeData);

      // Assert
      expect(result.a11yIssues).to.have.lengthOf(2);
      expect(result.a11yIssues[0].issue).to.equal('Select element must have an accessible name');
      expect(result.a11yIssues[1].issue).to.equal('Images must have alternative text');
      expect(result.a11yIssues[0].successCriterias).to.deep.equal(['4.1.2 Name, Role, Value']);
      expect(result.a11yIssues[1].successCriterias).to.deep.equal(['1.1.1 Non-text Content']);
    });

    it('should preserve all violation properties in the transformation', () => {
      // Arrange
      const axeData = {
        violations: {
          critical: {
            items: {
              'test-violation': {
                count: 1,
                description: 'Test violation description',
                level: 'A',
                successCriteriaTags: ['wcag111'],
                htmlWithIssues: ['<test-element>'],
                failureSummary: 'Test failure summary',
                helpUrl: 'https://example.com/help',
                target: ['#test'],
                successCriteriaNumber: '111',
                understandingUrl: 'https://example.com/understanding',
              },
            },
          },
          serious: {
            items: {},
          },
        },
        url: 'https://example.com/form',
        formSource: 'test-form',
      };

      // Act
      const result = transformAxeViolationsToA11yData(axeData);

      // Assert
      expect(result.a11yIssues[0]).to.deep.equal({
        issue: 'Test violation description',
        level: 'A',
        successCriterias: ['1.1.1 Non-text Content'],
        htmlWithIssues: ['<test-element>'],
        recommendation: 'Test failure summary',
      });

      // Verify that only the expected properties are included (no extra properties)
      expect(Object.keys(result.a11yIssues[0])).to.have.lengthOf(5);
    });

    it('should handle real sample data from JSON files', () => {
      // Arrange - Using data similar to www_sunstar_com_contact_0.json
      const axeData = {
        violations: {
          total: 5,
          critical: {
            count: 2,
            items: {
              'select-name': {
                count: 2,
                description: 'Select element must have an accessible name',
                level: 'A',
                htmlWithIssues: [
                  '<select id="inquiry" required="required">',
                  '<select id="region" disabled="" required="required"><option selected="" disabled="">Select region close to you</option><option value="Europe">Europe</option><option value="Japan">Japan</option><option value="Asia">Asia</option><option value="Americas">The Americas</option></select>',
                ],
                failureSummary: 'Fix any of the following:\n  Element does not have an implicit (wrapped) <label>\n  Element does not have an explicit <label>\n  aria-label attribute does not exist or is empty\n  aria-labelledby attribute does not exist, references elements that do not exist or references elements that are empty\n  Element has no title attribute\n  Element\'s default semantics were not overridden with role="none" or role="presentation"',
                successCriteriaTags: ['wcag412'],
              },
            },
          },
          serious: {
            count: 3,
            items: {
              'color-contrast': {
                count: 2,
                description: 'Elements must meet minimum color contrast ratio thresholds',
                level: 'AA',
                htmlWithIssues: [
                  '<span>(Optional)</span>',
                  '<span>(Optional)</span>',
                ],
                failureSummary: 'Fix any of the following:\n  Element has insufficient color contrast of 2.54 (foreground color: #9ea3a8, background color: #ffffff, font size: 10.5pt (14px), font weight: normal). Expected contrast ratio of 4.5:1',
                successCriteriaTags: ['wcag143'],
              },
              'target-size': {
                count: 1,
                description: 'All touch targets must be 24px large, or leave sufficient space',
                level: 'AA',
                htmlWithIssues: [
                  '<button class="icon search-icon" aria-label="Search"></button>',
                ],
                failureSummary: 'Fix any of the following:\n  Target has insufficient size (14px by 14px, should be at least 24px by 24px)\n  Target has insufficient space to its closest neighbors. Safe clickable space has a diameter of 14px instead of at least 24px.',
                successCriteriaTags: ['wcag258'],
              },
            },
          },
        },
        url: 'https://www.sunstar.com/contact',
        formSource: 'form',
      };

      // Act
      const result = transformAxeViolationsToA11yData(axeData);

      // Assert
      expect(result).to.deep.equal({
        form: 'https://www.sunstar.com/contact',
        formSource: 'form',
        a11yIssues: [
          {
            issue: 'Select element must have an accessible name',
            level: 'A',
            successCriterias: ['4.1.2 Name, Role, Value'],
            htmlWithIssues: [
              '<select id="inquiry" required="required">',
              '<select id="region" disabled="" required="required"><option selected="" disabled="">Select region close to you</option><option value="Europe">Europe</option><option value="Japan">Japan</option><option value="Asia">Asia</option><option value="Americas">The Americas</option></select>',
            ],
            recommendation: 'Fix any of the following:\n  Element does not have an implicit (wrapped) <label>\n  Element does not have an explicit <label>\n  aria-label attribute does not exist or is empty\n  aria-labelledby attribute does not exist, references elements that do not exist or references elements that are empty\n  Element has no title attribute\n  Element\'s default semantics were not overridden with role="none" or role="presentation"',
          },
          {
            issue: 'Elements must meet minimum color contrast ratio thresholds',
            level: 'AA',
            successCriterias: ['1.4.3 Contrast (Minimum)'],
            htmlWithIssues: [
              '<span>(Optional)</span>',
              '<span>(Optional)</span>',
            ],
            recommendation: 'Fix any of the following:\n  Element has insufficient color contrast of 2.54 (foreground color: #9ea3a8, background color: #ffffff, font size: 10.5pt (14px), font weight: normal). Expected contrast ratio of 4.5:1',
          },
          {
            issue: 'All touch targets must be 24px large, or leave sufficient space',
            level: 'AA',
            successCriterias: ['2.5.8 Target Size (Minimum)'],
            htmlWithIssues: [
              '<button class="icon search-icon" aria-label="Search"></button>',
            ],
            recommendation: 'Fix any of the following:\n  Target has insufficient size (14px by 14px, should be at least 24px by 24px)\n  Target has insufficient space to its closest neighbors. Safe clickable space has a diameter of 14px instead of at least 24px.',
          },
        ],
      });
    });
  });
});<|MERGE_RESOLUTION|>--- conflicted
+++ resolved
@@ -943,11 +943,7 @@
       expect(context.log.error).to.have.been.calledWith(
         sinon.match(/Error creating individual suggestions/),
       );
-<<<<<<< HEAD
-      expect(context.log.info).to.have.been.calledWith(
-=======
       expect(context.log.debug).to.have.been.calledWith(
->>>>>>> b8dae3b4
         sinon.match(/a11y opportunity created.*and sent to mystique/),
       );
     });
