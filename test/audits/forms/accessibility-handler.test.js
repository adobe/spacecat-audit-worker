/*
 * Copyright 2025 Adobe. All rights reserved.
 * This file is licensed to you under the Apache License, Version 2.0 (the "License");
 * you may not use this file except in compliance with the License. You may obtain a copy
 * of the License at http://www.apache.org/licenses/LICENSE-2.0
 *
 * Unless required by applicable law or agreed to in writing, software distributed under
 * the License is distributed on an "AS IS" BASIS, WITHOUT WARRANTIES OR REPRESENTATIONS
 * OF ANY KIND, either express or implied. See the License for the specific language
 * governing permissions and limitations under the License.
 */

/* eslint-env mocha */

import { expect, use } from 'chai';
import sinon from 'sinon';
import nock from 'nock';
import sinonChai from 'sinon-chai';
import esmock from 'esmock';
import { FORM_OPPORTUNITY_TYPES } from '../../../src/forms-opportunities/constants.js';
import mystiqueDetectedFormAccessibilityHandler from '../../../src/forms-opportunities/oppty-handlers/accessibility-handler.js';
import { MockContextBuilder } from '../../shared.js';

use(sinonChai);

describe('Forms Opportunities - Accessibility Handler', () => {
  let sandbox;
  beforeEach(async () => {
    sandbox = sinon.createSandbox();
  });

  afterEach(() => {
    sandbox.restore();
  });

  describe('a11yOpportunityFilter behavior', () => {
    it('should verify the filter logic for Forms Accessibility tag', () => {
      const opportunityWithTag = {
        getTags: () => ['Forms Accessibility', 'Other Tag'],
      };
      const opportunityWithoutTag = {
        getTags: () => ['Other Tag', 'Another Tag'],
      };

      // Test the filter logic that would be used in a11yOpportunityFilter
      const filterLogic = (opportunity) => opportunity.getTags().includes('Forms Accessibility');

      expect(filterLogic(opportunityWithTag)).to.be.true;
      expect(filterLogic(opportunityWithoutTag)).to.be.false;
    });

    it('should test the complete flow with opportunities that need to be updated to IGNORED', async () => {
      const message = {
        auditId: 'test-audit-id',
        siteId: 'test-site-id',
        data: {
          a11y: [{
            form: 'https://example.com/form1',
            formSource: '#form1',
            a11yIssues: [{
              issue: 'Missing alt text',
              level: 'error',
              successCriterias: ['1.1.1'],
              htmlWithIssues: '<img src="test.jpg">',
              recommendation: 'Add alt text to image',
            }],
          }],
        },
      };

      // Mock existing opportunities that have Forms Accessibility tag
      const existingOpportunity = {
        getTags: () => ['Forms Accessibility'],
        setStatus: sandbox.stub(),
        save: sandbox.stub().resolves(),
      };

      const context = new MockContextBuilder()
        .withSandbox(sandbox)
        .withOverrides({
          dataAccess: {
            Opportunity: {
              // Return existing opportunities when queried for NEW status
              allBySiteIdAndStatus: sandbox.stub().callsFake(async (siteId, status) => {
                if (status === 'NEW') {
                  return [existingOpportunity];
                }
                return [];
              }),
              create: sandbox.stub().resolves({
                getId: () => 'new-opportunity-id',
              }),
              findById: sandbox.stub().resolves(null), // No existing opportunity with this ID
            },
            Site: {
              findById: sandbox.stub().resolves({
                getId: sinon.stub().returns('test-site-id'),
                getDeliveryType: sinon.stub().returns('aem'),
                getBaseURL: sinon.stub().returns('https://example.com'),
              }),
            },
          },
          sqs: {
            sendMessage: sandbox.stub().resolves(),
          },
          env: {
            QUEUE_SPACECAT_TO_MYSTIQUE: 'test-queue',
          },
          log: {
            info: sinon.stub(),
            error: sinon.stub(),
            debug: sinon.stub(),
          },
        })
        .build();

      // Stub isAuditEnabledForSite to return false (auto-fix disabled)
      const isAuditEnabledForSiteStub = sandbox.stub().resolves(false);

      // Mock the handler with stubbed isAuditEnabledForSite
      const mystiqueDetectedFormAccessibilityHandlerMocked = await esmock('../../../src/forms-opportunities/oppty-handlers/accessibility-handler.js', {
        '../../../src/common/audit-utils.js': {
          isAuditEnabledForSite: isAuditEnabledForSiteStub,
        },
      });

      await mystiqueDetectedFormAccessibilityHandlerMocked.default(message, context);

      // Verify that allBySiteIdAndStatus was called to find opportunities to update
      expect(context.dataAccess.Opportunity.allBySiteIdAndStatus).to.have.been.calledWith('test-site-id', 'NEW');

      // Verify that the existing opportunity was updated to IGNORED status
      expect(existingOpportunity.setStatus).to.have.been.calledWith('IGNORED');
      expect(existingOpportunity.save).to.have.been.calledOnce;

      // Verify that a new opportunity was created
      expect(context.dataAccess.Opportunity.create).to.have.been.calledOnce;
    });
  });

  describe('createAccessibilityOpportunity', () => {
    let context;
    const siteId = 'test-site-id';
    const bucketName = 'test-bucket';

    beforeEach(() => {
      context = new MockContextBuilder()
        .withSandbox(sandbox)
        .withOverrides({
          runtime: { name: 'aws-lambda', region: 'us-east-1' },
          func: { package: 'spacecat-services', version: 'ci', name: 'test' },
          site: {
            getId: sinon.stub().returns(siteId),
            getBaseURL: sinon.stub().returns('https://example.com'),
            getDeliveryType: sinon.stub().returns('aem'),
          },
          env: {
            S3_SCRAPER_BUCKET_NAME: bucketName,
            S3_IMPORTER_BUCKET_NAME: 'test-importer-bucket',
            QUEUE_SPACECAT_TO_MYSTIQUE: 'test-queue',
            IMPORT_WORKER_QUEUE_URL: 'test-import-worker-queue',
          },
          s3Client: {
            send: sandbox.stub(),
          },
          sqs: {
            sendMessage: sandbox.stub().resolves(),
          },
          log: {
            info: sinon.stub(),
            error: sinon.stub(),
            debug: sinon.stub(),
          },
          dataAccess: {
            Opportunity: {
              allBySiteIdAndStatus: sandbox.stub().resolves([]),
              create: sandbox.stub().resolves({
                getId: () => 'test-opportunity-id',
                getData: () => ({
                  form: 'test-form',
                  formsource: 'test-source',
                  a11yIssues: [],
                }),
              }),
              findById: sandbox.stub().resolves(null),
            },
          },
        })
        .build();
    });

    afterEach(() => {
      nock.cleanAll();
      sinon.restore();
      sandbox.restore();
    });

    it('should not create opportunities when aggregation fails', async () => {
      const latestAudit = {
        siteId,
        auditId: 'test-audit-id',
        getSiteId: () => siteId,
        getAuditId: () => 'test-audit-id',
      };

      // Mock aggregateAccessibilityData to return failure
      const aggregateAccessibilityDataStub = sandbox.stub();
      aggregateAccessibilityDataStub.resolves({
        success: false,
        message: 'No data found for aggregation',
      });

      // Mock the module to override the imported function
      const sendRunImportMessageStub = sandbox.stub().resolves();
      const accessibilityHandlerModule = await esmock('../../../src/forms-opportunities/oppty-handlers/accessibility-handler.js', {
        '../../../src/accessibility/utils/data-processing.js': {
          aggregateAccessibilityData: aggregateAccessibilityDataStub,
          sendRunImportMessage: sendRunImportMessageStub,
        },
      });

      await accessibilityHandlerModule.createAccessibilityOpportunity(latestAudit, context);

      expect(context.log.error).to.have.been.calledWith(
        '[Form Opportunity]  No data aggregated for site test-site-id (https://example.com): No data found for aggregation',
      );
      expect(context.dataAccess.Opportunity.create).to.not.have.been.called;
    });

    it('should not create opportunity if no a11yData is generated', async () => {
      const latestAudit = {
        siteId,
        auditId: 'test-audit-id',
        getSiteId: () => siteId,
        getAuditId: () => 'test-audit-id',
      };

      // Mock aggregateAccessibilityData to return success but with only overall data
      const aggregateAccessibilityDataStub = sandbox.stub();
      aggregateAccessibilityDataStub.resolves({
        success: true,
        finalResultFiles: {
          current: {
            overall: {
              violations: {
                total: 0,
                critical: { count: 0, items: {} },
                serious: { count: 0, items: {} },
              },
            },
          },
        },
      });

      // Mock the module to override the imported function
      const sendRunImportMessageStub = sandbox.stub().resolves();
      const accessibilityHandlerModule = await esmock('../../../src/forms-opportunities/oppty-handlers/accessibility-handler.js', {
        '../../../src/accessibility/utils/data-processing.js': {
          aggregateAccessibilityData: aggregateAccessibilityDataStub,
          sendRunImportMessage: sendRunImportMessageStub,
        },
      });

      await accessibilityHandlerModule.createAccessibilityOpportunity(latestAudit, context);

      expect(context.log.info).to.have.been.calledWith(
        '[Form Opportunity] [Site Id: test-site-id] No accessibility violations found, skipping opportunity creation',
      );
      expect(context.dataAccess.Opportunity.create).to.not.have.been.called;
    });

    it('should not create opportunity if no a11yIssues are present', async () => {
      const latestAudit = {
        siteId,
        auditId: 'test-audit-id',
        getSiteId: () => siteId,
        getAuditId: () => 'test-audit-id',
      };

      // Mock aggregateAccessibilityData to return success with data but no violations
      const aggregateAccessibilityDataStub = sandbox.stub();
      aggregateAccessibilityDataStub.resolves({
        success: true,
        finalResultFiles: {
          current: {
            overall: {
              violations: {
                total: 0,
                critical: { count: 0, items: {} },
                serious: { count: 0, items: {} },
              },
            },
            'https://example.com/form1?source=contact-form': {
              violations: {
                total: 0,
                critical: { count: 0, items: {} },
                serious: { count: 0, items: {} },
              },
            },
          },
        },
      });

      // Mock the module to override the imported function
      const sendRunImportMessageStub = sandbox.stub().resolves();
      const accessibilityHandlerModule = await esmock('../../../src/forms-opportunities/oppty-handlers/accessibility-handler.js', {
        '../../../src/accessibility/utils/data-processing.js': {
          aggregateAccessibilityData: aggregateAccessibilityDataStub,
          sendRunImportMessage: sendRunImportMessageStub,
        },
      });

      await accessibilityHandlerModule.createAccessibilityOpportunity(latestAudit, context);

      expect(context.log.info).to.have.been.calledWith(
        '[Form Opportunity] [Site Id: test-site-id] No accessibility violations found, skipping opportunity creation',
      );
      expect(context.dataAccess.Opportunity.create).to.not.have.been.called;
    });

    it('should create opportunities when a11y issues are present', async () => {
      const latestAudit = {
        siteId,
        auditId: 'test-audit-id',
        getSiteId: () => siteId,
        getAuditId: () => 'test-audit-id',
      };

      // Mock aggregateAccessibilityData to return success with violations data
      const aggregateAccessibilityDataStub = sandbox.stub();
      aggregateAccessibilityDataStub.resolves({
        success: true,
        finalResultFiles: {
          current: {
            overall: {
              violations: {
                total: 5,
                critical: { count: 2, items: {} },
                serious: { count: 3, items: {} },
              },
            },
            'https://example.com/form1?source=contact-form': {
              violations: {
                total: 2,
                critical: {
                  count: 1,
                  items: {
                    'select-name': {
                      count: 1,
                      description: 'Select element must have an accessible name',
                      level: 'A',
                      successCriteriaTags: ['wcag412'],
                      htmlWithIssues: ['<select id="inquiry">'],
                      failureSummary: 'Fix any of the following...',
                    },
                  },
                },
                serious: {
                  count: 1,
                  items: {
                    'color-contrast': {
                      count: 1,
                      description: 'Elements must meet minimum color contrast ratio thresholds',
                      level: 'AA',
                      successCriteriaTags: ['wcag143'],
                      htmlWithIssues: ['<span>(Optional)</span>'],
                      failureSummary: 'Fix any of the following...',
                    },
                  },
                },
              },
            },
          },
        },
      });

      // Mock the module to override the imported function
      const sendRunImportMessageStub = sandbox.stub().resolves();
      const accessibilityHandlerModule = await esmock('../../../src/forms-opportunities/oppty-handlers/accessibility-handler.js', {
        '../../../src/accessibility/utils/data-processing.js': {
          aggregateAccessibilityData: aggregateAccessibilityDataStub,
          sendRunImportMessage: sendRunImportMessageStub,
        },
      });

      await accessibilityHandlerModule.createAccessibilityOpportunity(latestAudit, context);

      expect(context.dataAccess.Opportunity.create).to.have.been.calledOnce;
      const createArgs = context.dataAccess.Opportunity.create.getCall(0).args[0];
      expect(createArgs.siteId).to.equal(siteId);
      expect(createArgs.auditId).to.equal('test-audit-id');
      expect(createArgs.type).to.equal(FORM_OPPORTUNITY_TYPES.FORM_A11Y);
      expect(createArgs.origin).to.equal('AUTOMATION');
      expect(createArgs.data.dataSources).to.deep.equal(['axe-core']);

      // Verify SQS messages were sent - both to importer-worker and mystique
      expect(sendRunImportMessageStub).to.have.been.calledOnce;
      expect(context.sqs.sendMessage).to.have.been.calledOnce;

      // Verify importer-worker message parameters
      expect(sendRunImportMessageStub).to.have.been.calledWith(
        context.sqs,
        'test-import-worker-queue',
        'a11y-metrics-aggregator',
        siteId,
        sinon.match({
          scraperBucketName: 'test-bucket',
          importerBucketName: 'test-importer-bucket',
          version: sinon.match.string,
          urlSourceSeparator: '?source=',
          totalChecks: 50,
          options: {},
        }),
      );

      // Verify mystique message parameters
      const sqsMessage = context.sqs.sendMessage.getCall(0).args[1];
      expect(sqsMessage.type).to.equal('detect:forms-a11y');
      expect(sqsMessage.siteId).to.equal(siteId);
      expect(sqsMessage.auditId).to.equal('test-audit-id');
      expect(sqsMessage.deliveryType).to.equal('aem');
      expect(sqsMessage.data.url).to.equal('https://example.com');
      expect(sqsMessage.data.opportunityId).to.equal('test-opportunity-id');
    });

    it('should handle multiple forms with violations', async () => {
      const latestAudit = {
        siteId,
        auditId: 'test-audit-id',
        getSiteId: () => siteId,
        getAuditId: () => 'test-audit-id',
      };

      // Mock aggregateAccessibilityData to return success with multiple forms
      const aggregateAccessibilityDataStub = sandbox.stub();
      aggregateAccessibilityDataStub.resolves({
        success: true,
        finalResultFiles: {
          current: {
            overall: {
              violations: {
                total: 4,
                critical: { count: 2, items: {} },
                serious: { count: 2, items: {} },
              },
            },
            'https://example.com/form1?source=contact-form': {
              violations: {
                total: 2,
                critical: {
                  count: 1,
                  items: {
                    'select-name': {
                      count: 1,
                      description: 'Select element must have an accessible name',
                      level: 'A',
                      successCriteriaTags: ['wcag412'],
                      htmlWithIssues: ['<select id="inquiry">'],
                      failureSummary: 'Fix any of the following...',
                    },
                  },
                },
                serious: {
                  count: 1,
                  items: {
                    'color-contrast': {
                      count: 1,
                      description: 'Elements must meet minimum color contrast ratio thresholds',
                      level: 'AA',
                      successCriteriaTags: ['wcag143'],
                      htmlWithIssues: ['<span>(Optional)</span>'],
                      failureSummary: 'Fix any of the following...',
                    },
                  },
                },
              },
            },
            'https://example.com/form2?source=newsletter-form': {
              violations: {
                total: 2,
                critical: {
                  count: 1,
                  items: {
                    'missing-alt': {
                      count: 1,
                      description: 'Images must have alternative text',
                      level: 'A',
                      successCriteriaTags: ['wcag111'],
                      htmlWithIssues: ['<img src="test.jpg">'],
                      failureSummary: 'Fix any of the following...',
                    },
                  },
                },
                serious: {
                  count: 1,
                  items: {
                    'target-size': {
                      count: 1,
                      description: 'All touch targets must be 24px large',
                      level: 'AA',
                      successCriteriaTags: ['wcag258'],
                      htmlWithIssues: ['<button class="icon">'],
                      failureSummary: 'Fix any of the following...',
                    },
                  },
                },
              },
            },
          },
        },
      });

      // Mock the module to override the imported function
      const sendRunImportMessageStub = sandbox.stub().resolves();
      const accessibilityHandlerModule = await esmock('../../../src/forms-opportunities/oppty-handlers/accessibility-handler.js', {
        '../../../src/accessibility/utils/data-processing.js': {
          aggregateAccessibilityData: aggregateAccessibilityDataStub,
          sendRunImportMessage: sendRunImportMessageStub,
        },
      });

      await accessibilityHandlerModule.createAccessibilityOpportunity(latestAudit, context);

      expect(context.dataAccess.Opportunity.create).to.have.been.calledOnce;
      const createArgs = context.dataAccess.Opportunity.create.getCall(0).args[0];
      expect(createArgs.data.dataSources).to.deep.equal(['axe-core']);

      // Verify both importer-worker and mystique messages were sent
      expect(sendRunImportMessageStub).to.have.been.calledOnce;
      expect(context.sqs.sendMessage).to.have.been.calledOnce;
    });

    it('should handle forms without composite keys (legacy format)', async () => {
      const latestAudit = {
        siteId,
        auditId: 'test-audit-id',
        getSiteId: () => siteId,
        getAuditId: () => 'test-audit-id',
      };

      // Mock aggregateAccessibilityData to return success with legacy format (no separator)
      const aggregateAccessibilityDataStub = sandbox.stub();
      aggregateAccessibilityDataStub.resolves({
        success: true,
        finalResultFiles: {
          current: {
            overall: {
              violations: {
                total: 1,
                critical: { count: 1, items: {} },
                serious: { count: 0, items: {} },
              },
            },
            'https://example.com/form1': {
              violations: {
                total: 1,
                critical: {
                  count: 1,
                  items: {
                    'select-name': {
                      count: 1,
                      description: 'Select element must have an accessible name',
                      level: 'A',
                      successCriteriaTags: ['wcag412'],
                      htmlWithIssues: ['<select id="inquiry">'],
                      failureSummary: 'Fix any of the following...',
                    },
                  },
                },
                serious: {
                  count: 0,
                  items: {},
                },
              },
            },
          },
        },
      });

      // Mock the module to override the imported function
      const sendRunImportMessageStub = sandbox.stub().resolves();
      const accessibilityHandlerModule = await esmock('../../../src/forms-opportunities/oppty-handlers/accessibility-handler.js', {
        '../../../src/accessibility/utils/data-processing.js': {
          aggregateAccessibilityData: aggregateAccessibilityDataStub,
          sendRunImportMessage: sendRunImportMessageStub,
        },
      });

      await accessibilityHandlerModule.createAccessibilityOpportunity(latestAudit, context);

      expect(context.dataAccess.Opportunity.create).to.have.been.calledOnce;
      const createArgs = context.dataAccess.Opportunity.create.getCall(0).args[0];
      expect(createArgs.data.dataSources).to.deep.equal(['axe-core']);
    });

    it('should handle errors when processing a11y data', async () => {
      const latestAudit = {
        siteId,
        auditId: 'test-audit-id',
        getSiteId: () => siteId,
        getAuditId: () => 'test-audit-id',
      };

      // Mock aggregateAccessibilityData to throw error
      const aggregateAccessibilityDataStub = sandbox.stub();
      aggregateAccessibilityDataStub.rejects(new Error('Aggregation error'));

      // Mock the module to override the imported function
      const sendRunImportMessageStub = sandbox.stub().resolves();
      const accessibilityHandlerModule = await esmock('../../../src/forms-opportunities/oppty-handlers/accessibility-handler.js', {
        '../../../src/accessibility/utils/data-processing.js': {
          aggregateAccessibilityData: aggregateAccessibilityDataStub,
          sendRunImportMessage: sendRunImportMessageStub,
        },
      });

      await accessibilityHandlerModule.createAccessibilityOpportunity(latestAudit, context);

      expect(context.log.error).to.have.been.calledWith('[Form Opportunity] [Site Id: test-site-id] Error creating a11y issues: Aggregation error');
      expect(context.dataAccess.Opportunity.create).to.not.have.been.called;
    });

    it('should fail while creating a new opportunity', async () => {
      const latestAudit = {
        siteId,
        auditId: 'test-audit-id',
        getSiteId: () => siteId,
        getAuditId: () => 'test-audit-id',
      };

      // Mock aggregateAccessibilityData to return success with violations data
      const aggregateAccessibilityDataStub = sandbox.stub();
      aggregateAccessibilityDataStub.resolves({
        success: true,
        finalResultFiles: {
          current: {
            overall: {
              violations: {
                total: 1,
                critical: { count: 1, items: {} },
                serious: { count: 0, items: {} },
              },
            },
            'https://example.com/form1?source=contact-form': {
              violations: {
                total: 1,
                critical: {
                  count: 1,
                  items: {
                    'select-name': {
                      count: 1,
                      description: 'Select element must have an accessible name',
                      level: 'A',
                      successCriteriaTags: ['wcag412'],
                      htmlWithIssues: ['<select id="inquiry">'],
                      failureSummary: 'Fix any of the following...',
                    },
                  },
                },
                serious: {
                  count: 0,
                  items: {},
                },
              },
            },
          },
        },
      });

      // Mock the module to override the imported function
      const sendRunImportMessageStub = sandbox.stub().resolves();
      const accessibilityHandlerModule = await esmock('../../../src/forms-opportunities/oppty-handlers/accessibility-handler.js', {
        '../../../src/accessibility/utils/data-processing.js': {
          aggregateAccessibilityData: aggregateAccessibilityDataStub,
          sendRunImportMessage: sendRunImportMessageStub,
        },
      });

      context.dataAccess.Opportunity.create = sandbox.stub().rejects(new Error('Network error'));

      await accessibilityHandlerModule.createAccessibilityOpportunity(latestAudit, context);
      expect(context.log.error).to.have.been.calledWith(
        sinon.match(/Error creating a11y issues/),
      );
    });

    it('should continue processing even when updateStatusToIgnored returns failure', async () => {
      const latestAudit = {
        siteId,
        auditId: 'test-audit-id',
        getSiteId: () => siteId,
        getAuditId: () => 'test-audit-id',
      };

      // Mock aggregateAccessibilityData to return success with actual violations
      const aggregateAccessibilityDataStub = sandbox.stub();
      aggregateAccessibilityDataStub.resolves({
        success: true,
        finalResultFiles: {
          current: {
            overall: {
              violations: {
                total: 1,
                critical: { count: 1, items: {} },
                serious: { count: 0, items: {} },
              },
            },
            'https://example.com/page1?source=contact-form': {
              violations: {
                total: 1,
                critical: {
                  count: 1,
                  items: {
                    label: {
                      count: 1,
                      description: 'Form elements must have labels',
                      level: 'A',
                      successCriteriaTags: ['wcag131'],
                      htmlWithIssues: ['<input type="text">'],
                      failureSummary: 'Fix any of the following: Form element does not have a label',
                    },
                  },
                },
                serious: {
                  count: 0,
                  items: {},
                },
              },
            },
          },
        },
      });

      // Mock updateStatusToIgnored to return a failure result (not reject)
      const updateStatusToIgnoredStub = sandbox.stub().resolves({
        success: false,
        updatedCount: 0,
        error: 'Failed to update some opportunities',
      });

      // Mock the created opportunity
      const createdOpportunity = {
        getId: () => 'opportunity-123',
      };
      context.dataAccess.Opportunity.create.resolves(createdOpportunity);

      // Mock the module to override the imported function
      const sendRunImportMessageStub = sandbox.stub().resolves();
      const accessibilityHandlerModule = await esmock('../../../src/forms-opportunities/oppty-handlers/accessibility-handler.js', {
        '../../../src/accessibility/utils/data-processing.js': {
          aggregateAccessibilityData: aggregateAccessibilityDataStub,
          sendRunImportMessage: sendRunImportMessageStub,
        },
        '../../../src/accessibility/utils/scrape-utils.js': {
          updateStatusToIgnored: updateStatusToIgnoredStub,
        },
        '../../../src/accessibility/utils/generate-individual-opportunities.js': {
          aggregateAccessibilityIssues: sandbox.stub().returns({ data: [] }),
          createIndividualOpportunitySuggestions: sandbox.stub().resolves(),
        },
      });

      await accessibilityHandlerModule.createAccessibilityOpportunity(latestAudit, context);

      // Verify updateStatusToIgnored was called
      expect(updateStatusToIgnoredStub).to.have.been.calledOnce;

      // Verify that the opportunity was still created despite updateStatusToIgnored failure
      expect(context.dataAccess.Opportunity.create).to.have.been.calledOnce;

      // Verify that both SQS messages were still sent
      expect(sendRunImportMessageStub).to.have.been.calledOnce;
      expect(context.sqs.sendMessage).to.have.been.calledOnce;
      expect(context.sqs.sendMessage).to.have.been.calledWith(
        'test-queue',
        sinon.match({
          type: 'detect:forms-a11y',
          siteId,
          auditId: 'test-audit-id',
        }),
      );

      // Verify success was logged (not error)
      expect(context.log.debug).to.have.been.calledWith(
        sinon.match(/a11y opportunity created.*and sent to mystique/),
      );

      // Verify no error was logged since the function continues normally
      expect(context.log.error).to.not.have.been.called;
    });

    it('should create individual suggestions for form accessibility issues', async () => {
      const latestAudit = {
        siteId,
        auditId: 'test-audit-id',
        getSiteId: () => siteId,
        getAuditId: () => 'test-audit-id',
      };

      // Mock aggregateAccessibilityData to return success with violations
      const aggregateAccessibilityDataStub = sandbox.stub();
      aggregateAccessibilityDataStub.resolves({
        success: true,
        finalResultFiles: {
          current: {
            overall: {
              violations: {
                total: 1,
                critical: { count: 1, items: {} },
                serious: { count: 0, items: {} },
              },
            },
            'https://example.com/page1?source=contact-form': {
              violations: {
                critical: {
                  items: {
                    label: {
                      description: 'Form elements must have labels',
                      level: 'critical',
                      successCriteriaTags: ['wcag412'],
                      failureSummary: 'Ensure every form field has a label',
                      htmlWithIssues: ['<input type="text">'],
                      target: ['input[type="text"]'],
                    },
                  },
                },
              },
            },
          },
        },
      });

      // Mock aggregateA11yIssuesByOppType to return individual issues
      const aggregateA11yIssuesByOppTypeStub = sandbox.stub().returns({
        data: [{
          'form-accessibility': [
            {
              type: 'url',
              url: 'https://example.com/page1',
              source: 'contact-form',
              issues: [
                {
                  type: 'label',
                  severity: 'critical',
                  htmlWithIssues: [{
                    target_selector: 'input[type="text"]',
                  }],
                },
              ],
            },
          ],
        }],
      });

      // Mock createIndividualOpportunitySuggestions
      const createIndividualOpportunitySuggestionsStub = sandbox.stub().resolves();

      const createdOpportunity = {
        getId: () => 'opportunity-123',
      };
      context.dataAccess.Opportunity.create.resolves(createdOpportunity);

      const accessibilityHandlerModule = await esmock('../../../src/forms-opportunities/oppty-handlers/accessibility-handler.js', {
        '../../../src/accessibility/utils/data-processing.js': {
          aggregateAccessibilityData: aggregateAccessibilityDataStub,
        },
        '../../../src/accessibility/utils/generate-individual-opportunities.js': {
          aggregateA11yIssuesByOppType: aggregateA11yIssuesByOppTypeStub,
          createIndividualOpportunitySuggestions: createIndividualOpportunitySuggestionsStub,
        },
      });

      await accessibilityHandlerModule.createAccessibilityOpportunity(latestAudit, context);

      // Verify individual suggestions were created
<<<<<<< HEAD
=======
      expect(aggregateA11yIssuesByOppTypeStub).to.have.been.calledOnce;
      expect(aggregateA11yIssuesByOppTypeStub).to.have.been.calledWith(
        sinon.match.object,
        sinon.match.object,
      );
>>>>>>> 85547d7a
      expect(createIndividualOpportunitySuggestionsStub).to.have.been.calledOnce;
    });

    it('should handle individual suggestions creation errors gracefully', async () => {
      const latestAudit = {
        siteId,
        auditId: 'test-audit-id',
        getSiteId: () => siteId,
        getAuditId: () => 'test-audit-id',
      };

      const aggregateAccessibilityDataStub = sandbox.stub();
      aggregateAccessibilityDataStub.resolves({
        success: true,
        finalResultFiles: {
          current: {
            overall: {
              violations: {
                total: 1,
                critical: { count: 1, items: {} },
                serious: { count: 0, items: {} },
              },
            },
            'https://example.com/page1': {
              violations: {
                total: 1,
                critical: {
                  count: 1,
                  items: {
                    label: {
                      count: 1,
                      description: 'Form elements must have labels',
                      level: 'A',
                      successCriteriaTags: ['wcag412'],
                      failureSummary: 'Ensure every form field has a label',
                      htmlWithIssues: ['<input type="text">'],
                    },
                  },
                },
                serious: { count: 0, items: {} },
              },
            },
          },
        },
      });

<<<<<<< HEAD
      // Mock aggregateAccessibilityIssues to throw an error
      const aggregateAccessibilityIssuesStub = sandbox.stub().throws(new Error('Aggregation failed'));
      const createIndividualOpportunitySuggestionsStub = sandbox.stub().resolves();
=======
      // Mock aggregateA11yIssuesByOppType to throw an error
      const aggregateA11yIssuesByOppTypeStub = sandbox.stub().throws(new Error('Aggregation failed'));
>>>>>>> 85547d7a

      const createdOpportunity = {
        getId: () => 'opportunity-123',
      };
      context.dataAccess.Opportunity.create.resolves(createdOpportunity);

      const accessibilityHandlerModule = await esmock('../../../src/forms-opportunities/oppty-handlers/accessibility-handler.js', {
        '../../../src/accessibility/utils/data-processing.js': {
          aggregateAccessibilityData: aggregateAccessibilityDataStub,
          sendRunImportMessage: sandbox.stub().resolves(),
        },
        '../../../src/accessibility/utils/generate-individual-opportunities.js': {
<<<<<<< HEAD
          aggregateAccessibilityIssues: aggregateAccessibilityIssuesStub,
          createIndividualOpportunitySuggestions: createIndividualOpportunitySuggestionsStub,
=======
          aggregateA11yIssuesByOppType: aggregateA11yIssuesByOppTypeStub,
          createIndividualOpportunitySuggestions: sandbox.stub().resolves(),
>>>>>>> 85547d7a
        },
      });

      await accessibilityHandlerModule.createAccessibilityOpportunity(latestAudit, context);

      // Verify that the error in individual suggestions doesn't break the main flow
      expect(context.dataAccess.Opportunity.create).to.have.been.calledOnce;
<<<<<<< HEAD
=======
      expect(context.sqs.sendMessage).to.have.been.calledTwice;

      // Verify the stub was called even though it threw an error
      expect(aggregateA11yIssuesByOppTypeStub).to.have.been.calledOnce;
>>>>>>> 85547d7a

      // Verify error was logged for individual suggestions but main success was still logged
      expect(context.log.error).to.have.been.calledWith(
        sinon.match(/Error creating individual suggestions/),
      );
      expect(context.log.debug).to.have.been.calledWith(
        sinon.match(/a11y opportunity created.*and sent to mystique/),
      );
    });

    it('should skip individual suggestions when no opportunity is created', async () => {
      const latestAudit = {
        siteId,
        auditId: 'test-audit-id',
        getSiteId: () => siteId,
        getAuditId: () => 'test-audit-id',
      };

      // Mock aggregateAccessibilityData to return success but with no violations
      const aggregateAccessibilityDataStub = sandbox.stub();
      aggregateAccessibilityDataStub.resolves({
        success: true,
        finalResultFiles: {
          current: {},
        },
      });

      const aggregateA11yIssuesByOppTypeStub = sandbox.stub();
      const createIndividualOpportunitySuggestionsStub = sandbox.stub();

      const accessibilityHandlerModule = await esmock('../../../src/forms-opportunities/oppty-handlers/accessibility-handler.js', {
        '../../../src/accessibility/utils/data-processing.js': {
          aggregateAccessibilityData: aggregateAccessibilityDataStub,
        },
        '../../../src/accessibility/utils/generate-individual-opportunities.js': {
          aggregateA11yIssuesByOppType: aggregateA11yIssuesByOppTypeStub,
          createIndividualOpportunitySuggestions: createIndividualOpportunitySuggestionsStub,
        },
      });

      await accessibilityHandlerModule.createAccessibilityOpportunity(latestAudit, context);

      // Verify individual suggestions functions were not called when no opportunity was created
      expect(aggregateA11yIssuesByOppTypeStub).to.not.have.been.called;
      expect(createIndividualOpportunitySuggestionsStub).to.not.have.been.called;
    });

    it('should handle SQS message sending failure gracefully', async () => {
      const latestAudit = {
        siteId,
        auditId: 'test-audit-id',
        getSiteId: () => siteId,
        getAuditId: () => 'test-audit-id',
      };

      // Mock aggregateAccessibilityData to return success with violations data
      const aggregateAccessibilityDataStub = sandbox.stub();
      aggregateAccessibilityDataStub.resolves({
        success: true,
        finalResultFiles: {
          current: {
            overall: {
              violations: {
                total: 1,
                critical: { count: 1, items: {} },
                serious: { count: 0, items: {} },
              },
            },
            'https://example.com/form1?source=contact-form': {
              violations: {
                total: 1,
                critical: {
                  count: 1,
                  items: {
                    'select-name': {
                      count: 1,
                      description: 'Select element must have an accessible name',
                      level: 'A',
                      successCriteriaTags: ['wcag412'],
                      htmlWithIssues: ['<select id="inquiry">'],
                      failureSummary: 'Fix any of the following...',
                    },
                  },
                },
                serious: {
                  count: 0,
                  items: {},
                },
              },
            },
          },
        },
      });

      // Mock the module to override the imported function
      const sendRunImportMessageStub = sandbox.stub().resolves();
      const accessibilityHandlerModule = await esmock('../../../src/forms-opportunities/oppty-handlers/accessibility-handler.js', {
        '../../../src/accessibility/utils/data-processing.js': {
          aggregateAccessibilityData: aggregateAccessibilityDataStub,
          sendRunImportMessage: sendRunImportMessageStub,
        },
      });

      // Mock SQS to fail
      context.sqs.sendMessage = sandbox.stub().rejects(new Error('SQS service unavailable'));

      await accessibilityHandlerModule.createAccessibilityOpportunity(latestAudit, context);

      expect(context.log.error).to.have.been.calledWith(
        '[Form Opportunity] [Site Id: test-site-id] Error creating a11y issues: SQS service unavailable',
      );
    });

    it('should handle malformed composite keys gracefully', async () => {
      const latestAudit = {
        siteId,
        auditId: 'test-audit-id',
        getSiteId: () => siteId,
        getAuditId: () => 'test-audit-id',
      };

      // Mock aggregateAccessibilityData to return success with malformed composite keys
      const aggregateAccessibilityDataStub = sandbox.stub();
      aggregateAccessibilityDataStub.resolves({
        success: true,
        finalResultFiles: {
          current: {
            overall: {
              violations: {
                total: 1,
                critical: { count: 1, items: {} },
                serious: { count: 0, items: {} },
              },
            },
            'https://example.com/form1?source=': { // Malformed: missing formSource
              violations: {
                total: 1,
                critical: {
                  count: 1,
                  items: {
                    'select-name': {
                      count: 1,
                      description: 'Select element must have an accessible name',
                      level: 'A',
                      successCriteriaTags: ['wcag412'],
                      htmlWithIssues: ['<select id="inquiry">'],
                      failureSummary: 'Fix any of the following...',
                    },
                  },
                },
                serious: {
                  count: 0,
                  items: {},
                },
              },
            },
          },
        },
      });

      // Mock the module to override the imported function
      const sendRunImportMessageStub = sandbox.stub().resolves();
      const accessibilityHandlerModule = await esmock('../../../src/forms-opportunities/oppty-handlers/accessibility-handler.js', {
        '../../../src/accessibility/utils/data-processing.js': {
          aggregateAccessibilityData: aggregateAccessibilityDataStub,
          sendRunImportMessage: sendRunImportMessageStub,
        },
      });

      await accessibilityHandlerModule.createAccessibilityOpportunity(latestAudit, context);

      expect(context.dataAccess.Opportunity.create).to.have.been.calledOnce;
      const createArgs = context.dataAccess.Opportunity.create.getCall(0).args[0];
      expect(createArgs.data.dataSources).to.deep.equal(['axe-core']);
    });

    it('should not create opportunities when no content is present in aggregationResult', async () => {
      const latestAudit = {
        siteId,
        auditId: 'test-audit-id',
        getSiteId: () => siteId,
        getAuditId: () => 'test-audit-id',
      };

      // Mock aggregateAccessibilityData to return success but with empty current data
      const aggregateAccessibilityDataStub = sandbox.stub();
      aggregateAccessibilityDataStub.resolves({
        success: true,
        finalResultFiles: {
          current: {
            // Only overall data exists, no form-specific analysis
            overall: {
              violations: {
                total: 0,
                critical: { count: 0, items: {} },
                serious: { count: 0, items: {} },
              },
            },
          },
        },
      });

      // Mock the module to override the imported function
      const sendRunImportMessageStub = sandbox.stub().resolves();
      const accessibilityHandlerModule = await esmock('../../../src/forms-opportunities/oppty-handlers/accessibility-handler.js', {
        '../../../src/accessibility/utils/data-processing.js': {
          aggregateAccessibilityData: aggregateAccessibilityDataStub,
          sendRunImportMessage: sendRunImportMessageStub,
        },
      });

      await accessibilityHandlerModule.createAccessibilityOpportunity(latestAudit, context);

      expect(context.log.info).to.have.been.calledWith(
        '[Form Opportunity] [Site Id: test-site-id] No accessibility violations found, skipping opportunity creation',
      );
      expect(context.dataAccess.Opportunity.create).to.not.have.been.called;
    });

    it('should handle empty violations items gracefully', async () => {
      const latestAudit = {
        siteId,
        auditId: 'test-audit-id',
        getSiteId: () => siteId,
        getAuditId: () => 'test-audit-id',
      };

      // Mock aggregateAccessibilityData to return success with empty violations items
      const aggregateAccessibilityDataStub = sandbox.stub();
      aggregateAccessibilityDataStub.resolves({
        success: true,
        finalResultFiles: {
          current: {
            overall: {
              violations: {
                total: 0,
                critical: { count: 0, items: {} },
                serious: { count: 0, items: {} },
              },
            },
            'https://example.com/form1?source=contact-form': {
              violations: {
                total: 2,
                critical: {
                  count: 1,
                  items: {}, // Empty items
                },
                serious: {
                  count: 1,
                  items: {}, // Empty items
                },
              },
            },
          },
        },
      });

      // Mock the module to override the imported function
      const sendRunImportMessageStub = sandbox.stub().resolves();
      const accessibilityHandlerModule = await esmock('../../../src/forms-opportunities/oppty-handlers/accessibility-handler.js', {
        '../../../src/accessibility/utils/data-processing.js': {
          aggregateAccessibilityData: aggregateAccessibilityDataStub,
          sendRunImportMessage: sendRunImportMessageStub,
        },
      });

      await accessibilityHandlerModule.createAccessibilityOpportunity(latestAudit, context);

      expect(context.log.info).to.have.been.calledWith(
        '[Form Opportunity] [Site Id: test-site-id] No accessibility violations found, skipping opportunity creation',
      );
      expect(context.dataAccess.Opportunity.create).to.not.have.been.called;
    });

    it('should handle missing violations object gracefully', async () => {
      const latestAudit = {
        siteId,
        auditId: 'test-audit-id',
        getSiteId: () => siteId,
        getAuditId: () => 'test-audit-id',
      };

      // Mock aggregateAccessibilityData to return success with missing violations object
      const aggregateAccessibilityDataStub = sandbox.stub();
      aggregateAccessibilityDataStub.resolves({
        success: true,
        finalResultFiles: {
          current: {
            overall: {
              violations: {
                total: 0,
                critical: { count: 0, items: {} },
                serious: { count: 0, items: {} },
              },
            },
            'https://example.com/form1?source=contact-form': {
              // Missing violations object
            },
          },
        },
      });

      // Mock the module to override the imported function
      const sendRunImportMessageStub = sandbox.stub().resolves();
      const accessibilityHandlerModule = await esmock('../../../src/forms-opportunities/oppty-handlers/accessibility-handler.js', {
        '../../../src/accessibility/utils/data-processing.js': {
          aggregateAccessibilityData: aggregateAccessibilityDataStub,
          sendRunImportMessage: sendRunImportMessageStub,
        },
      });

      await accessibilityHandlerModule.createAccessibilityOpportunity(latestAudit, context);

      expect(context.log.info).to.have.been.calledWith(
        '[Form Opportunity] [Site Id: test-site-id] No accessibility violations found, skipping opportunity creation',
      );
      expect(context.dataAccess.Opportunity.create).to.not.have.been.called;
    });

    it('should handle mixed data types (forms and regular pages)', async () => {
      const latestAudit = {
        siteId,
        auditId: 'test-audit-id',
        getSiteId: () => siteId,
        getAuditId: () => 'test-audit-id',
      };

      // Mock aggregateAccessibilityData to return success with mixed data types
      const aggregateAccessibilityDataStub = sandbox.stub();
      aggregateAccessibilityDataStub.resolves({
        success: true,
        finalResultFiles: {
          current: {
            overall: {
              violations: {
                total: 3,
                critical: { count: 2, items: {} },
                serious: { count: 1, items: {} },
              },
            },
            'https://example.com/page1': { // Regular page (no separator)
              violations: {
                total: 1,
                critical: {
                  count: 1,
                  items: {
                    'missing-alt': {
                      count: 1,
                      description: 'Images must have alternative text',
                      level: 'A',
                      successCriteriaTags: ['wcag111'],
                      htmlWithIssues: ['<img src="test.jpg">'],
                      failureSummary: 'Fix any of the following...',
                    },
                  },
                },
                serious: {
                  count: 0,
                  items: {},
                },
              },
            },
            'https://example.com/form1?source=contact-form': { // Form (with separator)
              violations: {
                total: 2,
                critical: {
                  count: 1,
                  items: {
                    'select-name': {
                      count: 1,
                      description: 'Select element must have an accessible name',
                      level: 'A',
                      successCriteriaTags: ['wcag412'],
                      htmlWithIssues: ['<select id="inquiry">'],
                      failureSummary: 'Fix any of the following...',
                    },
                  },
                },
                serious: {
                  count: 1,
                  items: {
                    'color-contrast': {
                      count: 1,
                      description: 'Elements must meet minimum color contrast ratio thresholds',
                      level: 'AA',
                      successCriteriaTags: ['wcag143'],
                      htmlWithIssues: ['<span>(Optional)</span>'],
                      failureSummary: 'Fix any of the following...',
                    },
                  },
                },
              },
            },
          },
        },
      });

      // Mock the module to override the imported function
      const sendRunImportMessageStub = sandbox.stub().resolves();
      const accessibilityHandlerModule = await esmock('../../../src/forms-opportunities/oppty-handlers/accessibility-handler.js', {
        '../../../src/accessibility/utils/data-processing.js': {
          aggregateAccessibilityData: aggregateAccessibilityDataStub,
          sendRunImportMessage: sendRunImportMessageStub,
        },
      });

      await accessibilityHandlerModule.createAccessibilityOpportunity(latestAudit, context);

      expect(context.dataAccess.Opportunity.create).to.have.been.calledOnce;
      const createArgs = context.dataAccess.Opportunity.create.getCall(0).args[0];
      expect(createArgs.data.dataSources).to.deep.equal(['axe-core']);
    });

    it('should successfully create accessibility opportunity with transformed data and send to Mystique', async () => {
      // Arrange - Set up the audit data
      const latestAudit = {
        siteId,
        auditId: 'test-audit-id',
        getSiteId: () => siteId,
        getAuditId: () => 'test-audit-id',
      };

      // Mock aggregateAccessibilityData to return realistic aggregated data with violations
      const aggregateAccessibilityDataStub = sandbox.stub();
      aggregateAccessibilityDataStub.resolves({
        success: true,
        finalResultFiles: {
          current: {
            overall: {
              violations: {
                total: 3,
                critical: { count: 2, items: {} },
                serious: { count: 1, items: {} },
              },
            },
            'https://example.com/contact?source=contact-form': {
              violations: {
                total: 2,
                critical: {
                  count: 1,
                  items: {
                    'select-name': {
                      count: 1,
                      description: 'Select element must have an accessible name',
                      level: 'A',
                      successCriteriaTags: ['wcag412'],
                      htmlWithIssues: ['<select id="inquiry">'],
                      failureSummary: 'Fix any of the following: Element does not have a label',
                    },
                  },
                },
                serious: {
                  count: 1,
                  items: {
                    'color-contrast': {
                      count: 3,
                      description: 'Elements must have sufficient color contrast',
                      level: 'AA',
                      successCriteriaTags: ['wcag143'],
                      htmlWithIssues: ['<button class="submit">Submit</button>'],
                      failureSummary: 'Fix any of the following: Element has insufficient color contrast',
                    },
                  },
                },
              },
            },
            'https://example.com/signup?source=newsletter-form': {
              violations: {
                total: 1,
                critical: {
                  count: 1,
                  items: {
                    label: {
                      count: 2,
                      description: 'Form elements must have labels',
                      level: 'A',
                      successCriteriaTags: ['wcag131'],
                      htmlWithIssues: ['<input type="email" name="email">'],
                      failureSummary: 'Fix any of the following: Form element does not have a label',
                    },
                  },
                },
                serious: {
                  count: 0,
                  items: {},
                },
              },
            },
          },
        },
      });

      // Mock the created opportunity
      const createdOpportunity = {
        getId: () => 'opportunity-123',
      };
      context.dataAccess.Opportunity.create.resolves(createdOpportunity);

      // Mock the module to override the imported function
      const sendRunImportMessageStub = sandbox.stub().resolves();
      const accessibilityHandlerModule = await esmock('../../../src/forms-opportunities/oppty-handlers/accessibility-handler.js', {
        '../../../src/accessibility/utils/data-processing.js': {
          aggregateAccessibilityData: aggregateAccessibilityDataStub,
          sendRunImportMessage: sendRunImportMessageStub,
        },
      });

      // Act - Execute the function
      await accessibilityHandlerModule.createAccessibilityOpportunity(latestAudit, context);

      // Assert - Verify the aggregation was called correctly
      expect(aggregateAccessibilityDataStub).to.have.been.calledOnce;
      expect(aggregateAccessibilityDataStub).to.have.been.calledWith(
        context.s3Client,
        'test-bucket',
        siteId,
        context.log,
        sinon.match.string, // outputKey
        'forms-opportunities',
        sinon.match.string, // version
      );

      // Assert - Verify opportunity was created with correctly transformed data
      expect(context.dataAccess.Opportunity.create).to.have.been.calledOnce;
      const opportunityData = context.dataAccess.Opportunity.create.getCall(0).args[0];

      expect(opportunityData).to.deep.include({
        siteId,
        auditId: 'test-audit-id',
        type: 'form-accessibility',
        origin: 'AUTOMATION',
        title: 'Accessibility - Assistive technology is incompatible on form',
        runbook: 'https://adobe.sharepoint.com/:w:/s/AEM_Forms/Ebpoflp2gHFNl4w5-9C7dFEBBHHE4gTaRzHaofqSxJMuuQ?e=Ss6mep',
      });

      // Verify the opportunity has dataSources
      expect(opportunityData.data.dataSources).to.deep.equal(['axe-core']);

      // Assert - Verify message was sent to importer-worker queue
      expect(sendRunImportMessageStub).to.have.been.calledOnce;
      expect(sendRunImportMessageStub).to.have.been.calledWith(
        context.sqs,
        'test-import-worker-queue',
        'a11y-metrics-aggregator',
        siteId,
        sinon.match({
          scraperBucketName: 'test-bucket',
          importerBucketName: 'test-importer-bucket',
          version: sinon.match.string,
          urlSourceSeparator: '?source=',
          totalChecks: 50,
          options: {},
        }),
      );
      // Assert - Verify message was sent to Mystique queue
      expect(context.sqs.sendMessage).to.have.been.calledOnce;
      expect(context.sqs.sendMessage).to.have.been.calledWith(
        'test-queue',
        sinon.match({
          type: 'detect:forms-a11y',
          siteId,
          auditId: 'test-audit-id',
          deliveryType: 'aem',
          data: {
            url: 'https://example.com',
            opportunityId: 'opportunity-123',
            a11y: sinon.match.array,
          },
        }),
      );

      // Verify the Mystique message contains the transformed data
      const mystiqueMessage = context.sqs.sendMessage.getCall(0).args[1];
      expect(mystiqueMessage.data.a11y).to.have.lengthOf(2);
      expect(mystiqueMessage.data.a11y[0]).to.deep.include({
        form: 'https://example.com/contact',
        formSource: 'contact-form',
      });

      // Assert - Verify success log message
      expect(context.log.debug).to.have.been.calledWith(
        '[Form Opportunity] [Site Id: test-site-id] a11y opportunity created (if issues found) and sent to mystique',
      );
    });

    it('should handle sendRunImportMessage failure gracefully but prevent mystique message', async () => {
      const latestAudit = {
        siteId,
        auditId: 'test-audit-id',
        getSiteId: () => siteId,
        getAuditId: () => 'test-audit-id',
      };

      // Mock aggregateAccessibilityData to return success with violations data
      const aggregateAccessibilityDataStub = sandbox.stub();
      aggregateAccessibilityDataStub.resolves({
        success: true,
        finalResultFiles: {
          current: {
            overall: {
              violations: {
                total: 1,
                critical: { count: 1, items: {} },
                serious: { count: 0, items: {} },
              },
            },
            'https://example.com/form1?source=contact-form': {
              violations: {
                total: 1,
                critical: {
                  count: 1,
                  items: {
                    'select-name': {
                      count: 1,
                      description: 'Select element must have an accessible name',
                      level: 'A',
                      successCriteriaTags: ['wcag412'],
                      htmlWithIssues: ['<select id="inquiry">'],
                      failureSummary: 'Fix any of the following...',
                    },
                  },
                },
                serious: {
                  count: 0,
                  items: {},
                },
              },
            },
          },
        },
      });

      // Mock sendRunImportMessage to fail
      const sendRunImportMessageStub = sandbox.stub().rejects(new Error('Import worker queue unavailable'));
      const accessibilityHandlerModule = await esmock('../../../src/forms-opportunities/oppty-handlers/accessibility-handler.js', {
        '../../../src/accessibility/utils/data-processing.js': {
          aggregateAccessibilityData: aggregateAccessibilityDataStub,
          sendRunImportMessage: sendRunImportMessageStub,
        },
      });

      await accessibilityHandlerModule.createAccessibilityOpportunity(latestAudit, context);

      // Verify sendRunImportMessage was called and failed
      expect(sendRunImportMessageStub).to.have.been.calledOnce;

      // Verify that failure is handled gracefully and error is logged
      expect(context.log.error).to.have.been.calledWith(
        '[Form Opportunity] [Site Id: test-site-id] Error creating a11y issues: Import worker queue unavailable',
      );

      // Verify that opportunity creation happened (it occurs before sendRunImportMessage)
      expect(context.dataAccess.Opportunity.create).to.have.been.calledOnce;

      // Verify that mystique message sending didn't happen due to error
      expect(context.sqs.sendMessage).to.not.have.been.called;
    });

    it('should verify importer-worker message parameters are correct', async () => {
      const latestAudit = {
        siteId,
        auditId: 'test-audit-id',
        getSiteId: () => siteId,
        getAuditId: () => 'test-audit-id',
      };

      // Mock aggregateAccessibilityData to return success with violations data
      const aggregateAccessibilityDataStub = sandbox.stub();
      aggregateAccessibilityDataStub.resolves({
        success: true,
        finalResultFiles: {
          current: {
            overall: {
              violations: {
                total: 1,
                critical: { count: 1, items: {} },
                serious: { count: 0, items: {} },
              },
            },
            'https://example.com/form1?source=test-form': {
              violations: {
                total: 1,
                critical: {
                  count: 1,
                  items: {
                    'button-name': {
                      count: 1,
                      description: 'Buttons must have discernible text',
                      level: 'A',
                      successCriteriaTags: ['wcag412'],
                      htmlWithIssues: ['<button></button>'],
                      failureSummary: 'Fix any of the following...',
                    },
                  },
                },
                serious: {
                  count: 0,
                  items: {},
                },
              },
            },
          },
        },
      });

      const sendRunImportMessageStub = sandbox.stub().resolves();
      const accessibilityHandlerModule = await esmock('../../../src/forms-opportunities/oppty-handlers/accessibility-handler.js', {
        '../../../src/accessibility/utils/data-processing.js': {
          aggregateAccessibilityData: aggregateAccessibilityDataStub,
          sendRunImportMessage: sendRunImportMessageStub,
        },
      });

      await accessibilityHandlerModule.createAccessibilityOpportunity(latestAudit, context);

      // Verify sendRunImportMessage was called with exactly the right parameters
      expect(sendRunImportMessageStub).to.have.been.calledOnce;
      expect(sendRunImportMessageStub).to.have.been.calledWith(
        context.sqs,
        'test-import-worker-queue',
        'a11y-metrics-aggregator',
        'test-site-id',
        sinon.match({
          scraperBucketName: 'test-bucket',
          importerBucketName: 'test-importer-bucket',
          version: sinon.match(/^\d{4}-\d{2}-\d{2}$/), // Should match YYYY-MM-DD format
          urlSourceSeparator: '?source=',
          totalChecks: 50,
          options: sinon.match({}),
        }),
      );

      // Verify the data object structure has all required properties
      const importMessageCall = sendRunImportMessageStub.getCall(0);
      const dataParam = importMessageCall.args[4];
      expect(dataParam).to.have.property('scraperBucketName', 'test-bucket');
      expect(dataParam).to.have.property('importerBucketName', 'test-importer-bucket');
      expect(dataParam).to.have.property('urlSourceSeparator', '?source=');
      expect(dataParam).to.have.property('totalChecks', 50);
      expect(dataParam).to.have.property('options');
      expect(dataParam.options).to.be.an('object');
    });

    it('should send importer-worker message even when mystique message fails', async () => {
      const latestAudit = {
        siteId,
        auditId: 'test-audit-id',
        getSiteId: () => siteId,
        getAuditId: () => 'test-audit-id',
      };

      // Mock aggregateAccessibilityData to return success with violations data
      const aggregateAccessibilityDataStub = sandbox.stub();
      aggregateAccessibilityDataStub.resolves({
        success: true,
        finalResultFiles: {
          current: {
            overall: {
              violations: {
                total: 1,
                critical: { count: 1, items: {} },
                serious: { count: 0, items: {} },
              },
            },
            'https://example.com/form1?source=contact-form': {
              violations: {
                total: 1,
                critical: {
                  count: 1,
                  items: {
                    'image-alt': {
                      count: 1,
                      description: 'Images must have alternative text',
                      level: 'A',
                      successCriteriaTags: ['wcag111'],
                      htmlWithIssues: ['<img src="test.jpg">'],
                      failureSummary: 'Fix any of the following...',
                    },
                  },
                },
                serious: {
                  count: 0,
                  items: {},
                },
              },
            },
          },
        },
      });

      const sendRunImportMessageStub = sandbox.stub().resolves();
      const accessibilityHandlerModule = await esmock('../../../src/forms-opportunities/oppty-handlers/accessibility-handler.js', {
        '../../../src/accessibility/utils/data-processing.js': {
          aggregateAccessibilityData: aggregateAccessibilityDataStub,
          sendRunImportMessage: sendRunImportMessageStub,
        },
      });

      // Mock SQS to fail for mystique message
      context.sqs.sendMessage = sandbox.stub().rejects(new Error('Mystique queue unavailable'));

      await accessibilityHandlerModule.createAccessibilityOpportunity(latestAudit, context);

      // Verify both opportunity creation and importer-worker message were successful
      expect(context.dataAccess.Opportunity.create).to.have.been.calledOnce;
      expect(sendRunImportMessageStub).to.have.been.calledOnce;

      // Verify error was logged due to mystique message failure
      expect(context.log.error).to.have.been.calledWith(
        '[Form Opportunity] [Site Id: test-site-id] Error creating a11y issues: Mystique queue unavailable',
      );
    });
  });

  describe('accessibility handle - mystique detected', async () => {
    let context;
    const siteId = 'test-site-id';
    const auditId = 'test-audit-id';
    const opportunityId = 'test-opportunity-id';
    let mockOpportunityData;
    let mystiqueDetectedFormAccessibilityHandlerMocked;
    let isAuditEnabledForSiteStub;
    let createIndividualOpportunitySuggestionsStub;
    let sendCodeFixMessagesToMystiqueStub;

    beforeEach(async () => {
      isAuditEnabledForSiteStub = sandbox.stub().resolves(false); // Default: auto-fix disabled
      createIndividualOpportunitySuggestionsStub = sandbox.stub().resolves();
      sendCodeFixMessagesToMystiqueStub = sandbox.stub().resolves();
      mockOpportunityData = {
        accessibility: [{
          form: 'https://example.com/form1',
          formSource: '#form1',
          a11yIssues: [{
            issue: 'Missing alt text',
            level: 'error',
            successCriterias: ['1.1.1 Non-text Content'],
            htmlWithIssues: ['<img src="test.jpg">'],
            recommendation: 'Add alt text to image',
          }],
        }],
      };
      context = new MockContextBuilder()
        .withSandbox(sandbox)
        .withOverrides({
          runtime: { name: 'aws-lambda', region: 'us-east-1' },
          func: { package: 'spacecat-services', version: 'ci', name: 'test' },
          site: {
            getId: sinon.stub().returns(siteId),
            getBaseURL: sinon.stub().returns('https://example.com'),
            getDeliveryType: sinon.stub().returns('aem'),
          },
          env: {
            QUEUE_SPACECAT_TO_MYSTIQUE: 'test-queue',
            IMPORT_WORKER_QUEUE_URL: 'test-import-worker-queue',
          },
          sqs: {
            sendMessage: sandbox.stub().resolves(),
          },
          log: {
            info: sinon.stub(),
            error: sinon.stub(),
            debug: sinon.stub(),
          },
          dataAccess: {
            Opportunity: {
              allBySiteIdAndStatus: sandbox.stub().resolves([]),
              findById: sandbox.stub().resolves({
                getId: () => opportunityId,
                getType: () => 'form-accessibility',
                getSiteId: () => siteId,
                getSuggestions: sandbox.stub().resolves([]),
                save: sandbox.stub().callsFake(function() {
                  return Promise.resolve({
                    getId: () => opportunityId,
                    getSiteId: () => siteId,
                    getType: () => 'form-accessibility',
                    getData: () => mockOpportunityData,
                    getSuggestions: sandbox.stub().resolves([]),
                  });
                }),
                getData: () => mockOpportunityData,
                setData: (data) => {
                  mockOpportunityData = data;
                },
              }),
              create: sandbox.stub().resolves({
                getId: () => opportunityId,
                getType: () => 'form-accessibility',
                getSiteId: () => siteId,
                setUpdatedBy: sandbox.stub(),
                setAuditId: sandbox.stub(),
              }),
            },
            Site: {
              findById: sandbox.stub().resolves({
                getId: sinon.stub().returns(siteId),
                getDeliveryType: sinon.stub().returns('aem'),
                getBaseURL: sinon.stub().returns('https://example.com'),
              }),
            },
            Configuration: {
              findLatest: sandbox.stub().resolves({
                getHandlers: () => ({
                  'form-accessibility-auto-fix': {
                    productCodes: [],
                  },
                }),
                isHandlerEnabledForSite: sandbox.stub().resolves(false),
              }),
            },
          },
        })
        .build();

      // Mock the handler with stubbed isAuditEnabledForSite (default: auto-fix disabled)
      mystiqueDetectedFormAccessibilityHandlerMocked = await esmock('../../../src/forms-opportunities/oppty-handlers/accessibility-handler.js', {
        '../../../src/common/audit-utils.js': {
          isAuditEnabledForSite: isAuditEnabledForSiteStub,
        },
        '../../../src/accessibility/utils/generate-individual-opportunities.js': {
          createIndividualOpportunitySuggestions: createIndividualOpportunitySuggestionsStub,
        },
        '../../../src/accessibility/utils/data-processing.js': {
          sendCodeFixMessagesToMystique: sendCodeFixMessagesToMystiqueStub,
        },
      });
    });

    it('should return notFound when site is not found', async () => {
      const message = {
        auditId,
        siteId,
        data: {
          opportunityId,
          a11y: [{
            form: 'https://example.com/form1',
            formSource: '#form1',
            a11yIssues: [{
              issue: 'Missing alt text',
              level: 'error',
              successCriterias: ['1.1.1'],
              htmlWithIssues: ['<img src="test.jpg">'],
              recommendation: 'Add alt text to image',
            }],
          }],
        },
      };

      // Override the Site.findById to return null (site not found)
      const siteFindByIdStub = sandbox.stub().resolves(null);
      context.dataAccess.Site.findById = siteFindByIdStub;

      const result = await mystiqueDetectedFormAccessibilityHandlerMocked.default(message, context);

      expect(result.status).to.equal(404);
      expect(siteFindByIdStub).to.have.been.calledOnceWith(siteId);
      expect(context.log.error).to.have.been.calledWith(
        sinon.match(/Site not found/),
      );
      // Verify that no opportunity operations were attempted
      expect(context.dataAccess.Opportunity.findById).to.not.have.been.called;
    });

    it('should return notFound when opportunityId is provided but opportunity is not found', async () => {
      const message = {
        auditId,
        siteId,
        data: {
          opportunityId,
          a11y: [{
            form: 'https://example.com/form1',
            formSource: '#form1',
            a11yIssues: [{
              type: 'label',
              description: 'Form elements must have labels',
              wcagRule: 'wcag412',
              wcagLevel: 'A',
              severity: 'critical',
              htmlWithIssues: [{
                target_selector: 'input[type="text"]',
              }],
              failureSummary: 'Fix any of the following...',
            }],
          }],
        },
      };

      // Override Opportunity.findById to return null
      context.dataAccess.Opportunity.findById.resolves(null);

      const result = await mystiqueDetectedFormAccessibilityHandlerMocked.default(message, context);

      expect(result.status).to.equal(404);
      expect(context.dataAccess.Opportunity.findById).to.have.been.calledOnceWith(opportunityId);
      expect(context.log.error).to.have.been.calledWith(
        `[Form Opportunity] [Site Id: ${siteId}] A11y opportunity not found`,
      );
    });

    it('should return ok when opportunity creation returns null', async () => {
      const message = {
        auditId,
        siteId,
        data: {
          a11y: [{
            form: 'https://example.com/form1',
            formSource: '#form1',
            a11yIssues: [{
              type: 'label',
              description: 'Form elements must have labels',
              wcagRule: 'wcag412',
              wcagLevel: 'A',
              severity: 'critical',
              htmlWithIssues: [{
                target_selector: 'input[type="text"]',
              }],
              failureSummary: 'Fix any of the following...',
            }],
          }],
        },
      };

      // Mock Opportunity.create to return null (opportunity creation failed)
      context.dataAccess.Opportunity.create.resolves(null);

      const result = await mystiqueDetectedFormAccessibilityHandlerMocked.default(message, context);

      expect(result.status).to.equal(200);
      expect(context.log.info).to.have.been.calledWith(
        `[Form Opportunity] [Site Id: ${siteId}] A11y opportunity not detected, skipping guidance`,
      );
      // Verify that no suggestions were created
      expect(createIndividualOpportunitySuggestionsStub).to.not.have.been.called;
    });

    it('should process message and send to mystique for quality agent', async () => {
      const message = {
        auditId,
        siteId,
        data: {
          opportunityId,
          a11y: [{
            form: 'https://example.com/form1',
            formSource: '#form1',
            a11yIssues: [{
              type: 'label',
              description: 'Form elements must have labels',
              wcagRule: 'wcag412',
              wcagLevel: 'A',
              severity: 'critical',
              htmlWithIssues: [{
                target_selector: 'input[type="text"]',
              }],
              failureSummary: 'Fix any of the following...',
            }],
          }],
        },
      };

      await mystiqueDetectedFormAccessibilityHandlerMocked.default(message, context);

      // Verify that the handler processed the message successfully
      expect(context.log.error).to.not.have.been.called;
    });

    it('should process message and send to mystique for guidance', async () => {
      const message = {
        auditId,
        siteId,
        data: {
          opportunityId,
          a11y: [{
            form: 'https://example.com/form1',
            formSource: '#form1',
            a11yIssues: [{
              type: 'label',
              description: 'Form elements must have labels',
              wcagRule: 'wcag412',
              wcagLevel: 'A',
              severity: 'critical',
              htmlWithIssues: [{
                target_selector: 'input[type="text"]',
              }],
              failureSummary: 'Fix any of the following...',
            }],
          }],
        },
      };

      context = new MockContextBuilder()
        .withSandbox(sandbox)
        .withOverrides({
          runtime: { name: 'aws-lambda', region: 'us-east-1' },
          func: { package: 'spacecat-services', version: 'ci', name: 'test' },
          site: {
            getId: sinon.stub().returns(siteId),
            getBaseURL: sinon.stub().returns('https://example.com'),
            getDeliveryType: sinon.stub().returns('aem'),
          },
          env: {
            QUEUE_SPACECAT_TO_MYSTIQUE: 'test-queue',
            IMPORT_WORKER_QUEUE_URL: 'test-import-worker-queue',
          },
          sqs: {
            sendMessage: sandbox.stub().resolves(),
          },
          log: {
            info: sinon.stub(),
            debug: sinon.stub(),
            error: sinon.stub(),
          },
          dataAccess: {
            Opportunity: {
              allBySiteIdAndStatus: sandbox.stub().resolves([]),
              findById: sandbox.stub().resolves({
                getId: () => opportunityId,
                getType: () => 'form-accessibility',
                getSiteId: () => siteId,
                getSuggestions: sandbox.stub().resolves([]),
                save: sandbox.stub().resolves({
                  getType: () => 'form-accessibility',
                  getId: () => opportunityId,
                  getSiteId: () => siteId,
                  getData: () => ({
                    accessibility: [{
                      form: 'test-form-2',
                      formDetails: {
                        is_lead_gen: true,
                        industry: 'Insurance',
                        form_type: 'Quote Request Form',
                        form_category: 'B2C',
                        cpl: 230.6,
                      },
                      formsource: 'test-source',
                      a11yIssues: [],
                    }],
                  }),
                }),
                getData: () => mockOpportunityData,
                setData: (data) => {
                  mockOpportunityData = data;
                },
                getSiteId: () => siteId,
              }),
              create: sandbox.stub().resolves({
                getId: () => opportunityId,
                setUpdatedBy: sandbox.stub(),
                setAuditId: sandbox.stub(),
              }),
            },
            Site: {
              findById: sandbox.stub().resolves({
                getId: sinon.stub().returns(siteId),
                getDeliveryType: sinon.stub().returns('aem'),
                getBaseURL: sinon.stub().returns('https://example.com'),
              }),
            },
            Configuration: {
              findLatest: sandbox.stub().resolves({
                getHandlers: () => ({
                  'form-accessibility-auto-fix': {
                    productCodes: [],
                  },
                }),
                isHandlerEnabledForSite: sandbox.stub().resolves(false),
              }),
            },
          },
        })
        .build();

      await mystiqueDetectedFormAccessibilityHandlerMocked.default(message, context);

      // Verify that the handler processed the message successfully
      expect(context.log.error).to.not.have.been.called;
    });

    it('should send code-fix messages when auto-fix is enabled', async () => {
      const message = {
        auditId,
        siteId,
        data: {
          opportunityId,
          a11y: [{
            form: 'https://example.com/form1',
            formSource: '#form1',
            a11yIssues: [{
              type: 'image-alt',
              description: 'Images must have alternative text',
              wcagRule: 'wcag111',
              wcagLevel: 'A',
              severity: 'critical',
              htmlWithIssues: [{
                target_selector: 'img',
              }],
              failureSummary: 'Fix any of the following...',
            }],
          }],
        },
      };

      // Mock sendCodeFixMessagesToMystique to track if it was called
      const sendCodeFixStub = sandbox.stub().resolves();
      
      // Use esmock to mock isAuditEnabledForSite
      const isAuditEnabledForSiteStub = sandbox.stub().resolves(true);
      const accessibilityHandlerMocked = await esmock('../../../src/forms-opportunities/oppty-handlers/accessibility-handler.js', {
        '../../../src/common/audit-utils.js': {
          isAuditEnabledForSite: isAuditEnabledForSiteStub,
        },
        '../../../src/accessibility/utils/data-processing.js': {
          sendCodeFixMessagesToMystique: sendCodeFixStub,
        },
      });

<<<<<<< HEAD
      await mystiqueDetectedFormAccessibilityHandlerMocked.default(message, context);

      // Verify code-fix messages were sent
      expect(sendCodeFixMessagesToMystiqueStub).to.have.been.calledOnce;
=======
      await accessibilityHandlerMocked.default(message, context);

      await mystiqueDetectedFormAccessibilityHandlerMocked.default(message, context);

      // Verify isAuditEnabledForSite was called with the site fetched from database
      expect(isAuditEnabledForSiteStub).to.have.been.calledWith('form-accessibility-auto-fix', sinon.match.has('getId'), context);
      // Verify sendCodeFixMessagesToMystique was called
      expect(sendCodeFixStub).to.have.been.called;
      // Verify SQS messages were sent for mystique guidance
      expect(context.sqs.sendMessage).to.have.been.called;
>>>>>>> 85547d7a
    });

    it('should handle empty a11y data gracefully', async () => {
      const message = {
        auditId,
        siteId,
        data: {
          opportunityId: null,
          a11y: [],
        },
      };

      await mystiqueDetectedFormAccessibilityHandlerMocked.default(message, context);
      
      // Opportunity should be created even with empty a11y data
      expect(context.dataAccess.Opportunity.create).to.have.been.calledOnce;
      
      // Should log that no individual suggestions were created
      expect(context.log.info).to.have.been.calledWith(
        '[FormMystiqueSuggestions] No individual form accessibility suggestions to create from Mystique data',
      );
      
      // Should not send code-fix messages when no issues found
      expect(sendCodeFixMessagesToMystiqueStub).to.not.have.been.called;
    });

    it('should create suggestions for accessibility issues detected by mystique', async () => {
      const message = {
        auditId,
        siteId,
        data: {
          opportunityId,
          a11y: [{
            form: 'https://example.com/form1',
            formSource: '#form1',
            a11yIssues: [{
              type: 'image-alt',
              description: 'Images must have alternative text',
              wcagRule: 'wcag111',
              wcagLevel: 'A',
              severity: 'critical',
              htmlWithIssues: [{
                target_selector: 'img',
              }],
              failureSummary: 'Fix any of the following...',
            }],
          }],
        },
      };

      await mystiqueDetectedFormAccessibilityHandlerMocked.default(message, context);

      // Verify opportunity was found
      expect(context.dataAccess.Opportunity.findById).to.have.been.calledOnceWith(opportunityId);
      
      // Verify individual suggestions were created
      expect(createIndividualOpportunitySuggestionsStub).to.have.been.calledOnce;
      
      // Verify the call was made with the correct opportunity
      const callArgs = createIndividualOpportunitySuggestionsStub.getCall(0).args;
      expect(callArgs[0].getId()).to.equal(opportunityId);
    });

    it('should create suggestions for multiple a11y issues from mystique', async () => {
      const message = {
        auditId,
        siteId,
        data: {
          opportunityId,
          a11y: [{
            form: 'https://example.com/form1',
            formSource: '#form1',
            a11yIssues: [{
              type: 'image-alt',
              description: 'Images must have alternative text',
              wcagRule: 'wcag111',
              wcagLevel: 'A',
              severity: 'critical',
              htmlWithIssues: [{
                target_selector: 'img',
              }],
              failureSummary: 'Fix any of the following...',
            }],
          }, {
            form: 'https://example.com/form2',
            formSource: '#form2',
            a11yIssues: [{
              type: 'label',
              description: 'Form elements must have labels',
              wcagRule: 'wcag412',
              wcagLevel: 'A',
              severity: 'critical',
              htmlWithIssues: [{
                target_selector: 'input[type="text"]',
              }],
              failureSummary: 'Ensure every form field has a label',
            }],
          }],
        },
      };

      await mystiqueDetectedFormAccessibilityHandlerMocked.default(message, context);

      // Verify opportunity was found
      expect(context.dataAccess.Opportunity.findById).to.have.been.calledOnceWith(opportunityId);
      
      // Verify individual suggestions were created
      expect(createIndividualOpportunitySuggestionsStub).to.have.been.calledOnce;
      
      // Verify the suggestions data includes both forms' issues
      const callArgs = createIndividualOpportunitySuggestionsStub.getCall(0).args;
      const suggestionsData = callArgs[1];
      expect(suggestionsData.data).to.be.an('array');
      expect(suggestionsData.data.length).to.equal(2); // Two htmlWithIssues = two suggestions
    });

    it('should create a new opportunity when no existing opportunity is found', async () => {
      const message = {
        auditId,
        siteId,
        data: {
          a11y: [{
            form: 'https://example.com/form1',
            formSource: '#form1',
            a11yIssues: [{
              type: 'image-alt',
              description: 'Images must have alternative text',
              wcagRule: 'wcag111',
              wcagLevel: 'A',
              severity: 'critical',
              htmlWithIssues: [{
                target_selector: 'img',
              }],
              failureSummary: 'Fix any of the following...',
            }],
          }],
        },
      };

      await mystiqueDetectedFormAccessibilityHandlerMocked.default(message, context);
      expect(context.dataAccess.Opportunity.create).to.have.been.calledOnce;
      const createArgs = context.dataAccess.Opportunity.create.getCall(0).args[0];
      expect(createArgs.siteId).to.equal(siteId);
      expect(createArgs.auditId).to.equal('test-audit-id');
      expect(createArgs.type).to.equal(FORM_OPPORTUNITY_TYPES.FORM_A11Y);

      // Verify updateStatusToIgnored was called by checking the dataAccess calls
      expect(context.dataAccess.Opportunity.allBySiteIdAndStatus).to.have.been.calledWith(siteId, 'NEW');
    });

    it('should not call updateStatusToIgnored when updating existing opportunity', async () => {
      const message = {
        auditId,
        siteId,
        data: {
          opportunityId,
          a11y: [{
            form: 'https://example.com/form1',
            formSource: '#form1',
            a11yIssues: [{
              type: 'image-alt',
              description: 'Images must have alternative text',
              wcagRule: 'wcag111',
              wcagLevel: 'A',
              severity: 'critical',
              htmlWithIssues: [{
                target_selector: 'img',
              }],
              failureSummary: 'Fix any of the following...',
            }],
          }],
        },
      };

      await mystiqueDetectedFormAccessibilityHandlerMocked.default(message, context);

      // Verify updateStatusToIgnored was NOT called when updating existing opportunity
      expect(context.dataAccess.Opportunity.allBySiteIdAndStatus).to.not.have.been.called;
      expect(context.dataAccess.Opportunity.findById).to.have.been.calledWith(opportunityId);
    });

    it('should handle errors when processing message', async () => {
      const message = {
        auditId,
        siteId,
        data: {
          opportunityId,
          a11y: [{
            form: 'https://example.com/form1',
            formSource: '#form1',
            a11yIssues: [{
              type: 'image-alt',
              description: 'Images must have alternative text',
              wcagRule: 'wcag111',
              wcagLevel: 'A',
              severity: 'critical',
              htmlWithIssues: [{
                target_selector: 'img',
              }],
              failureSummary: 'Fix any of the following...',
            }],
          }],
        },
      };

      context.dataAccess.Opportunity.findById.rejects(new Error('Database error'));

      const result = await mystiqueDetectedFormAccessibilityHandlerMocked.default(message, context);

      // Handler should catch errors and log them, then return ok()
      expect(context.log.error).to.have.been.called;
      expect(result.status).to.equal(200);
    });
  });

  describe('createFormAccessibilitySuggestionsFromMystique', () => {
    let context;
    let mockOpportunity;
    let createIndividualOpportunitySuggestionsStub;

    beforeEach(() => {
      createIndividualOpportunitySuggestionsStub = sandbox.stub().resolves();

      mockOpportunity = {
        getId: () => 'test-opportunity-id',
      };

      context = new MockContextBuilder()
        .withSandbox(sandbox)
        .withOverrides({
          log: {
            info: sinon.stub(),
            error: sinon.stub(),
          },
        })
        .build();
    });

    it('should create individual suggestions from Mystique data with multiple htmlWithIssues', async () => {
      const a11yData = [
        {
          form: 'https://example.com/contact-form',
          formSource: 'aem',
          a11yIssues: [
            {
              description: 'Form input does not have an associated label',
              wcagRule: '1.3.1 Info and Relationships',
              wcagLevel: 'A',
              failureSummary: 'Ensure that all form inputs have associated <label> elements.',
              htmlWithIssues: [
                {
                  updateFrom: '<input type="text" id="username">',
                  targetSelector: '#username',
                },
                {
                  updateFrom: '<input type="email" id="email">',
                  targetSelector: '#email',
                },
              ],
              aiGenerated: true,
              fieldSelector: ['#username', '#email'],
              type: 'missing-label',
              severity: 'serious',
            },
          ],
        },
      ];

      // Mock the module to override the imported function
      const accessibilityHandlerModule = await esmock('../../../src/forms-opportunities/oppty-handlers/accessibility-handler.js', {
        '../../../src/accessibility/utils/generate-individual-opportunities.js': {
          createIndividualOpportunitySuggestions: createIndividualOpportunitySuggestionsStub,
        },
      });

      await accessibilityHandlerModule.createFormAccessibilitySuggestionsFromMystique(
        a11yData,
        mockOpportunity,
        context,
      );

      // Verify that createIndividualOpportunitySuggestions was called
      expect(createIndividualOpportunitySuggestionsStub).to.have.been.calledOnce;

      // Verify the data structure passed to createIndividualOpportunitySuggestions
      const callArgs = createIndividualOpportunitySuggestionsStub.getCall(0).args;
      const opportunity = callArgs[0];
      const typeSpecificData = callArgs[1];
      const contextArg = callArgs[2];
      const logArg = callArgs[3];

      expect(opportunity).to.equal(mockOpportunity);
      expect(contextArg).to.equal(context);
      expect(logArg).to.equal(context.log);

      // Verify the data structure contains 2 suggestions (one per htmlWithIssues)
      expect(typeSpecificData.data).to.have.lengthOf(2);

      // Check first suggestion
      const firstSuggestion = typeSpecificData.data[0];
      expect(firstSuggestion).to.deep.include({
        type: 'url',
        url: 'https://example.com/contact-form',
        source: 'aem',
        aiGenerated: true,
      });
      expect(firstSuggestion.issues).to.have.lengthOf(1);
      expect(firstSuggestion.issues[0]).to.deep.include({
        type: 'missing-label',
        description: 'Form input does not have an associated label',
        wcagRule: '1.3.1 Info and Relationships',
        wcagLevel: 'A',
        severity: 'serious',
        occurrences: 1,
        failureSummary: 'Ensure that all form inputs have associated <label> elements.',
      });
      expect(firstSuggestion.issues[0].htmlWithIssues).to.have.lengthOf(1);
      expect(firstSuggestion.issues[0].htmlWithIssues[0]).to.deep.equal({
        updateFrom: '<input type="text" id="username">',
        targetSelector: '#username',
      });

      // Check second suggestion
      const secondSuggestion = typeSpecificData.data[1];
      expect(secondSuggestion).to.deep.include({
        type: 'url',
        url: 'https://example.com/contact-form',
        source: 'aem',
        aiGenerated: true,
      });
      expect(secondSuggestion.issues).to.have.lengthOf(1);
      expect(secondSuggestion.issues[0].htmlWithIssues).to.have.lengthOf(1);
      expect(secondSuggestion.issues[0].htmlWithIssues[0]).to.deep.equal({
        updateFrom: '<input type="email" id="email">',
        targetSelector: '#email',
      });

      // Verify logging
      expect(context.log.info).to.have.been.calledWith('[FormMystiqueSuggestions] Creating individual suggestions from Mystique data');
      expect(context.log.info).to.have.been.calledWith('[FormMystiqueSuggestions] Creating 2 individual suggestions for form accessibility from Mystique data');
      expect(context.log.info).to.have.been.calledWith('[FormMystiqueSuggestions] Successfully created individual suggestions for form accessibility from Mystique data');
    });

    it('should handle multiple forms with different issues', async () => {
      const a11yData = [
        {
          form: 'https://example.com/contact-form',
          formSource: 'aem',
          a11yIssues: [
            {
              description: 'Missing label',
              wcagRule: '1.3.1 Info and Relationships',
              wcagLevel: 'A',
              failureSummary: 'Add label',
              htmlWithIssues: [
                {
                  updateFrom: '<input type="text" id="name">',
                  targetSelector: '#name',
                },
              ],
              aiGenerated: false,
              type: 'missing-label',
              severity: 'serious',
            },
          ],
        },
        {
          form: 'https://example.com/newsletter-form',
          formSource: 'newsletter',
          a11yIssues: [
            {
              description: 'Color contrast issue',
              wcagRule: 'random',
              wcagLevel: 'AA',
              failureSummary: 'Improve contrast',
              htmlWithIssues: [
                {
                  updateFrom: '<button class="submit">Submit</button>',
                  targetSelector: '.submit',
                },
              ],
              aiGenerated: true,
              type: 'color-contrast',
              severity: 'critical',
            },
          ],
        },
      ];

      const accessibilityHandlerModule = await esmock('../../../src/forms-opportunities/oppty-handlers/accessibility-handler.js', {
        '../../../src/accessibility/utils/generate-individual-opportunities.js': {
          createIndividualOpportunitySuggestions: createIndividualOpportunitySuggestionsStub,
        },
      });

      await accessibilityHandlerModule.createFormAccessibilitySuggestionsFromMystique(
        a11yData,
        mockOpportunity,
        context,
      );

      expect(createIndividualOpportunitySuggestionsStub).to.have.been.calledOnce;

      const typeSpecificData = createIndividualOpportunitySuggestionsStub.getCall(0).args[1];
      expect(typeSpecificData.data).to.have.lengthOf(1);

      // Check first form suggestion
      const firstSuggestion = typeSpecificData.data[0];
      expect(firstSuggestion.url).to.equal('https://example.com/contact-form');
      expect(firstSuggestion.source).to.equal('aem');
      expect(firstSuggestion.aiGenerated).to.equal(false);
      expect(firstSuggestion.issues[0].type).to.equal('missing-label');
      expect(firstSuggestion.issues[0].severity).to.equal('serious');

      // Check second form suggestion
      // const secondSuggestion = typeSpecificData.data[1];
      // expect(secondSuggestion.url).to.equal('https://example.com/newsletter-form');
      // expect(secondSuggestion.source).to.equal('newsletter');
      // expect(secondSuggestion.aiGenerated).to.equal(true);
      // expect(secondSuggestion.issues[0].type).to.equal('color-contrast');
      // expect(secondSuggestion.issues[0].severity).to.equal('critical');
    });

    it('should filter out forms with no a11yIssues', async () => {
      const a11yData = [
        {
          form: 'https://example.com/form1',
          formSource: 'aem',
          a11yIssues: [
            {
              description: 'Missing label',
              wcagRule: '1.3.1 Info and Relationships',
              wcagLevel: 'A',
              failureSummary: 'Add label',
              htmlWithIssues: [
                {
                  updateFrom: '<input type="text" id="name">',
                  targetSelector: '#name',
                },
              ],
              aiGenerated: false,
              type: 'missing-label',
              severity: 'serious',
            },
          ],
        },
        {
          form: 'https://example.com/form2',
          formSource: 'newsletter',
          a11yIssues: [], // Empty issues
        },
        {
          form: 'https://example.com/form3',
          formSource: 'contact',
          a11yIssues: null, // Null issues
        },
      ];

      const accessibilityHandlerModule = await esmock('../../../src/forms-opportunities/oppty-handlers/accessibility-handler.js', {
        '../../../src/accessibility/utils/generate-individual-opportunities.js': {
          createIndividualOpportunitySuggestions: createIndividualOpportunitySuggestionsStub,
        },
      });

      await accessibilityHandlerModule.createFormAccessibilitySuggestionsFromMystique(
        a11yData,
        mockOpportunity,
        context,
      );

      expect(createIndividualOpportunitySuggestionsStub).to.have.been.calledOnce;

      const typeSpecificData = createIndividualOpportunitySuggestionsStub.getCall(0).args[1];
      // Should only have 1 suggestion from form1 (form2 and form3 are filtered out)
      expect(typeSpecificData.data).to.have.lengthOf(1);
      expect(typeSpecificData.data[0].url).to.equal('https://example.com/form1');
    });

    it('should handle forms without formSource', async () => {
      const a11yData = [
        {
          form: 'https://example.com/form1',
          // No formSource
          a11yIssues: [
            {
              description: 'Missing label',
              wcagRule: '1.3.1 Info and Relationships',
              wcagLevel: 'A',
              failureSummary: 'Add label',
              htmlWithIssues: [
                {
                  updateFrom: '<input type="text" id="name">',
                  targetSelector: '#name',
                },
              ],
              aiGenerated: false,
              type: 'missing-label',
              severity: 'serious',
            },
          ],
        },
      ];

      const accessibilityHandlerModule = await esmock('../../../src/forms-opportunities/oppty-handlers/accessibility-handler.js', {
        '../../../src/accessibility/utils/generate-individual-opportunities.js': {
          createIndividualOpportunitySuggestions: createIndividualOpportunitySuggestionsStub,
        },
      });

      await accessibilityHandlerModule.createFormAccessibilitySuggestionsFromMystique(
        a11yData,
        mockOpportunity,
        context,
      );

      expect(createIndividualOpportunitySuggestionsStub).to.have.been.calledOnce;

      const typeSpecificData = createIndividualOpportunitySuggestionsStub.getCall(0).args[1];
      const suggestion = typeSpecificData.data[0];

      expect(suggestion.url).to.equal('https://example.com/form1');
      expect(suggestion).to.not.have.property('source'); // Should not have source property
    });

    it('should handle issues without htmlWithIssues', async () => {
      const a11yData = [
        {
          form: 'https://example.com/form1',
          formSource: 'aem',
          a11yIssues: [
            {
              description: 'Missing label',
              wcagRule: '1.3.1 Info and Relationships',
              wcagLevel: 'A',
              failureSummary: 'Add label',
              htmlWithIssues: [], // Empty htmlWithIssues
              aiGenerated: false,
              type: 'missing-label',
              severity: 'serious',
            },
            {
              description: 'Color contrast',
              wcagRule: '1.4.3 Contrast (Minimum)',
              wcagLevel: 'AA',
              failureSummary: 'Improve contrast',
              htmlWithIssues: null, // Null htmlWithIssues
              aiGenerated: true,
              type: 'color-contrast',
              severity: 'critical',
            },
          ],
        },
      ];

      const accessibilityHandlerModule = await esmock('../../../src/forms-opportunities/oppty-handlers/accessibility-handler.js', {
        '../../../src/accessibility/utils/generate-individual-opportunities.js': {
          createIndividualOpportunitySuggestions: createIndividualOpportunitySuggestionsStub,
        },
      });

      await accessibilityHandlerModule.createFormAccessibilitySuggestionsFromMystique(
        a11yData,
        mockOpportunity,
        context,
      );

      // Should not call createIndividualOpportunitySuggestions since no valid htmlWithIssues
      expect(createIndividualOpportunitySuggestionsStub).to.not.have.been.called;
      expect(context.log.info).to.have.been.calledWith('[FormMystiqueSuggestions] No individual form accessibility suggestions to create from Mystique data');
    });

    it('should handle empty a11yData array', async () => {
      const a11yData = [];

      const accessibilityHandlerModule = await esmock('../../../src/forms-opportunities/oppty-handlers/accessibility-handler.js', {
        '../../../src/accessibility/utils/generate-individual-opportunities.js': {
          createIndividualOpportunitySuggestions: createIndividualOpportunitySuggestionsStub,
        },
      });

      await accessibilityHandlerModule.createFormAccessibilitySuggestionsFromMystique(
        a11yData,
        mockOpportunity,
        context,
      );

      expect(createIndividualOpportunitySuggestionsStub).to.not.have.been.called;
      expect(context.log.info).to.have.been.calledWith('[FormMystiqueSuggestions] No individual form accessibility suggestions to create from Mystique data');
    });

    it('should handle errors gracefully and not break the flow', async () => {
      const a11yData = [
        {
          form: 'https://example.com/form1',
          formSource: 'aem',
          a11yIssues: [
            {
              description: 'Missing label',
              wcagRule: '1.3.1 Info and Relationships',
              wcagLevel: 'A',
              failureSummary: 'Add label',
              htmlWithIssues: [
                {
                  updateFrom: '<input type="text" id="name">',
                  targetSelector: '#name',
                },
              ],
              aiGenerated: false,
              type: 'missing-label',
              severity: 'serious',
            },
          ],
        },
      ];

      // Mock createIndividualOpportunitySuggestions to throw an error
      createIndividualOpportunitySuggestionsStub.rejects(new Error('Database error'));

      const accessibilityHandlerModule = await esmock('../../../src/forms-opportunities/oppty-handlers/accessibility-handler.js', {
        '../../../src/accessibility/utils/generate-individual-opportunities.js': {
          createIndividualOpportunitySuggestions: createIndividualOpportunitySuggestionsStub,
        },
      });

      // Should not throw an error
      await accessibilityHandlerModule.createFormAccessibilitySuggestionsFromMystique(
        a11yData,
        mockOpportunity,
        context,
      );

      expect(createIndividualOpportunitySuggestionsStub).to.have.been.calledOnce;
      expect(context.log.error).to.have.been.calledWith('[FormMystiqueSuggestions] Error creating individual suggestions from Mystique data: Database error');
    });

    it('should populate understandingUrl from getSuccessCriteriaDetails', async () => {
      const a11yData = [
        {
          form: 'https://example.com/form1',
          formSource: 'aem',
          a11yIssues: [
            {
              description: 'Missing label',
              wcagRule: '1.3.1 Name, Role, Value',
              wcagLevel: 'A',
              failureSummary: 'Add label',
              htmlWithIssues: [
                {
                  updateFrom: '<input type="text" id="name">',
                  targetSelector: '#name',
                },
              ],
              aiGenerated: false,
              type: 'missing-label',
              severity: 'serious',
            },
          ],
        },
      ];

      const accessibilityHandlerModule = await esmock('../../../src/forms-opportunities/oppty-handlers/accessibility-handler.js', {
        '../../../src/accessibility/utils/generate-individual-opportunities.js': {
          createIndividualOpportunitySuggestions: createIndividualOpportunitySuggestionsStub,
        },
      });

      await accessibilityHandlerModule.createFormAccessibilitySuggestionsFromMystique(
        a11yData,
        mockOpportunity,
        context,
      );

      expect(createIndividualOpportunitySuggestionsStub).to.have.been.calledOnce;

      const typeSpecificData = createIndividualOpportunitySuggestionsStub.getCall(0).args[1];
      const suggestion = typeSpecificData.data[0];
      const issue = suggestion.issues[0];

      // understandingUrl should be populated from getSuccessCriteriaDetails
      expect(issue.understandingUrl).to.be.a('string');
    });
  });

});<|MERGE_RESOLUTION|>--- conflicted
+++ resolved
@@ -873,14 +873,11 @@
       await accessibilityHandlerModule.createAccessibilityOpportunity(latestAudit, context);
 
       // Verify individual suggestions were created
-<<<<<<< HEAD
-=======
       expect(aggregateA11yIssuesByOppTypeStub).to.have.been.calledOnce;
       expect(aggregateA11yIssuesByOppTypeStub).to.have.been.calledWith(
         sinon.match.object,
         sinon.match.object,
       );
->>>>>>> 85547d7a
       expect(createIndividualOpportunitySuggestionsStub).to.have.been.calledOnce;
     });
 
@@ -927,14 +924,10 @@
         },
       });
 
-<<<<<<< HEAD
       // Mock aggregateAccessibilityIssues to throw an error
       const aggregateAccessibilityIssuesStub = sandbox.stub().throws(new Error('Aggregation failed'));
       const createIndividualOpportunitySuggestionsStub = sandbox.stub().resolves();
-=======
-      // Mock aggregateA11yIssuesByOppType to throw an error
-      const aggregateA11yIssuesByOppTypeStub = sandbox.stub().throws(new Error('Aggregation failed'));
->>>>>>> 85547d7a
+      const aggregateA11yIssuesByOppTypeStub = sandbox.stub().throws(new Error('Individual suggestions failed'));
 
       const createdOpportunity = {
         getId: () => 'opportunity-123',
@@ -947,13 +940,9 @@
           sendRunImportMessage: sandbox.stub().resolves(),
         },
         '../../../src/accessibility/utils/generate-individual-opportunities.js': {
-<<<<<<< HEAD
           aggregateAccessibilityIssues: aggregateAccessibilityIssuesStub,
           createIndividualOpportunitySuggestions: createIndividualOpportunitySuggestionsStub,
-=======
           aggregateA11yIssuesByOppType: aggregateA11yIssuesByOppTypeStub,
-          createIndividualOpportunitySuggestions: sandbox.stub().resolves(),
->>>>>>> 85547d7a
         },
       });
 
@@ -961,13 +950,10 @@
 
       // Verify that the error in individual suggestions doesn't break the main flow
       expect(context.dataAccess.Opportunity.create).to.have.been.calledOnce;
-<<<<<<< HEAD
-=======
-      expect(context.sqs.sendMessage).to.have.been.calledTwice;
+      expect(context.sqs.sendMessage).to.have.been.calledOnce;
 
       // Verify the stub was called even though it threw an error
       expect(aggregateA11yIssuesByOppTypeStub).to.have.been.calledOnce;
->>>>>>> 85547d7a
 
       // Verify error was logged for individual suggestions but main success was still logged
       expect(context.log.error).to.have.been.calledWith(
@@ -2170,37 +2156,15 @@
         },
       };
 
-      // Mock sendCodeFixMessagesToMystique to track if it was called
-      const sendCodeFixStub = sandbox.stub().resolves();
-      
-      // Use esmock to mock isAuditEnabledForSite
-      const isAuditEnabledForSiteStub = sandbox.stub().resolves(true);
-      const accessibilityHandlerMocked = await esmock('../../../src/forms-opportunities/oppty-handlers/accessibility-handler.js', {
-        '../../../src/common/audit-utils.js': {
-          isAuditEnabledForSite: isAuditEnabledForSiteStub,
-        },
-        '../../../src/accessibility/utils/data-processing.js': {
-          sendCodeFixMessagesToMystique: sendCodeFixStub,
-        },
-      });
-
-<<<<<<< HEAD
-      await mystiqueDetectedFormAccessibilityHandlerMocked.default(message, context);
-
-      // Verify code-fix messages were sent
-      expect(sendCodeFixMessagesToMystiqueStub).to.have.been.calledOnce;
-=======
-      await accessibilityHandlerMocked.default(message, context);
+      // Override isAuditEnabledForSiteStub to return true for this test
+      isAuditEnabledForSiteStub.resolves(true);
 
       await mystiqueDetectedFormAccessibilityHandlerMocked.default(message, context);
 
       // Verify isAuditEnabledForSite was called with the site fetched from database
       expect(isAuditEnabledForSiteStub).to.have.been.calledWith('form-accessibility-auto-fix', sinon.match.has('getId'), context);
       // Verify sendCodeFixMessagesToMystique was called
-      expect(sendCodeFixStub).to.have.been.called;
-      // Verify SQS messages were sent for mystique guidance
-      expect(context.sqs.sendMessage).to.have.been.called;
->>>>>>> 85547d7a
+      expect(sendCodeFixMessagesToMystiqueStub).to.have.been.called;
     });
 
     it('should handle empty a11y data gracefully', async () => {
