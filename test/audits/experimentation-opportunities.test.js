/*
 * Copyright 2023 Adobe. All rights reserved.
 * This file is licensed to you under the Apache License, Version 2.0 (the "License");
 * you may not use this file except in compliance with the License. You may obtain a copy
 * of the License at http://www.apache.org/licenses/LICENSE-2.0
 *
 * Unless required by applicable law or agreed to in writing, software distributed under
 * the License is distributed on an "AS IS" BASIS, WITHOUT WARRANTIES OR REPRESENTATIONS
 * OF ANY KIND, either express or implied. See the License for the specific language
 * governing permissions and limitations under the License.
 */

/* eslint-env mocha */

import { expect, use } from 'chai';
import sinon from 'sinon';
import sinonChai from 'sinon-chai';
import nock from 'nock';
import { MockContextBuilder } from '../shared.js';
import opportunitiesData from '../fixtures/experimentation-opportunities/opportunitiesdata.json' with { type: 'json' };
import expectedOpportunitiesData from '../fixtures/experimentation-opportunities/expected-opportunities-data.json' with { type: 'json' };
import { handler, postProcessor } from '../../src/experimentation-opportunities/experimentation-opportunities.js';

use(sinonChai);

describe('Opportunities Tests', () => {
  const url = 'https://abc.com';

  let context;
  let processEnvCopy;
  let messageBodyJson;
  let sandbox;
  let site;

  before('setup', () => {
    sandbox = sinon.createSandbox();
  });

  beforeEach(async () => {
    messageBodyJson = {
      type: '404',
      url: 'https://abc.com',
      auditContext: {
        finalUrl: 'abc.com',
      },
    };
    site = {
      getBaseURL: () => 'https://abc.com',
      getId: () => '056f9dbe-e9e1-4d80-8bfb-c9785a873b6a',
    };

    context = new MockContextBuilder()
      .withSandbox(sandbox)
      .withOverrides({
        env: {
          AUDIT_RESULTS_QUEUE_URL: 'queueUrl',
          AWS_REGION: 'us-east-1',
          AWS_ACCESS_KEY_ID: 'some-key-id',
          AWS_SECRET_ACCESS_KEY: 'some-secret-key',
          AWS_SESSION_TOKEN: 'some-secret-token',
          QUEUE_SPACECAT_TO_MYSTIQUE: 'spacecat-to-mystique',
        },
        runtime: { name: 'aws-lambda', region: 'us-east-1' },
        func: { package: 'spacecat-services', version: 'ci', name: 'test' },
      })
      .build(messageBodyJson);

    context.rumApiClient = {
      queryMulti: sinon.stub().resolves(opportunitiesData),
    };
    context.sqs = {
      sendMessage: sinon.stub().resolves({}),
    };
    processEnvCopy = { ...process.env };
    process.env = {
      ...process.env,
      ...context.env,
    };

    nock('https://abc.com')
      .get('/')
      .reply(200);
  });

  afterEach(() => {
    process.env = processEnvCopy;
    nock.cleanAll();
    sandbox.restore();
    sinon.restore();
  });

  it('fetch bundles for base url > process > send opportunities', async () => {
<<<<<<< HEAD
    const auditData = await handler(url, context, site);
    expect(context.rumApiClient.queryMulti).calledWith(
      [
        'rageclick',
        'high-inorganic-high-bounce-rate',
        'high-organic-low-ctr',
      ],
=======
    const auditData = await experimentationOpportunities.handler(url, context, site);
    expect(context.rumApiClient.queryMulti).calledWith([
      'rageclick',
      'high-inorganic-high-bounce-rate',
      'high-organic-low-ctr',
    ], {
      domain: 'https://abc.com',
      interval: 7,
      granularity: 'hourly',
    });
    expect(
      auditData.auditResult.experimentationOpportunities,
    ).to.deep.equal(expectedOpportunitiesData);
  });

  it('should process configured maximum number of high-organic-low-ctr opportunities', async () => {
    // Mock multiple high-organic-low-ctr opportunities
    const manyOpportunities = Array(12).fill(null).map((_, index) => ({
      type: 'high-organic-low-ctr',
      page: `https://abc.com/page${index}/`,
      pageViews: 1000 * (index + 1),
      trackedPageKPIValue: 0.09,
      trackedKPISiteAverage: 0.23,
      metrics: [{
        type: 'traffic',
        value: {
          earned: 11000,
          owned: 13000,
          paid: 10030,
          total: 34030,
        },
        vendor: 'facebook',
      },
      {
        type: 'ctr',
        value: {
          page: 0.11,
        },
        vendor: 'facebook',
      },
>>>>>>> d1998595
      {
        domain: 'https://abc.com',
        domainkey: 'abc_dummy_key',
        interval: 7,
        granularity: 'hourly',
      },
    );

    expect(
      auditData.auditResult.experimentationOpportunities,
    ).to.deep.equal(expectedOpportunitiesData);
  });

  describe('post processor tests', () => {
    it('sends messages for each high-organic-low-ctr opportunity to mystique', async () => {
      const auditData = {
        id: 'some-audit-id',
        siteId: 'some-site-id',
        auditResult: {
          experimentationOpportunities: [
            {
              type: 'high-organic-low-ctr',
              page: 'https://abc.com/oppty-one',
              trackedPageKPIValue: '0.12',
              trackedKPISiteAverage: '0.25',
            },
            {
              type: 'rageclick',
              page: 'https://abc.com/rageclick-page',
            },
            {
              type: 'high-organic-low-ctr',
              page: 'https://abc.com/oppty-two',
              trackedPageKPIValue: '0.08',
              trackedKPISiteAverage: '0.22',
            },
          ],
        },
      };

      await postProcessor(url, auditData, context);

      expect(context.sqs.sendMessage).to.have.been.calledTwice;

      const [queueArg1, messageArg1] = context.sqs.sendMessage.firstCall.args;
      expect(queueArg1).to.equal('spacecat-to-mystique');
      expect(messageArg1).to.include({
        type: 'guidance:high-organic-low-ctr',
        siteId: 'some-site-id',
        auditId: 'some-audit-id',
      });
      expect(messageArg1.data).to.deep.equal({
        url: 'https://abc.com/oppty-one',
        ctr: '0.12',
        siteAgerageCtr: '0.25',
      });

      const [queueArg2, messageArg2] = context.sqs.sendMessage.secondCall.args;
      expect(queueArg2).to.equal('spacecat-to-mystique');
      expect(messageArg2).to.include({
        type: 'guidance:high-organic-low-ctr',
        siteId: 'some-site-id',
        auditId: 'some-audit-id',
      });
      expect(messageArg2.data).to.deep.equal({
        url: 'https://abc.com/oppty-two',
        ctr: '0.08',
        siteAgerageCtr: '0.22',
      });
    });

    it('not sends SQS messages if no high-organic-low-ctr opportunities exist', async () => {
      const auditData = {
        id: 'some-audit-id',
        siteId: 'some-site-id',
        auditResult: {
          experimentationOpportunities: [
            { type: 'rageclick', page: 'https://abc.com/rageclick-page' },
            { type: 'high-inorganic-high-bounce-rate', page: 'https://abc.com/bounce-page' },
          ],
        },
      };

      await postProcessor(url, auditData, context);

      expect(context.sqs.sendMessage).to.not.have.been.called;
    });
  });
});<|MERGE_RESOLUTION|>--- conflicted
+++ resolved
@@ -90,7 +90,6 @@
   });
 
   it('fetch bundles for base url > process > send opportunities', async () => {
-<<<<<<< HEAD
     const auditData = await handler(url, context, site);
     expect(context.rumApiClient.queryMulti).calledWith(
       [
@@ -98,51 +97,8 @@
         'high-inorganic-high-bounce-rate',
         'high-organic-low-ctr',
       ],
-=======
-    const auditData = await experimentationOpportunities.handler(url, context, site);
-    expect(context.rumApiClient.queryMulti).calledWith([
-      'rageclick',
-      'high-inorganic-high-bounce-rate',
-      'high-organic-low-ctr',
-    ], {
-      domain: 'https://abc.com',
-      interval: 7,
-      granularity: 'hourly',
-    });
-    expect(
-      auditData.auditResult.experimentationOpportunities,
-    ).to.deep.equal(expectedOpportunitiesData);
-  });
-
-  it('should process configured maximum number of high-organic-low-ctr opportunities', async () => {
-    // Mock multiple high-organic-low-ctr opportunities
-    const manyOpportunities = Array(12).fill(null).map((_, index) => ({
-      type: 'high-organic-low-ctr',
-      page: `https://abc.com/page${index}/`,
-      pageViews: 1000 * (index + 1),
-      trackedPageKPIValue: 0.09,
-      trackedKPISiteAverage: 0.23,
-      metrics: [{
-        type: 'traffic',
-        value: {
-          earned: 11000,
-          owned: 13000,
-          paid: 10030,
-          total: 34030,
-        },
-        vendor: 'facebook',
-      },
-      {
-        type: 'ctr',
-        value: {
-          page: 0.11,
-        },
-        vendor: 'facebook',
-      },
->>>>>>> d1998595
       {
         domain: 'https://abc.com',
-        domainkey: 'abc_dummy_key',
         interval: 7,
         granularity: 'hourly',
       },
