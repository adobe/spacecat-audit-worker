/*
 * Copyright 2025 Adobe. All rights reserved.
 * This file is licensed to you under the Apache License, Version 2.0 (the "License");
 * you may not use this file except in compliance with the License. You may obtain a copy
 * of the License at http://www.apache.org/licenses/LICENSE-2.0
 *
 * Unless required by applicable law or agreed to in writing, software distributed under
 * the License is distributed on an "AS IS" BASIS, WITHOUT WARRANTIES OR REPRESENTATIONS
 * OF ANY KIND, either express or implied. See the License for the specific language
 * governing permissions and limitations under the License.
 */
/* eslint-env mocha */
import { expect, use } from 'chai';
import sinon from 'sinon';
import sinonChai from 'sinon-chai';
import chaiAsPromised from 'chai-as-promised';
import nock from 'nock';
import { describe } from 'mocha';

import { paidAuditRunner, paidConsentBannerCheck } from '../../../src/paid-cookie-consent/handler.js';

use(sinonChai);
use(chaiAsPromised);
const auditUrl = 'www.spacecat.com';

function getSite(sandbox, overrides = {}) {
  return {
    getId: () => 'test-site-id',
    getSiteId: () => 'test-site-id',
    getDeliveryType: () => 'aem-edge',
    getBaseURL: () => 'https://example.com',
    ...overrides,
  };
}

describe('Paid Cookie Consent Audit', () => {
  let sandbox;

  let logStub;
  let site;
  let audit;
  let context;

  beforeEach(() => {
    sandbox = sinon.createSandbox();
    logStub = {
      info: sandbox.stub(),
      debug: sandbox.stub(),
      error: sandbox.stub(),
      warn: sandbox.stub(),
    };
    site = getSite(sandbox, {
      getBaseURL: () => 'https://example.com',
    });
    audit = {
      getAuditResult: sandbox.stub().returns(
        [
          {
            key: 'urlTrafficSource',
            value:
              [
                { pageViews: 71000, url: 'https://example.com/page1', topURLs: ['https://example.com/page1'] },
                { pageViews: 71000, url: 'https://example.com/page2', topURLs: ['https://example.com/page2'] },
              ],
          },
        ],
      ),
      getAuditId: () => 'test-audit-id',
    };

    // Mock AWSAthenaClient
    const mockAthenaClient = {
      query: sandbox.stub().resolves([
        {
          path: '/page1', device: 'mobile', pageviews: 1000, bounce_rate: 0.8, traffic_loss: 800, utm_source: 'google', click_rate: 0.1, engagement_rate: 0.2, engaged_scroll_rate: 0.15, referrer: 'google.com',
        },
        {
          path: '/page2', device: 'desktop', pageviews: 500, bounce_rate: 0.7, traffic_loss: 350, utm_source: 'facebook', click_rate: 0.15, engagement_rate: 0.3, engaged_scroll_rate: 0.25, referrer: 'facebook.com',
        },
      ]),
    };

    context = {
      runtime: { name: 'aws-lambda', region: 'us-east-1' },
      func: { package: 'spacecat-services', version: 'ci', name: 'test' },
      athenaClient: mockAthenaClient,
      env: {
        QUEUE_SPACECAT_TO_MYSTIQUE: 'test-queue',
        S3_IMPORTER_BUCKET_NAME: 'test-bucket',
        ATHENA_S3_BUCKET: 'test-athena-bucket',
        RUM_METRICS_DATABASE: 'rum_metrics',
        RUM_METRICS_COMPACT_TABLE: 'compact_metrics',
      },
      site,
      audit,
      log: logStub,
      s3Client: {},
      sqs: {
        sendMessage: sandbox.stub().resolves(),
      },
      dataAccess: {
        Audit: {
          findById: sandbox.stub().resolves({
            setAuditResult: sandbox.stub(),
            save: sandbox.stub().resolves(),
          }),
        },
      },
    };
  });

  afterEach(() => {
    nock.cleanAll();
    sandbox.restore();
  });

  it('should return audit result with expected structure', async () => {
    const result = await paidAuditRunner(auditUrl, context, site);
    expect(result.auditResult).to.be.an('object');
    expect(result.auditResult).to.have.property('totalPageViews');
    expect(result.auditResult).to.have.property('totalAverageBounceRate');
    expect(result.auditResult).to.have.property('projectedTrafficLost');
    expect(result.auditResult).to.have.property('projectedTrafficValue');
    expect(result.auditResult).to.have.property('top3Pages');
    expect(result.auditResult).to.have.property('averagePageViewsTop3');
    expect(result.auditResult).to.have.property('averageTrafficLostTop3');
    expect(result.auditResult).to.have.property('averageBounceRateMobileTop3');
    expect(result.auditResult).to.have.property('temporalCondition');
    expect(result.auditResult.top3Pages).to.be.an('array');
  });

  it('should submit expected result to mistique with bounce rate >= 0.3 filtering', async () => {
    const auditData = {
      fullAuditRef: 'https://example.com',
      id: 'test-audit-id',
      auditResult: {
        totalPageViews: 10000,
        totalAverageBounceRate: 0.8,
        projectedTrafficLost: 8000,
        projectedTrafficValue: 6400,
        top3Pages: [
          {
<<<<<<< HEAD
            url: '/page2',
=======
            path: '/page2',
            url: 'https://example.com/page2',
>>>>>>> f5c14dea
            pageViews: 5000,
            bounceRate: 0.9, // Above 0.3 threshold - highest traffic loss
            trafficLoss: 4500,
          },
          {
<<<<<<< HEAD
            url: '/page3',
=======
            path: '/page3',
            url: 'https://example.com/page3',
>>>>>>> f5c14dea
            pageViews: 3000,
            bounceRate: 0.8, // Above 0.3 threshold
            trafficLoss: 2400,
          },
          {
<<<<<<< HEAD
            url: '/page1',
=======
            path: '/page1',
            url: 'https://example.com/page1',
>>>>>>> f5c14dea
            pageViews: 2000,
            bounceRate: 0.2, // Below 0.3 threshold - would be skipped if first
            trafficLoss: 400,
          },
        ],
        averagePageViewsTop3: 3333,
        averageTrafficLostTop3: 2433,
        averageBounceRateMobileTop3: 0.85,
        temporalCondition: '(year=2025 AND week IN (1,2,3,4))',
      },
    };

    const expectedSubmitedMsg = {
      type: 'guidance:paid-cookie-consent',
      observation: 'High bounce rate detected on paid traffic page',
      siteId: 'test-site-id',
      url: 'https://example.com/page2',
      auditId: 'test-audit-id',
      deliveryType: 'aem-edge',
      data: {
        url: 'https://example.com/page2',
      },
    };

    await paidConsentBannerCheck(auditUrl, auditData, context, site);

    expect(context.sqs.sendMessage.called).to.be.true;
    const sentMessage = context.sqs.sendMessage.getCall(0).args[1];
    expect(sentMessage).to.deep.include(expectedSubmitedMsg);
  });

  it('should warn and not send when no top3Pages found', async () => {
    const auditData = {
      fullAuditRef: 'https://example.com',
      id: 'test-audit-id',
      auditResult: {
        totalPageViews: 0,
        totalAverageBounceRate: 0,
        projectedTrafficLost: 0,
        projectedTrafficValue: 0,
        top3Pages: [], // No pages
        averagePageViewsTop3: 0,
        averageTrafficLostTop3: 0,
        averageBounceRateMobileTop3: 0,
        temporalCondition: '(year=2025 AND week IN (1,2,3,4))',
      },
    };

    await paidConsentBannerCheck(auditUrl, auditData, context, site);

    expect(context.sqs.sendMessage.called).to.be.false;
    expect(context.log.warn).to.have.been.calledWithMatch(/No pages with consent='show' found/);
  });

  it('should warn and not send when first page has bounce rate < 0.3', async () => {
    const auditData = {
      fullAuditRef: 'https://example.com',
      id: 'test-audit-id',
      auditResult: {
        totalPageViews: 5000,
        totalAverageBounceRate: 0.2,
        projectedTrafficLost: 1000,
        projectedTrafficValue: 800,
        top3Pages: [
          {
            url: '/page1',
            pageViews: 5000,
            bounceRate: 0.2, // Below 0.3 threshold
            trafficLoss: 1000,
          },
        ],
        averagePageViewsTop3: 5000,
        averageTrafficLostTop3: 1000,
        averageBounceRateMobileTop3: 0.25,
        temporalCondition: '(year=2025 AND week IN (1,2,3,4))',
      },
    };

    await paidConsentBannerCheck(auditUrl, auditData, context, site);

    expect(context.sqs.sendMessage.called).to.be.false;
    expect(context.log.debug).to.have.been.calledWithMatch(/Skipping mystique evaluation step for page/);
  });

  it('should select first page from top3Pages (highest traffic loss)', async () => {
    const auditData = {
      fullAuditRef: 'https://example.com',
      id: 'test-audit-id',
      auditResult: {
        totalPageViews: 10000,
        totalAverageBounceRate: 0.8,
        projectedTrafficLost: 8000,
        projectedTrafficValue: 6400,
        top3Pages: [
          {
            url: '/winner',
            pageViews: 5000,
            bounceRate: 1.0, // Highest traffic loss - should be first
            trafficLoss: 5000,
          },
          {
            url: '/p90',
            pageViews: 3000,
            bounceRate: 0.9,
            trafficLoss: 2700,
          },
          {
            url: '/p80',
            pageViews: 2000,
            bounceRate: 0.8,
            trafficLoss: 1600,
          },
        ],
        averagePageViewsTop3: 3333,
        averageTrafficLostTop3: 3100,
        averageBounceRateMobileTop3: 0.9,
        temporalCondition: '(year=2025 AND week IN (1,2,3,4))',
      },
    };

    await paidConsentBannerCheck(auditUrl, auditData, context, site);

    expect(context.sqs.sendMessage.called).to.be.true;
    const sentMessage = context.sqs.sendMessage.getCall(0).args[1];
    expect(sentMessage.url).to.equal('https://example.com/winner');
  });

  it('should handle fewer than 3 pages without error', async () => {
    const auditData = {
      fullAuditRef: 'https://example.com',
      id: 'test-audit-id',
      auditResult: {
        totalPageViews: 1000,
        totalAverageBounceRate: 0.9,
        projectedTrafficLost: 900,
        projectedTrafficValue: 720,
        top3Pages: [
          {
            url: '/high',
            pageViews: 1000,
            bounceRate: 0.9, // Above 0.3 threshold
            trafficLoss: 900,
          },
        ],
        averagePageViewsTop3: 1000,
        averageTrafficLostTop3: 900,
        averageBounceRateMobileTop3: 0.95,
        temporalCondition: '(year=2025 AND week IN (1,2,3,4))',
      },
    };

    await paidConsentBannerCheck(auditUrl, auditData, context, site);

    expect(context.sqs.sendMessage.called).to.be.true;
    const sentMessage = context.sqs.sendMessage.getCall(0).args[1];
    expect(sentMessage.url).to.equal('https://example.com/high');
  });

  it('should send message when first page has bounce rate >= 0.3', async () => {
    const auditData = {
      fullAuditRef: 'https://example.com',
      id: 'test-audit-id',
      auditResult: {
        totalPageViews: 5000,
        totalAverageBounceRate: 0.8,
        projectedTrafficLost: 4000,
        projectedTrafficValue: 3200,
        top3Pages: [
          {
            url: '/winner',
            pageViews: 3000,
            bounceRate: 0.8, // Above 0.3 - should send
            trafficLoss: 2400,
          },
          {
            url: '/low-bounce',
            pageViews: 2000,
            bounceRate: 0.2, // Below 0.3 but not first
            trafficLoss: 400,
          },
        ],
        averagePageViewsTop3: 2500,
        averageTrafficLostTop3: 1400,
        averageBounceRateMobileTop3: 0.5,
        temporalCondition: '(year=2025 AND week IN (1,2,3,4))',
      },
    };

    await paidConsentBannerCheck(auditUrl, auditData, context, site);

    expect(context.sqs.sendMessage.called).to.be.true;
    const sentMessage = context.sqs.sendMessage.getCall(0).args[1];
    expect(sentMessage.url).to.equal('https://example.com/winner');
  });

  it('should throw error when S3_IMPORTER_BUCKET_NAME is missing', async () => {
    const contextWithoutBucket = {
      ...context,
      env: {
        RUM_METRICS_DATABASE: 'rum_metrics',
        RUM_METRICS_COMPACT_TABLE: 'compact_metrics',
      },
    };

    await expect(paidAuditRunner(auditUrl, contextWithoutBucket, site))
      .to.be.rejectedWith('S3_IMPORTER_BUCKET_NAME must be provided for paid audit');
  });

  it('should use default values for missing database and table env vars', async () => {
    const contextWithDefaults = {
      ...context,
      env: {
        S3_IMPORTER_BUCKET_NAME: 'test-bucket',
        // Missing RUM_METRICS_DATABASE and RUM_METRICS_COMPACT_TABLE to test defaults
      },
    };

    const result = await paidAuditRunner(auditUrl, contextWithDefaults, site);

    // Should still work with default values
    expect(result.auditResult).to.be.an('object');
    expect(result.auditResult).to.have.property('top3Pages');
    // Should call athena query 3 times (lostTrafficSummary, top3PagesTrafficLost, top3PagesTrafficLostByDevice)
    expect(context.athenaClient.query).to.have.been.calledThrice;
  });

  it('should handle query results with missing fields', async () => {
    const incompleteData = [
      {
        path: '/test-page',
        device: 'mobile',
        // Missing most fields to test fallback values
        utm_source: 'google',
        pageviews: '100',
      },
      {
        path: '/direct-url',
        device: 'desktop',
        bounce_rate: '0.5',
      },
    ];

    const contextWithIncompleteData = {
      ...context,
      athenaClient: {
        query: sandbox.stub().resolves(incompleteData),
      },
    };

    const result = await paidAuditRunner(auditUrl, contextWithIncompleteData, site);

    expect(result.auditResult).to.be.an('object');
    expect(result.auditResult.top3Pages).to.be.an('array');
    // The transformation should handle missing fields with defaults
    expect(result.auditResult.projectedTrafficLost).to.be.a('number');
    expect(result.auditResult.projectedTrafficValue).to.be.a('number');
  });

  it('should handle athena query failures and log error', async () => {
    const failingContext = {
      ...context,
      athenaClient: {
        query: sandbox.stub().rejects(new Error('Athena connection failed')),
      },
    };

    await expect(paidAuditRunner(auditUrl, failingContext, site))
      .to.be.rejectedWith('Athena connection failed');

    expect(logStub.error).to.have.been.calledWith(sinon.match(/Paid traffic Athena query failed: Athena connection failed/));
  });

  it('should not send message when audit result has no top3Pages', async () => {
    const invalidAuditData = {
      id: 'test-audit-id',
      auditResult: {
        totalPageViews: 0,
        totalAverageBounceRate: 0,
        projectedTrafficLost: 0,
        projectedTrafficValue: 0,
        top3Pages: null, // Invalid top3Pages
        averagePageViewsTop3: 0,
        averageTrafficLostTop3: 0,
        averageBounceRateMobileTop3: 0,
        temporalCondition: '(year=2025 AND week IN (1,2,3,4))',
      },
    };

    await paidConsentBannerCheck(auditUrl, invalidAuditData, context, site);
    expect(context.sqs.sendMessage.called).to.be.false;
  });

  it('should not send message when top3Pages is undefined', async () => {
    const emptyAuditData = {
      id: 'test-audit-id',
      auditResult: {
        totalPageViews: 0,
        totalAverageBounceRate: 0,
        projectedTrafficLost: 0,
        projectedTrafficValue: 0,
        // top3Pages is undefined
        averagePageViewsTop3: 0,
        averageTrafficLostTop3: 0,
        averageBounceRateMobileTop3: 0,
        temporalCondition: '(year=2025 AND week IN (1,2,3,4))',
      },
    };

    await paidConsentBannerCheck(auditUrl, emptyAuditData, context, site);
    expect(context.sqs.sendMessage.called).to.be.false;
  });

  it('should calculate projectedTrafficValue as 80% of projectedTrafficLost', async () => {
    const result = await paidAuditRunner(auditUrl, context, site);
    expect(result.auditResult.projectedTrafficValue).to.equal(result.auditResult.projectedTrafficLost * 0.8);
  });

  it('should calculate averages correctly for top3Pages', async () => {
    const mockData = [
      { path: '/page1', device: 'mobile', pageviews: 1000, bounce_rate: 0.8, traffic_loss: 800, utm_source: 'google', click_rate: 0.1, engagement_rate: 0.2, engaged_scroll_rate: 0.15, referrer: 'google.com' },
      { path: '/page2', device: 'mobile', pageviews: 2000, bounce_rate: 0.9, traffic_loss: 1800, utm_source: 'facebook', click_rate: 0.15, engagement_rate: 0.1, engaged_scroll_rate: 0.25, referrer: 'facebook.com' },
      { path: '/page3', device: 'mobile', pageviews: 3000, bounce_rate: 0.7, traffic_loss: 2100, utm_source: 'twitter', click_rate: 0.2, engagement_rate: 0.3, engaged_scroll_rate: 0.35, referrer: 'twitter.com' },
    ];

    const customContext = {
      ...context,
      athenaClient: {
        query: sandbox.stub().resolves(mockData),
      },
    };

    const result = await paidAuditRunner(auditUrl, customContext, site);

    expect(result.auditResult.averagePageViewsTop3).to.equal(2000); // (1000 + 2000 + 3000) / 3
    expect(result.auditResult.averageTrafficLostTop3).to.be.closeTo(1566.67, 0.01); // (800 + 1800 + 2100) / 3
    expect(result.auditResult.averageBounceRateMobileTop3).to.be.closeTo(0.8, 0.01); // (0.8 + 0.9 + 0.7) / 3
  });

  it('should include time field in mystique message', async () => {
    const auditData = {
      fullAuditRef: 'https://example.com',
      id: 'test-audit-id',
      auditResult: {
        totalPageViews: 10000,
        totalAverageBounceRate: 0.8,
        projectedTrafficLost: 8000,
        projectedTrafficValue: 6400,
        top3Pages: [
          {
            path: '/page1',
            url: 'https://example.com/page1',
            pageViews: 5000,
            bounceRate: 0.9,
            trafficLoss: 4500,
          },
        ],
        averagePageViewsTop3: 5000,
        averageTrafficLostTop3: 4500,
        averageBounceRateMobileTop3: 0.95,
        temporalCondition: '(year=2025 AND week IN (1,2,3,4))',
      },
    };

    await paidConsentBannerCheck(auditUrl, auditData, context, site);

    expect(context.sqs.sendMessage.called).to.be.true;
    const sentMessage = context.sqs.sendMessage.getCall(0).args[1];
    expect(sentMessage).to.have.property('time');
    expect(sentMessage.time).to.be.a('string');
  });

  it('should log debug message with projected traffic loss', async () => {
    const auditData = {
      fullAuditRef: 'https://example.com',
      id: 'test-audit-id',
      auditResult: {
        totalPageViews: 10000,
        totalAverageBounceRate: 0.8,
        projectedTrafficLost: 8000,
        projectedTrafficValue: 6400,
        top3Pages: [
          {
            url: 'https://example.com/page1',
            pageViews: 5000,
            bounceRate: 0.9,
            trafficLoss: 4500,
          },
        ],
        averagePageViewsTop3: 5000,
        averageTrafficLostTop3: 4500,
        averageBounceRateMobileTop3: 0.95,
        temporalCondition: '(year=2025 AND week IN (1,2,3,4))',
      },
    };

    await paidConsentBannerCheck(auditUrl, auditData, context, site);

    expect(context.log.debug).to.have.been.calledWithMatch(/projectedTrafficLoss: 4500/);
    expect(context.log.debug).to.have.been.calledWithMatch(/Completed mystique evaluation step/);
  });

  it('should handle zero totalPageViews and calculate totalAverageBounceRate as 0', async () => {
    const mockData = [
      { path: '/page1', device: 'mobile', pageviews: 0, bounce_rate: 0, traffic_loss: 0, utm_source: 'google', click_rate: 0, engagement_rate: 0, engaged_scroll_rate: 0, referrer: '' },
    ];

    const customContext = {
      ...context,
      athenaClient: {
        query: sandbox.stub().resolves(mockData),
      },
    };

    const result = await paidAuditRunner(auditUrl, customContext, site);

    // When totalPageViews is 0, totalAverageBounceRate should default to 0
    expect(result.auditResult.totalPageViews).to.equal(0);
    expect(result.auditResult.totalAverageBounceRate).to.equal(0);
    expect(result.auditResult.projectedTrafficLost).to.equal(0);
  });
});<|MERGE_RESOLUTION|>--- conflicted
+++ resolved
@@ -140,34 +140,22 @@
         projectedTrafficValue: 6400,
         top3Pages: [
           {
-<<<<<<< HEAD
-            url: '/page2',
-=======
             path: '/page2',
             url: 'https://example.com/page2',
->>>>>>> f5c14dea
             pageViews: 5000,
             bounceRate: 0.9, // Above 0.3 threshold - highest traffic loss
             trafficLoss: 4500,
           },
           {
-<<<<<<< HEAD
-            url: '/page3',
-=======
             path: '/page3',
             url: 'https://example.com/page3',
->>>>>>> f5c14dea
             pageViews: 3000,
             bounceRate: 0.8, // Above 0.3 threshold
             trafficLoss: 2400,
           },
           {
-<<<<<<< HEAD
-            url: '/page1',
-=======
             path: '/page1',
             url: 'https://example.com/page1',
->>>>>>> f5c14dea
             pageViews: 2000,
             bounceRate: 0.2, // Below 0.3 threshold - would be skipped if first
             trafficLoss: 400,
