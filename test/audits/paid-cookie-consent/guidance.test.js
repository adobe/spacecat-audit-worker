/*
 * Copyright 2025 Adobe. All rights reserved.
 * This file is licensed to you under the Apache License, Version 2.0 (the "License");
 * you may not use this file except in compliance with the License. You may obtain a copy
 * of the License at http://www.apache.org/licenses/LICENSE-2.0
 *
 * Unless required by applicable law or agreed to in writing, software distributed under
 * the License is distributed on an "AS IS" BASIS, WITHOUT WARRANTIES OR REPRESENTATIONS
 * OF ANY KIND, either express or implied. See the License for the specific language
 * governing permissions and limitations under the License.
 */
/* eslint-env mocha */

import { expect, use } from 'chai';
import sinon from 'sinon';
import sinonChai from 'sinon-chai';
import chaiAsPromised from 'chai-as-promised';
import nock from 'nock';
import { describe } from 'mocha';
import { ok, notFound } from '@adobe/spacecat-shared-http-utils';
import { ScrapeClient } from '@adobe/spacecat-shared-scrape-client';
import { Suggestion as SuggestionDataAccess } from '@adobe/spacecat-shared-data-access';
import { CopyObjectCommand, HeadObjectCommand } from '@aws-sdk/client-s3';
import handler from '../../../src/paid-cookie-consent/guidance-handler.js';

use(sinonChai);
use(chaiAsPromised);

// Helper to create a fresh stubbed opportunity instance
function makeOppty({
  page, opportunityType, status = 'NEW', updatedBy = 'system', updatedAt = new Date().toISOString(),
}) {
  return {
    getId: () => `opptyId-${page}-${opportunityType}`,
    getSuggestions: async () => [],
    setAuditId: sinon.stub(),
    setData: sinon.stub(),
    setGuidance: sinon.stub(),
    setTitle: sinon.stub(),
    setDescription: sinon.stub(),
    setStatus: sinon.stub(),
    save: sinon.stub().resolvesThis(),
    getType: () => 'generic-opportunity',
    getData: () => ({ page, opportunityType }),
    getStatus: () => status,
    getUpdatedBy: () => updatedBy,
    getUpdatedAt: () => updatedAt,
  };
}

const TEST_PAGE = 'https://example-page/to-check';

describe('Paid Cookie Consent Guidance Handler', () => {
  let sandbox;
  let logStub;
  let context;
  let Suggestion;
  let Opportunity;
  let Audit;
  let opportunityInstance;
  let s3ClientMock;

  beforeEach(() => {
    sandbox = sinon.createSandbox();
    logStub = {
      info: sandbox.stub(),
      debug: sandbox.stub(),
      error: sandbox.stub(),
      warn: sandbox.stub(),
    };
    Suggestion = {
      create: sandbox.stub().resolves(),
      STATUSES: SuggestionDataAccess.STATUSES,
      TYPES: SuggestionDataAccess.TYPES,
    };
    opportunityInstance = {
      getId: () => 'opptyId',
      getSuggestions: async () => [],
      setAuditId: sinon.stub(),
      setData: sinon.stub(),
      setGuidance: sinon.stub(),
      setTitle: sinon.stub(),
      setStatus: sinon.stub(),
      setDescription: sinon.stub(),
      save: sinon.stub().resolvesThis(),
      getType: () => 'generic-opportunity',
      getData: () => ({ page: TEST_PAGE, opportunityType: 'paid-cookie-consent' }),
      getStatus: () => 'NEW',
      getUpdatedBy: () => 'system',
      getUpdatedAt: () => new Date().toISOString(),
    };
    Opportunity = {
      allBySiteId: sandbox.stub(),
      create: sandbox.stub(),
    };
    Audit = { findById: sandbox.stub() };

    // Mock S3 client
    s3ClientMock = {
      send: sandbox.stub(),
    };

    context = {
      log: logStub,
      dataAccess: { Audit, Opportunity, Suggestion },
      env: {
        SPACECAT_API_URI: 'https://example-space-cat-api',
        S3_MYSTIQUE_BUCKET_NAME: 'test-mystique-bucket',
        S3_SCRAPER_BUCKET_NAME: 'test-scraper-bucket',
      },
      s3Client: s3ClientMock,
    };

    Audit.findById.resolves({
      getAuditId: () => 'auditId',
      getAuditResult: () => ({
        totalPageViews: 10000,
        totalAverageBounceRate: 0.8,
        projectedTrafficLost: 8000,
        projectedTrafficValue: 6400,
        top3Pages: [
          { url: 'https://example-page/to-check', trafficLoss: 4000, pageViews: 5000, bounceRate: 0.8 },
        ],
        averagePageViewsTop3: 5000,
        averageTrafficLostTop3: 4000,
        averageBounceRateMobileTop3: 0.85,
        temporalCondition: '(year=2025 AND week IN (1,2,3,4))',
      }),
    });

    // Mock ScrapeClient
    const mockScrapeClient = {
      getScrapeJobUrlResults: sandbox.stub().resolves([{
        path: 'path/to/scrape.json',
      }]),
    };
    sandbox.stub(ScrapeClient, 'createFrom').returns(mockScrapeClient);
  });

  afterEach(() => {
    sandbox.restore();
    nock.cleanAll();
  });

  it('should return notFound if no audit is found', async () => {
    Audit.findById.resolves(null);
    Opportunity.allBySiteId.resolves([]);
    const message = { auditId: '123', siteId: 'site', data: { url: 'url', guidance: [{}] } };
    const result = await handler(message, context);
    expect(result.status).to.equal(notFound().status);
  });

  it('should create a new opportunity and suggestion with plain markdown', async () => {
    Opportunity.allBySiteId.resolves([]);
    Opportunity.create.resolves(opportunityInstance);
    const guidance = [{
      body: {
        data: {
          mobile: 'mobile markdown',
          desktop: 'desktop markdown',
          impact: {
            business: 'business markdown',
            user: 'user markdown',
          },
        },
      },
      insight: 'insight',
      rationale: 'rationale',
      recommendation: 'rec',
      metadata: { scrape_job_id: 'test-job-id' },
    }];
    const message = { auditId: 'auditId', siteId: 'site', data: { url: TEST_PAGE, guidance } };
    const result = await handler(message, context);
    expect(Opportunity.create).to.have.been.called;
    expect(Suggestion.create).to.have.been.called;
    const suggestion = Suggestion.create.getCall(0).args[0];
    expect(suggestion.data.mobile).include(`mobile markdown`);
    expect(suggestion.data.desktop).include(`desktop markdown`);
    expect(suggestion.data.impact.business).include(`business markdown`);
    expect(suggestion.data.impact.user).include(`user markdown`);
    expect(result.status).to.equal(ok().status);
  });

  it('should create a new opportunity and suggestion from serialized JSON with markdown', async () => {
    Opportunity.allBySiteId.resolves([]);
    Opportunity.create.resolves(opportunityInstance);
    const markdown = 'json\nmarkdown';
    const guidance = [{
      body: {
        data: {
          mobile: 'mobile markdown',
          desktop: 'desktop markdown',
          impact: {
            business: 'business markdown',
            user: 'user markdown',
          },
        },
      },
      insight: 'insight',
      rationale: 'rationale',
      recommendation: 'rec',
      metadata: { scrape_job_id: 'test-job-id' },
    }];
    const message = { auditId: 'auditId', siteId: 'site', data: { url: TEST_PAGE, guidance } };
    const result = await handler(message, context);
    expect(Opportunity.create).to.have.been.called;
    expect(Suggestion.create).to.have.been.called;
    const suggestion = Suggestion.create.getCall(0).args[0];
    expect(suggestion.data.mobile).include(`mobile markdown`);
    expect(suggestion.data.desktop).include(`desktop markdown`);
    expect(suggestion.data.impact.business).include(`business markdown`);
    expect(suggestion.data.impact.user).include(`user markdown`);
    expect(result.status).to.equal(ok().status);
  });

  it('should create new opportunity and mark existing consent-banner NEW system opportunities as IGNORED', async () => {
    const consentBannerOppty1 = {
      getId: () => 'opptyId-1',
      getType: () => 'consent-banner',
      getStatus: () => 'NEW',
      getUpdatedBy: () => 'system',
      setStatus: sinon.stub(),
      save: sinon.stub().resolvesThis(),
    };
    const consentBannerOppty2 = {
      getId: () => 'opptyId-2',
      getType: () => 'consent-banner',
      getStatus: () => 'NEW',
      getUpdatedBy: () => 'system',
      setStatus: sinon.stub(),
      save: sinon.stub().resolvesThis(),
    };
    const wrongTypeOppty = {
      getId: () => 'opptyId-3',
      getType: () => 'other-type',
      getStatus: () => 'NEW',
      getUpdatedBy: () => 'system',
      setStatus: sinon.stub(),
      save: sinon.stub().resolvesThis(),
    };

    Opportunity.allBySiteId.resolves([wrongTypeOppty, consentBannerOppty1, consentBannerOppty2]);
    Opportunity.create.resolves(opportunityInstance);
    const guidance = [{
      body: {
        data: {
          mobile: 'mobile markdown',
          desktop: 'desktop markdown',
          impact: {
            business: 'business markdown',
            user: 'user markdown',
          },
        },
      },
      insight: 'insight',
      rationale: 'rationale',
      recommendation: 'rec',
      metadata: { scrape_job_id: 'test-job-id' },
    }];
    const message = { auditId: 'auditId', siteId: 'site', data: { url: TEST_PAGE, guidance } };

    // Act
    const result = await handler(message, context);

    // Assert: A new opportunity should be created
    expect(Opportunity.create).to.have.been.called;
    expect(Suggestion.create).to.have.been.called;

    // The consent-banner opportunities should be marked as IGNORED
    expect(consentBannerOppty1.setStatus).to.have.been.calledWith('IGNORED');
    expect(consentBannerOppty1.save).to.have.been.called;
    expect(consentBannerOppty2.setStatus).to.have.been.calledWith('IGNORED');
    expect(consentBannerOppty2.save).to.have.been.called;

    // The non-matching type should not be touched
    expect(wrongTypeOppty.setStatus).to.not.have.been.called;

    expect(result.status).to.equal(ok().status);
  });

  it('should not mark non-system consent-banner opportunities as IGNORED', async () => {
    const systemOppty = {
      getId: () => 'opptyId-system',
      getType: () => 'consent-banner',
      getStatus: () => 'NEW',
      getUpdatedBy: () => 'system',
      setStatus: sinon.stub(),
      save: sinon.stub().resolvesThis(),
    };
    const userOppty = {
      getId: () => 'opptyId-user',
      getType: () => 'consent-banner',
      getStatus: () => 'NEW',
      getUpdatedBy: () => 'user',
      setStatus: sinon.stub(),
      save: sinon.stub().resolvesThis(),
    };

    Opportunity.allBySiteId.resolves([systemOppty, userOppty]);
    Opportunity.create.resolves(opportunityInstance);
    const guidance = [{
      body: {
        data: {
          mobile: 'mobile markdown',
          desktop: 'desktop markdown',
          impact: {
            business: 'business markdown',
            user: 'user markdown',
          },
        },
      },
      insight: 'insight',
      rationale: 'rationale',
      recommendation: 'rec',
      metadata: { scrape_job_id: 'test-job-id' },
    }];
    const message = { auditId: 'auditId', siteId: 'site', data: { url: TEST_PAGE, guidance } };

    const result = await handler(message, context);

    // Assert: A new opportunity should be created
    expect(Opportunity.create).to.have.been.called;
    expect(Suggestion.create).to.have.been.called;

    // Only system opportunity should be marked as IGNORED
    expect(systemOppty.setStatus).to.have.been.calledWith('IGNORED');
    expect(systemOppty.save).to.have.been.called;

    // The user opportunity should not be touched
    expect(userOppty.setStatus).to.not.have.been.called;
    expect(userOppty.save).to.not.have.been.called;

    expect(result.status).to.equal(ok().status);
  });

  it('should handle guidance body as JSON object', async () => {
    Opportunity.allBySiteId.resolves([]);
    Opportunity.create.resolves(opportunityInstance);
    const guidance = [{
      body: {
        data: {
          mobile: 'mobile markdown',
          desktop: 'desktop markdown',
          impact: {
            business: 'business markdown',
            user: 'user markdown',
          },
        },
        issueSeverity: 'high',
      },
      insight: 'insight',
      rationale: 'rationale',
      recommendation: 'rec',
      metadata: { scrape_job_id: 'test-job-id' },
    }];
    const message = { auditId: 'auditId', siteId: 'site', data: { url: TEST_PAGE, guidance } };

    const result = await handler(message, context);

    expect(Opportunity.create).to.have.been.called;
    expect(Suggestion.create).to.have.been.called;
    expect(result.status).to.equal(ok().status);
  });

  it('should skip opportunity creation and log for low severity (low)', async () => {
    Opportunity.allBySiteId.resolves([]);
    Opportunity.create.resolves(opportunityInstance);
    const body = { issueSeverity: 'loW', data: {
      mobile: 'mobile markdown',
      desktop: 'desktop markdown',
      impact: { business: 'business markdown', user: 'user markdown' },
    } };
    const guidance = [{ body, metadata: { scrape_job_id: 'test-job-id' } }];
    const message = { auditId: 'auditId', siteId: 'site', data: { url: TEST_PAGE, guidance } };
    const result = await handler(message, context);
    expect(Opportunity.create).not.to.have.been.called;
    expect(Suggestion.create).not.to.have.been.called;
    expect(logStub.info).to.have.been.calledWithMatch(/Skipping opportunity creation/);
    expect(result.status).to.equal(ok().status);
  });

  it('should create opportunity if severity is medium', async () => {
    Opportunity.allBySiteId.resolves([]);
    Opportunity.create.resolves(opportunityInstance);
    const body = { issueSeverity: 'Medium', data: {
      mobile: 'mobile markdown',
      desktop: 'desktop markdown',
      impact: { business: 'business markdown', user: 'user markdown' },
    } };
    const guidance = [{ body, metadata: { scrape_job_id: 'test-job-id' } }];
    const message = { auditId: 'auditId', siteId: 'site', data: { url: TEST_PAGE, guidance } };
    const result = await handler(message, context);
    expect(Opportunity.create).to.have.been.called;
    expect(Suggestion.create).to.have.been.called;
    expect(result.status).to.equal(ok().status);
  });

  it('should skip opportunity creation for none severity', async () => {
    Opportunity.allBySiteId.resolves([]);
    const body = { issueSeverity: 'none', markdown: 'test' };
    const guidance = [{ body, metadata: { scrape_job_id: 'test-job-id' } }];
    const message = { auditId: 'auditId', siteId: 'site', data: { url: TEST_PAGE, guidance } };

    const result = await handler(message, context);

    expect(Opportunity.create).not.to.have.been.called;
    expect(result.status).to.equal(ok().status);
  });

  it('should set suggestion status to PENDING_VALIDATION when site requires validation', async () => {
    Opportunity.allBySiteId.resolves([]);
    Opportunity.create.resolves(opportunityInstance);
    context.site = { requiresValidation: true };

    const guidance = [{
      body: {
        data: {
          mobile: 'mobile markdown',
          desktop: 'desktop markdown',
          impact: { business: 'business markdown', user: 'user markdown' },
        },
      },
      insight: 'insight',
      rationale: 'rationale',
      recommendation: 'rec',
      metadata: { scrape_job_id: 'test-job-id' },
    }];
    const message = { auditId: 'auditId', siteId: 'site', data: { url: TEST_PAGE, guidance } };
    await handler(message, context);
    expect(Suggestion.create).to.have.been.calledWith(sinon.match.has('status', 'PENDING_VALIDATION'));
  });

<<<<<<< HEAD
  describe('Screenshot Copying Functionality', () => {
    beforeEach(() => {
      Opportunity.allBySiteId.resolves([]);
      Opportunity.create.resolves(opportunityInstance);
      // Default: S3 operations succeed
      s3ClientMock.send.resolves();
    });

    it('should successfully copy both mobile and desktop suggested screenshots', async () => {
      const jobId = 'test-job-123';
      const guidance = [{
        body: {
          data: {
            mobile: 'mobile markdown with MOBILE_BANNER_SUGGESTION',
            desktop: 'desktop markdown with DESKTOP_BANNER_SUGGESTION',
            impact: {
              business: 'business markdown',
              user: 'user markdown',
            },
          },
        },
        insight: 'insight',
        rationale: 'rationale',
        recommendation: 'rec',
        metadata: { scrape_job_id: jobId },
      }];
      const message = { auditId: 'auditId', siteId: 'site', data: { url: TEST_PAGE, guidance } };

      await handler(message, context);

      // Verify HeadObjectCommand calls to check file existence
      expect(s3ClientMock.send).to.have.been.calledWith(sinon.match.instanceOf(HeadObjectCommand));
      expect(s3ClientMock.send).to.have.been.calledWith(sinon.match({
        input: {
          Bucket: 'test-mystique-bucket',
          Key: `temp/consent-banner/${jobId}/mobile-suggested.png`,
        },
      }));
      expect(s3ClientMock.send).to.have.been.calledWith(sinon.match({
        input: {
          Bucket: 'test-mystique-bucket',
          Key: `temp/consent-banner/${jobId}/desktop-suggested.png`,
        },
      }));

      // Verify CopyObjectCommand calls
      expect(s3ClientMock.send).to.have.been.calledWith(sinon.match.instanceOf(CopyObjectCommand));
      expect(s3ClientMock.send).to.have.been.calledWith(sinon.match({
        input: {
          CopySource: `test-mystique-bucket/temp/consent-banner/${jobId}/mobile-suggested.png`,
          Bucket: 'test-scraper-bucket',
          Key: 'path/to/mobile-suggested.png',
        },
      }));
      expect(s3ClientMock.send).to.have.been.calledWith(sinon.match({
        input: {
          CopySource: `test-mystique-bucket/temp/consent-banner/${jobId}/desktop-suggested.png`,
          Bucket: 'test-scraper-bucket',
          Key: 'path/to/desktop-suggested.png',
        },
      }));


    });

    it('should warn and skip when no job ID is provided', async () => {
      const guidance = [{
        body: { markdown: 'test markdown' },
        insight: 'insight',
        rationale: 'rationale',
        recommendation: 'rec',
        metadata: {}, // No scrape_job_id
      }];
      const message = { auditId: 'auditId', siteId: 'site', data: { url: TEST_PAGE, guidance } };

      await handler(message, context);

      // Should not make any S3 calls
      expect(s3ClientMock.send).to.not.have.been.called;

      });

    it('should warn and skip when bucket configuration is missing', async () => {
      // Remove bucket configuration
      delete context.env.S3_MYSTIQUE_BUCKET_NAME;
      delete context.env.S3_SCRAPER_BUCKET_NAME;

      const guidance = [{
        body: {
          data: {
            mobile: 'mobile markdown with MOBILE_BANNER_SUGGESTION',
            desktop: 'desktop markdown with DESKTOP_BANNER_SUGGESTION',
            impact: {
              business: 'business markdown',
              user: 'user markdown',
            },
          },
        },
        insight: 'insight',
        rationale: 'rationale',
        recommendation: 'rec',
        metadata: { scrape_job_id: 'test-job-123' },
      }];
      const message = { auditId: 'auditId', siteId: 'site', data: { url: TEST_PAGE, guidance } };

      await handler(message, context);

      // Should not make any S3 calls
      expect(s3ClientMock.send).to.not.have.been.called;

    });

    it('should handle file not found gracefully and continue processing', async () => {
      const jobId = 'test-job-123';

      // Mock HeadObjectCommand to throw NotFound for mobile file
      s3ClientMock.send.callsFake((command) => {
        if (command instanceof HeadObjectCommand && command.input.Key.includes('mobile-suggested.png')) {
          const error = new Error('Not Found');
          error.name = 'NotFound';
          throw error;
        }
        return Promise.resolve();
      });

      const guidance = [{
        body: {
          data: {
            mobile: 'mobile markdown with MOBILE_BANNER_SUGGESTION',
            desktop: 'desktop markdown with DESKTOP_BANNER_SUGGESTION',
            impact: {
              business: 'business markdown',
              user: 'user markdown',
            },
          },
        },
        insight: 'insight',
        rationale: 'rationale',
        recommendation: 'rec',
        metadata: { scrape_job_id: jobId },
      }];
      const message = { auditId: 'auditId', siteId: 'site', data: { url: TEST_PAGE, guidance } };

      await handler(message, context);

      // Should still continue with opportunity creation
      expect(Opportunity.create).to.have.been.called;
      expect(Suggestion.create).to.have.been.called;
    });

    it('should handle S3 errors gracefully and continue processing', async () => {
      const jobId = 'test-job-123';

      // Mock S3 to throw an error
      s3ClientMock.send.rejects(new Error('S3 Service Error'));

      const guidance = [{
        body: {
          data: {
            mobile: 'mobile markdown with MOBILE_BANNER_SUGGESTION',
            desktop: 'desktop markdown with DESKTOP_BANNER_SUGGESTION',
            impact: {
              business: 'business markdown',
              user: 'user markdown',
            },
          },
        },
        insight: 'insight',
        rationale: 'rationale',
        recommendation: 'rec',
        metadata: { scrape_job_id: jobId },
      }];
      const message = { auditId: 'auditId', siteId: 'site', data: { url: TEST_PAGE, guidance } };

      await handler(message, context);

      // Should still continue with opportunity creation
      expect(Opportunity.create).to.have.been.called;
      expect(Suggestion.create).to.have.been.called;
    });

    it('should handle mixed success and failure scenarios', async () => {
      const jobId = 'test-job-123';

      // Mock: mobile file exists and copies successfully, desktop file not found
      s3ClientMock.send.callsFake((command) => {
        if (command instanceof HeadObjectCommand) {
          if (command.input.Key.includes('desktop-suggested.png')) {
            const error = new Error('Not Found');
            error.name = 'NoSuchKey';
            throw error;
          }
          return Promise.resolve(); // mobile file exists
        }
        if (command instanceof CopyObjectCommand) {
          return Promise.resolve(); // copy succeeds
        }
        return Promise.resolve();
      });

      const guidance = [{
        body: {
          data: {
            mobile: 'mobile markdown with MOBILE_BANNER_SUGGESTION',
            desktop: 'desktop markdown with DESKTOP_BANNER_SUGGESTION',
            impact: {
              business: 'business markdown',
              user: 'user markdown',
            },
          },
        },
        insight: 'insight',
        rationale: 'rationale',
        recommendation: 'rec',
        metadata: { scrape_job_id: jobId },
      }];
      const message = { auditId: 'auditId', siteId: 'site', data: { url: TEST_PAGE, guidance } };

      await handler(message, context);

      // Should still continue with opportunity creation
      expect(Opportunity.create).to.have.been.called;
      expect(Suggestion.create).to.have.been.called;
    });
=======
  it('should not mark opportunities as IGNORED when no existing consent-banner opportunities exist', async () => {
    const otherOppty = {
      getId: () => 'opptyId-other',
      getType: () => 'other-type',
      getStatus: () => 'NEW',
      getUpdatedBy: () => 'system',
      setStatus: sinon.stub(),
      save: sinon.stub().resolvesThis(),
    };

    Opportunity.allBySiteId.resolves([otherOppty]);
    Opportunity.create.resolves(opportunityInstance);
    const guidance = [{
      body: {
        data: {
          mobile: 'mobile markdown',
          desktop: 'desktop markdown',
          impact: { business: 'business markdown', user: 'user markdown' },
        },
      },
      insight: 'insight',
      rationale: 'rationale',
      recommendation: 'rec',
      metadata: { scrape_job_id: 'test-job-id' },
    }];
    const message = { auditId: 'auditId', siteId: 'site', data: { url: TEST_PAGE, guidance } };

    const result = await handler(message, context);

    expect(Opportunity.create).to.have.been.called;
    expect(Suggestion.create).to.have.been.called;
    expect(otherOppty.setStatus).to.not.have.been.called;
    expect(result.status).to.equal(ok().status);
  });

  it('should not mark the newly created opportunity as IGNORED', async () => {
    const existingConsentBannerOppty = {
      getId: () => 'existing-oppty-id',
      getType: () => 'consent-banner',
      getStatus: () => 'NEW',
      getUpdatedBy: () => 'system',
      setStatus: sinon.stub(),
      save: sinon.stub().resolvesThis(),
    };

    Opportunity.allBySiteId.resolves([existingConsentBannerOppty]);
    Opportunity.create.resolves(opportunityInstance);
    const guidance = [{
      body: {
        data: {
          mobile: 'mobile markdown',
          desktop: 'desktop markdown',
          impact: { business: 'business markdown', user: 'user markdown' },
        },
      },
      insight: 'insight',
      rationale: 'rationale',
      recommendation: 'rec',
      metadata: { scrape_job_id: 'test-job-id' },
    }];
    const message = { auditId: 'auditId', siteId: 'site', data: { url: TEST_PAGE, guidance } };

    const result = await handler(message, context);

    // Only the existing opportunity should be marked as IGNORED, not the newly created one
    expect(existingConsentBannerOppty.setStatus).to.have.been.calledWith('IGNORED');
    expect(existingConsentBannerOppty.save).to.have.been.called;
    expect(result.status).to.equal(ok().status);
>>>>>>> 911372f3
  });
});<|MERGE_RESOLUTION|>--- conflicted
+++ resolved
@@ -430,7 +430,76 @@
     expect(Suggestion.create).to.have.been.calledWith(sinon.match.has('status', 'PENDING_VALIDATION'));
   });
 
-<<<<<<< HEAD
+  it('should not mark opportunities as IGNORED when no existing consent-banner opportunities exist', async () => {
+    const otherOppty = {
+      getId: () => 'opptyId-other',
+      getType: () => 'other-type',
+      getStatus: () => 'NEW',
+      getUpdatedBy: () => 'system',
+      setStatus: sinon.stub(),
+      save: sinon.stub().resolvesThis(),
+    };
+
+    Opportunity.allBySiteId.resolves([otherOppty]);
+    Opportunity.create.resolves(opportunityInstance);
+    const guidance = [{
+      body: {
+        data: {
+          mobile: 'mobile markdown',
+          desktop: 'desktop markdown',
+          impact: { business: 'business markdown', user: 'user markdown' },
+        },
+      },
+      insight: 'insight',
+      rationale: 'rationale',
+      recommendation: 'rec',
+      metadata: { scrape_job_id: 'test-job-id' },
+    }];
+    const message = { auditId: 'auditId', siteId: 'site', data: { url: TEST_PAGE, guidance } };
+
+    const result = await handler(message, context);
+
+    expect(Opportunity.create).to.have.been.called;
+    expect(Suggestion.create).to.have.been.called;
+    expect(otherOppty.setStatus).to.not.have.been.called;
+    expect(result.status).to.equal(ok().status);
+  });
+
+  it('should not mark the newly created opportunity as IGNORED', async () => {
+    const existingConsentBannerOppty = {
+      getId: () => 'existing-oppty-id',
+      getType: () => 'consent-banner',
+      getStatus: () => 'NEW',
+      getUpdatedBy: () => 'system',
+      setStatus: sinon.stub(),
+      save: sinon.stub().resolvesThis(),
+    };
+
+    Opportunity.allBySiteId.resolves([existingConsentBannerOppty]);
+    Opportunity.create.resolves(opportunityInstance);
+    const guidance = [{
+      body: {
+        data: {
+          mobile: 'mobile markdown',
+          desktop: 'desktop markdown',
+          impact: { business: 'business markdown', user: 'user markdown' },
+        },
+      },
+      insight: 'insight',
+      rationale: 'rationale',
+      recommendation: 'rec',
+      metadata: { scrape_job_id: 'test-job-id' },
+    }];
+    const message = { auditId: 'auditId', siteId: 'site', data: { url: TEST_PAGE, guidance } };
+
+    const result = await handler(message, context);
+
+    // Only the existing opportunity should be marked as IGNORED, not the newly created one
+    expect(existingConsentBannerOppty.setStatus).to.have.been.calledWith('IGNORED');
+    expect(existingConsentBannerOppty.save).to.have.been.called;
+    expect(result.status).to.equal(ok().status);
+  });
+
   describe('Screenshot Copying Functionality', () => {
     beforeEach(() => {
       Opportunity.allBySiteId.resolves([]);
@@ -655,75 +724,5 @@
       expect(Opportunity.create).to.have.been.called;
       expect(Suggestion.create).to.have.been.called;
     });
-=======
-  it('should not mark opportunities as IGNORED when no existing consent-banner opportunities exist', async () => {
-    const otherOppty = {
-      getId: () => 'opptyId-other',
-      getType: () => 'other-type',
-      getStatus: () => 'NEW',
-      getUpdatedBy: () => 'system',
-      setStatus: sinon.stub(),
-      save: sinon.stub().resolvesThis(),
-    };
-
-    Opportunity.allBySiteId.resolves([otherOppty]);
-    Opportunity.create.resolves(opportunityInstance);
-    const guidance = [{
-      body: {
-        data: {
-          mobile: 'mobile markdown',
-          desktop: 'desktop markdown',
-          impact: { business: 'business markdown', user: 'user markdown' },
-        },
-      },
-      insight: 'insight',
-      rationale: 'rationale',
-      recommendation: 'rec',
-      metadata: { scrape_job_id: 'test-job-id' },
-    }];
-    const message = { auditId: 'auditId', siteId: 'site', data: { url: TEST_PAGE, guidance } };
-
-    const result = await handler(message, context);
-
-    expect(Opportunity.create).to.have.been.called;
-    expect(Suggestion.create).to.have.been.called;
-    expect(otherOppty.setStatus).to.not.have.been.called;
-    expect(result.status).to.equal(ok().status);
-  });
-
-  it('should not mark the newly created opportunity as IGNORED', async () => {
-    const existingConsentBannerOppty = {
-      getId: () => 'existing-oppty-id',
-      getType: () => 'consent-banner',
-      getStatus: () => 'NEW',
-      getUpdatedBy: () => 'system',
-      setStatus: sinon.stub(),
-      save: sinon.stub().resolvesThis(),
-    };
-
-    Opportunity.allBySiteId.resolves([existingConsentBannerOppty]);
-    Opportunity.create.resolves(opportunityInstance);
-    const guidance = [{
-      body: {
-        data: {
-          mobile: 'mobile markdown',
-          desktop: 'desktop markdown',
-          impact: { business: 'business markdown', user: 'user markdown' },
-        },
-      },
-      insight: 'insight',
-      rationale: 'rationale',
-      recommendation: 'rec',
-      metadata: { scrape_job_id: 'test-job-id' },
-    }];
-    const message = { auditId: 'auditId', siteId: 'site', data: { url: TEST_PAGE, guidance } };
-
-    const result = await handler(message, context);
-
-    // Only the existing opportunity should be marked as IGNORED, not the newly created one
-    expect(existingConsentBannerOppty.setStatus).to.have.been.calledWith('IGNORED');
-    expect(existingConsentBannerOppty.save).to.have.been.called;
-    expect(result.status).to.equal(ok().status);
->>>>>>> 911372f3
   });
 });