/*
 * Copyright 2025 Adobe. All rights reserved.
 * This file is licensed to you under the Apache License, Version 2.0 (the "License");
 * you may not use this file except in compliance with the License. You may obtain a copy
 * of the License at http://www.apache.org/licenses/LICENSE-2.0
 *
 * Unless required by applicable law or agreed to in writing, software distributed under
 * the License is distributed on an "AS IS" BASIS, WITHOUT WARRANTIES OR REPRESENTATIONS
 * OF ANY KIND, either express or implied. See the License for the specific language
 * governing permissions and limitations under the License.
 */

/* eslint-env mocha */
import { expect, use } from 'chai';
import chaiAsPromised from 'chai-as-promised';
import sinon from 'sinon';
import sinonChai from 'sinon-chai';
import esmock from 'esmock';
import { MockContextBuilder } from '../shared.js';

use(sinonChai);
use(chaiAsPromised);

describe('Accessibility Audit Handler', () => {
  let sandbox;
  let mockContext;
  let mockSite;
  let mockS3Client;
  let scrapeAccessibilityData;
  let processAccessibilityOpportunities;
  let getUrlsForAuditStub;
  let aggregateAccessibilityDataStub;
  let generateReportOpportunitiesStub;
<<<<<<< HEAD
  let createAccessibilityIndividualOpportunitiesStub;
=======
  let getExistingObjectKeysFromFailedAuditsStub;
  let getExistingUrlsFromFailedAuditsStub;
>>>>>>> 716f9092

  beforeEach(async () => {
    sandbox = sinon.createSandbox();

    // Mock site
    mockSite = {
      getId: sandbox.stub().returns('test-site-id'),
      getBaseURL: sandbox.stub().returns('https://example.com'),
    };

    // Mock S3 client
    mockS3Client = {};

    // Create mock context
    mockContext = new MockContextBuilder()
      .withSandbox(sandbox)
      .withOverrides({
        site: mockSite,
        finalUrl: 'https://example.com',
        s3Client: mockS3Client,
        env: {
          S3_SCRAPER_BUCKET_NAME: 'test-bucket',
        },
      })
      .build();

    // Mock the data-processing utils and import the function
    getUrlsForAuditStub = sandbox.stub();
    aggregateAccessibilityDataStub = sandbox.stub();
    generateReportOpportunitiesStub = sandbox.stub();
<<<<<<< HEAD
    createAccessibilityIndividualOpportunitiesStub = sandbox.stub();
=======
    getExistingObjectKeysFromFailedAuditsStub = sandbox.stub().resolves([]);
    getExistingUrlsFromFailedAuditsStub = sandbox.stub().resolves([]);
>>>>>>> 716f9092

    const accessibilityModule = await esmock('../../src/accessibility/handler.js', {
      '../../src/accessibility/utils/data-processing.js': {
        getUrlsForAudit: getUrlsForAuditStub,
        aggregateAccessibilityData: aggregateAccessibilityDataStub,
        generateReportOpportunities: generateReportOpportunitiesStub,
      },
<<<<<<< HEAD
      '../../src/accessibility/utils/generate-individual-opportunities.js': {
        createAccessibilityIndividualOpportunities: createAccessibilityIndividualOpportunitiesStub,
=======
      '../../src/accessibility/utils/scrape-utils.js': {
        getExistingObjectKeysFromFailedAudits: getExistingObjectKeysFromFailedAuditsStub,
        getExistingUrlsFromFailedAudits: getExistingUrlsFromFailedAuditsStub,
>>>>>>> 716f9092
      },
    });

    scrapeAccessibilityData = accessibilityModule.scrapeAccessibilityData;
    processAccessibilityOpportunities = accessibilityModule.processAccessibilityOpportunities;
  });

  afterEach(() => {
    sandbox.restore();
  });

  describe('scrapeAccessibilityData', () => {
    it('should successfully initiate content scraping for accessibility audit', async () => {
      // Arrange
      const mockUrls = [
        { url: 'https://example.com/page1', urlId: 'example.com/page1', traffic: 100 },
        { url: 'https://example.com/page2', urlId: 'example.com/page2', traffic: 200 },
      ];
      getUrlsForAuditStub.resolves(mockUrls);

      // Act
      const result = await scrapeAccessibilityData(mockContext);

      // Assert
      expect(getUrlsForAuditStub).to.have.been.calledOnceWith(
        mockS3Client,
        'test-bucket',
        'test-site-id',
        mockContext.log,
      );

      expect(getExistingObjectKeysFromFailedAuditsStub).to.have.been.calledOnceWith(
        mockS3Client,
        'test-bucket',
        'test-site-id',
        mockContext.log,
      );

      expect(getExistingUrlsFromFailedAuditsStub).to.have.been.calledOnce;

      expect(mockContext.log.info).to.have.been.calledWith(
        '[A11yAudit] Step 1: Preparing content scrape for accessibility audit for https://example.com with siteId test-site-id',
      );

      expect(result).to.deep.equal({
        auditResult: {
          status: 'SCRAPING_REQUESTED',
          message: 'Content scraping for accessibility audit initiated.',
          scrapedUrls: mockUrls,
        },
        fullAuditRef: 'https://example.com',
        urls: mockUrls,
        siteId: 'test-site-id',
        jobId: 'test-site-id',
        processingType: 'accessibility',
      });
    });

    it('should handle missing S3 bucket name in environment', async () => {
      // Arrange
      mockContext.env.S3_SCRAPER_BUCKET_NAME = undefined;

      // Act
      const result = await scrapeAccessibilityData(mockContext);

      // Assert
      expect(mockContext.log.error).to.have.been.calledWith(
        'Missing S3 bucket configuration for accessibility audit',
      );

      expect(result).to.deep.equal({
        status: 'PROCESSING_FAILED',
        error: 'Missing S3 bucket configuration for accessibility audit',
      });

      // Should not call getUrlsForAudit when bucket name is missing
      expect(getUrlsForAuditStub).to.not.have.been.called;
    });

    it('should handle error from getUrlsForAudit', async () => {
      // Arrange
      const error = new Error('Failed to get URLs for audit');
      getUrlsForAuditStub.rejects(error);

      // Act & Assert
      await expect(scrapeAccessibilityData(mockContext))
        .to.be.rejectedWith('Failed to get URLs for audit');

      expect(getUrlsForAuditStub).to.have.been.calledOnceWith(
        mockS3Client,
        'test-bucket',
        'test-site-id',
        mockContext.log,
      );
    });

    it('should handle empty URLs array from getUrlsForAudit', async () => {
      // Arrange
      getUrlsForAuditStub.resolves([]);

      // Act
      const result = await scrapeAccessibilityData(mockContext);

      // Assert
      expect(result).to.deep.equal({
        auditResult: {
          status: 'SCRAPING_REQUESTED',
          message: 'Content scraping for accessibility audit initiated.',
          scrapedUrls: [],
        },
        fullAuditRef: 'https://example.com',
        urls: [],
        siteId: 'test-site-id',
        jobId: 'test-site-id',
        processingType: 'accessibility',
      });
    });

    it('should use correct processing type for accessibility audit', async () => {
      // Arrange
      const mockUrls = [
        { url: 'https://example.com/test', urlId: 'example.com/test', traffic: 50 },
      ];
      getUrlsForAuditStub.resolves(mockUrls);

      // Act
      const result = await scrapeAccessibilityData(mockContext);

      // Assert
      expect(result.processingType).to.equal('accessibility');
    });

    it('should pass correct parameters to getUrlsForAudit', async () => {
      // Arrange
      const mockUrls = [
        { url: 'https://example.com/page', urlId: 'example.com/page', traffic: 75 },
      ];
      getUrlsForAuditStub.resolves(mockUrls);

      // Act
      await scrapeAccessibilityData(mockContext);

      // Assert
      expect(getUrlsForAuditStub).to.have.been.calledOnceWith(
        mockS3Client,
        'test-bucket',
        'test-site-id',
        mockContext.log,
      );
    });

    it('should use site ID for both siteId and jobId fields', async () => {
      // Arrange
      const mockUrls = [
        { url: 'https://example.com/another', urlId: 'example.com/another', traffic: 25 },
      ];
      getUrlsForAuditStub.resolves(mockUrls);

      // Act
      const result = await scrapeAccessibilityData(mockContext);

      // Assert
      expect(result.siteId).to.equal('test-site-id');
      expect(result.jobId).to.equal('test-site-id');
      expect(mockSite.getId).to.have.been.calledOnce;
    });

    it('should return fullAuditRef as finalUrl from context', async () => {
      // Arrange
      const customFinalUrl = 'https://custom.example.com/final';
      mockContext.finalUrl = customFinalUrl;
      const mockUrls = [
        { url: 'https://example.com/page', urlId: 'example.com/page', traffic: 100 },
      ];
      getUrlsForAuditStub.resolves(mockUrls);

      // Act
      const result = await scrapeAccessibilityData(mockContext);

      // Assert
      expect(result.fullAuditRef).to.equal(customFinalUrl);
    });

    it('should log appropriate info message during execution', async () => {
      // Arrange
      const mockUrls = [
        { url: 'https://example.com/logging-test', urlId: 'example.com/logging-test', traffic: 150 },
      ];
      getUrlsForAuditStub.resolves(mockUrls);

      // Act
      await scrapeAccessibilityData(mockContext);

      // Assert
      expect(mockContext.log.info).to.have.been.calledWith(
        '[A11yAudit] Step 1: Preparing content scrape for accessibility audit for https://example.com with siteId test-site-id',
      );
    });

    it('should handle null or undefined context properties gracefully', async () => {
      // Arrange
      mockContext.s3Client = null;
      const error = new Error('Invalid input parameters');
      getUrlsForAuditStub.rejects(error);

      // Act & Assert
      await expect(scrapeAccessibilityData(mockContext))
        .to.be.rejectedWith('Invalid input parameters');
    });

    it('filters out urls that have existing failed audits', async () => {
      // Arrange
      const mockUrls = [
        { url: 'https://example.com/page1' },
        { url: 'https://example.com/page2' },
        { url: 'https://example.com/page3' },
      ];
      const mockObjectKeys = ['key1', 'key2'];
      const existingUrls = ['https://example.com/page1', 'https://example.com/page2'];

      getUrlsForAuditStub.resolves(mockUrls);
      getExistingObjectKeysFromFailedAuditsStub.resolves(mockObjectKeys);
      getExistingUrlsFromFailedAuditsStub.resolves(existingUrls);

      // Act
      const result = await scrapeAccessibilityData(mockContext);

      // Assert
      expect(getExistingUrlsFromFailedAuditsStub).to.have.been.calledWith(
        mockS3Client,
        'test-bucket',
        mockContext.log,
        mockObjectKeys,
      );

      expect(result.urls).to.deep.equal([{ url: 'https://example.com/page3' }]);
    });
  });

  describe('processAccessibilityOpportunities', () => {
    beforeEach(() => {
      // Reset context to include AWS_ENV for processAccessibilityOpportunities tests
      mockContext.env.AWS_ENV = 'test';
    });

    it('should successfully process accessibility data and find opportunities', async () => {
      // Arrange
      const mockAggregationResult = {
        success: true,
        finalResultFiles: {
          current: {
            overall: {
              violations: {
                total: 5,
                critical: { items: { 'some-id': { count: 5 } } },
              },
            },
            'https://example.com/page1': {
              violations: {
                total: 3,
                critical: { items: { 'some-id': { count: 3 } } },
              },
            },
            'https://example.com/page2': {
              violations: {
                total: 2,
                critical: { items: { 'some-id': { count: 2 } } },
              },
            },
          },
        },
      };
      aggregateAccessibilityDataStub.resolves(mockAggregationResult);
      generateReportOpportunitiesStub.resolves();
      createAccessibilityIndividualOpportunitiesStub.resolves();

      // Act
      const result = await processAccessibilityOpportunities(mockContext);

      // Assert
      expect(aggregateAccessibilityDataStub).to.have.been.calledOnceWith(
        mockS3Client,
        'test-bucket',
        'test-site-id',
        mockContext.log,
        sinon.match(/accessibility\/test-site-id\/\d{4}-\d{2}-\d{2}-final-result\.json/),
        sinon.match(/\d{4}-\d{2}-\d{2}/),
      );

      expect(generateReportOpportunitiesStub).to.have.been.calledOnceWith(
        mockSite,
        mockAggregationResult,
        mockContext,
        'accessibility',
      );

      expect(createAccessibilityIndividualOpportunitiesStub).to.have.been.calledOnceWith(
        mockAggregationResult.finalResultFiles.current,
        mockContext,
      );

      expect(mockContext.log.info).to.have.been.calledWith(
        '[A11yAudit] Step 2: Processing scraped data for https://example.com',
      );

      expect(result.status).to.equal('OPPORTUNITIES_FOUND');
      expect(result.opportunitiesFound).to.equal(5);
      expect(result.urlsProcessed).to.equal(2);
      expect(result.summary).to.equal('Found 5 accessibility issues across 2 URLs');
      expect(result.fullReportUrl).to.match(/accessibility\/test-site-id\/\d{4}-\d{2}-\d{2}-final-result\.json/);
    });

    it('should handle error from createAccessibilityIndividualOpportunities', async () => {
      // Arrange
      const mockAggregationResult = {
        success: true,
        finalResultFiles: {
          current: {
            overall: {
              violations: {
                total: 3,
                critical: { items: { 'some-id': { count: 3 } } },
              },
            },
            'https://example.com/page1': {
              violations: {
                total: 3,
                critical: { items: { 'some-id': { count: 3 } } },
              },
            },
          },
        },
      };
      aggregateAccessibilityDataStub.resolves(mockAggregationResult);
      generateReportOpportunitiesStub.resolves();
      const error = new Error('Failed to create individual opportunities');
      createAccessibilityIndividualOpportunitiesStub.rejects(error);

      // Act
      const result = await processAccessibilityOpportunities(mockContext);

      // Assert
      expect(mockContext.log.error).to.have.been.calledWith(
        '[A11yAudit] Error creating individual opportunities: Failed to create individual opportunities',
        error,
      );

      expect(result).to.deep.equal({
        status: 'PROCESSING_FAILED',
        error: 'Failed to create individual opportunities',
      });

      // Should have called aggregateAccessibilityData and generateReportOpportunities successfully
      expect(aggregateAccessibilityDataStub).to.have.been.called;
      expect(generateReportOpportunitiesStub).to.have.been.called;
      expect(createAccessibilityIndividualOpportunitiesStub).to.have.been.called;
    });

    it('should return NO_OPPORTUNITIES when no issues are found', async () => {
      // Arrange
      const mockAggregationResult = {
        success: true,
        finalResultFiles: {
          current: {
            overall: {
              violations: {
                total: 0,
                critical: { items: {} },
              },
            },
            'https://example.com/page1': {
              violations: {
                total: 0,
                critical: { items: {} },
              },
            },
          },
        },
      };
      aggregateAccessibilityDataStub.resolves(mockAggregationResult);
      generateReportOpportunitiesStub.resolves();
      createAccessibilityIndividualOpportunitiesStub.resolves();

      // Act
      const result = await processAccessibilityOpportunities(mockContext);

      // Assert
      expect(result.status).to.equal('NO_OPPORTUNITIES');
      expect(result.opportunitiesFound).to.equal(0);
      expect(result.urlsProcessed).to.equal(1);
      expect(result.summary).to.equal('Found 0 accessibility issues across 1 URLs');
      expect(result.fullReportUrl).to.match(/accessibility\/test-site-id\/\d{4}-\d{2}-\d{2}-final-result\.json/);
    });

    it('should handle missing S3 bucket name in environment', async () => {
      // Arrange
      mockContext.env.S3_SCRAPER_BUCKET_NAME = undefined;

      // Act
      const result = await processAccessibilityOpportunities(mockContext);

      // Assert
      expect(mockContext.log.error).to.have.been.calledWith(
        'Missing S3 bucket configuration for accessibility audit',
      );

      expect(result).to.deep.equal({
        status: 'PROCESSING_FAILED',
        error: 'Missing S3 bucket configuration for accessibility audit',
      });

      // Should not call aggregateAccessibilityData when bucket name is missing
      expect(aggregateAccessibilityDataStub).to.not.have.been.called;
    });

    it('should handle unsuccessful aggregation result', async () => {
      // Arrange
      const mockAggregationResult = {
        success: false,
        message: 'No accessibility data found',
      };
      aggregateAccessibilityDataStub.resolves(mockAggregationResult);

      // Act
      const result = await processAccessibilityOpportunities(mockContext);

      // Assert
      expect(mockContext.log.error).to.have.been.calledWith(
        '[A11yAudit] No data aggregated: No accessibility data found',
      );

      expect(result).to.deep.equal({
        status: 'NO_OPPORTUNITIES',
        message: 'No accessibility data found',
      });

      // Should not call generateReportOpportunities when aggregation fails
      expect(generateReportOpportunitiesStub).to.not.have.been.called;
    });

    it('should handle error from aggregateAccessibilityData', async () => {
      // Arrange
      const error = new Error('S3 connection failed');
      aggregateAccessibilityDataStub.rejects(error);

      // Act
      const result = await processAccessibilityOpportunities(mockContext);

      // Assert
      expect(mockContext.log.error).to.have.been.calledWith(
        '[A11yAudit] Error processing accessibility data: S3 connection failed',
        error,
      );

      expect(result).to.deep.equal({
        status: 'PROCESSING_FAILED',
        error: 'S3 connection failed',
      });

      // Should not call generateReportOpportunities when aggregation throws
      expect(generateReportOpportunitiesStub).to.not.have.been.called;
    });

    it('should handle error from generateReportOpportunities', async () => {
      // Arrange
      const mockAggregationResult = {
        success: true,
        finalResultFiles: {
          current: {
            overall: {
              violations: {
                total: 3,
                critical: { items: { 'some-id': { count: 3 } } },
              },
            },
            'https://example.com/page1': {
              violations: {
                total: 3,
                critical: { items: { 'some-id': { count: 3 } } },
              },
            },
          },
        },
      };
      aggregateAccessibilityDataStub.resolves(mockAggregationResult);
      const error = new Error('Failed to create opportunity');
      generateReportOpportunitiesStub.rejects(error);

      // Act
      const result = await processAccessibilityOpportunities(mockContext);

      // Assert
      expect(mockContext.log.error).to.have.been.calledWith(
        '[A11yAudit] Error generating report opportunities: Failed to create opportunity',
        error,
      );

      expect(result).to.deep.equal({
        status: 'PROCESSING_FAILED',
        error: 'Failed to create opportunity',
      });

      // Should have called aggregateAccessibilityData successfully
      expect(aggregateAccessibilityDataStub).to.have.been.called;
    });

    it('should use production environment flag correctly', async () => {
      // Arrange
      mockContext.env.AWS_ENV = 'prod';
      const mockAggregationResult = {
        success: true,
        finalResultFiles: {
          current: {
            overall: {
              violations: {
                total: 2,
                critical: { items: { 'some-id': { count: 2 } } },
              },
            },
            'https://example.com/page1': {
              violations: {
                total: 2,
                critical: { items: { 'some-id': { count: 2 } } },
              },
            },
          },
        },
      };
      aggregateAccessibilityDataStub.resolves(mockAggregationResult);
      generateReportOpportunitiesStub.resolves();
      createAccessibilityIndividualOpportunitiesStub.resolves();

      // Act
      await processAccessibilityOpportunities(mockContext);

      // Assert
      expect(generateReportOpportunitiesStub).to.have.been.calledWith(
        mockSite,
        mockAggregationResult,
        mockContext,
        'accessibility',
      );
    });

    it('should generate correct output key with current date', async () => {
      // Arrange
      const mockDate = new Date('2024-03-15T10:30:00Z');
      const dateStub = sandbox.stub(global, 'Date').returns(mockDate);
      // Mock toISOString for the stubbed Date
      mockDate.toISOString = sinon.stub().returns('2024-03-15T10:30:00.000Z');

      const mockAggregationResult = {
        success: true,
        finalResultFiles: {
          current: {
            overall: {
              violations: {
                total: 1,
                critical: { items: { 'some-id': { count: 1 } } },
              },
            },
            'https://example.com/page1': {
              violations: {
                total: 1,
                critical: { items: { 'some-id': { count: 1 } } },
              },
            },
          },
        },
      };
      aggregateAccessibilityDataStub.resolves(mockAggregationResult);
      generateReportOpportunitiesStub.resolves();
      createAccessibilityIndividualOpportunitiesStub.resolves();

      // Act
      await processAccessibilityOpportunities(mockContext);

      // Assert
      expect(aggregateAccessibilityDataStub).to.have.been.calledWith(
        mockS3Client,
        'test-bucket',
        'test-site-id',
        mockContext.log,
        'accessibility/test-site-id/2024-03-15-final-result.json',
        '2024-03-15',
      );

      dateStub.restore();
    });

    it('should log appropriate info message during execution', async () => {
      // Arrange
      const mockAggregationResult = {
        success: true,
        finalResultFiles: {
          current: {
            overall: {
              violations: {
                total: 1,
                critical: { items: { 'some-id': { count: 1 } } },
              },
            },
            'https://example.com/page1': {
              violations: {
                total: 1,
                critical: { items: { 'some-id': { count: 1 } } },
              },
            },
          },
        },
      };
      aggregateAccessibilityDataStub.resolves(mockAggregationResult);
      generateReportOpportunitiesStub.resolves();
      createAccessibilityIndividualOpportunitiesStub.resolves();

      // Act
      await processAccessibilityOpportunities(mockContext);

      // Assert
      expect(mockContext.log.info).to.have.been.calledWith(
        '[A11yAudit] Step 2: Processing scraped data for https://example.com',
      );
    });
  });
});<|MERGE_RESOLUTION|>--- conflicted
+++ resolved
@@ -31,12 +31,9 @@
   let getUrlsForAuditStub;
   let aggregateAccessibilityDataStub;
   let generateReportOpportunitiesStub;
-<<<<<<< HEAD
   let createAccessibilityIndividualOpportunitiesStub;
-=======
   let getExistingObjectKeysFromFailedAuditsStub;
   let getExistingUrlsFromFailedAuditsStub;
->>>>>>> 716f9092
 
   beforeEach(async () => {
     sandbox = sinon.createSandbox();
@@ -67,12 +64,9 @@
     getUrlsForAuditStub = sandbox.stub();
     aggregateAccessibilityDataStub = sandbox.stub();
     generateReportOpportunitiesStub = sandbox.stub();
-<<<<<<< HEAD
     createAccessibilityIndividualOpportunitiesStub = sandbox.stub();
-=======
     getExistingObjectKeysFromFailedAuditsStub = sandbox.stub().resolves([]);
     getExistingUrlsFromFailedAuditsStub = sandbox.stub().resolves([]);
->>>>>>> 716f9092
 
     const accessibilityModule = await esmock('../../src/accessibility/handler.js', {
       '../../src/accessibility/utils/data-processing.js': {
@@ -80,14 +74,11 @@
         aggregateAccessibilityData: aggregateAccessibilityDataStub,
         generateReportOpportunities: generateReportOpportunitiesStub,
       },
-<<<<<<< HEAD
       '../../src/accessibility/utils/generate-individual-opportunities.js': {
         createAccessibilityIndividualOpportunities: createAccessibilityIndividualOpportunitiesStub,
-=======
       '../../src/accessibility/utils/scrape-utils.js': {
         getExistingObjectKeysFromFailedAudits: getExistingObjectKeysFromFailedAuditsStub,
         getExistingUrlsFromFailedAudits: getExistingUrlsFromFailedAuditsStub,
->>>>>>> 716f9092
       },
     });
 
