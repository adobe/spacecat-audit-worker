/*
 * Copyright 2025 Adobe. All rights reserved.
 * This file is licensed to you under the Apache License, Version 2.0 (the "License");
 * you may not use this file except in compliance with the License. You may obtain a copy
 * of the License at http://www.apache.org/licenses/LICENSE-2.0
 *
 * Unless required by applicable law or agreed to in writing, software distributed under
 * the License is distributed on an "AS IS" BASIS, WITHOUT WARRANTIES OR REPRESENTATIONS
 * OF ANY KIND, either express or implied. See the License for the specific language
 * governing permissions and limitations under the License.
 */

/* eslint-env mocha */
import { expect, use } from 'chai';
import chaiAsPromised from 'chai-as-promised';
import sinon from 'sinon';
import sinonChai from 'sinon-chai';
import esmock from 'esmock';
import { MockContextBuilder } from '../shared.js';

use(sinonChai);
use(chaiAsPromised);

describe('Accessibility Audit Handler', () => {
  let sandbox;
  let mockContext;
  let mockSite;
  let mockS3Client;
  let scrapeAccessibilityData;
  let processAccessibilityOpportunities;
  let createProcessAccessibilityOpportunitiesWithDevice;
  let processImportStep;
  let codeImportStep;
  let getUrlsForAuditStub;
  let aggregateAccessibilityDataStub;
  let generateReportOpportunitiesStub;
  let createAccessibilityIndividualOpportunitiesStub;
  let getExistingObjectKeysFromFailedAuditsStub;
  let getExistingUrlsFromFailedAuditsStub;
  let updateStatusToIgnoredStub;
  let sendRunImportMessageStub;

  beforeEach(async () => {
    sandbox = sinon.createSandbox();

    // Mock site
    mockSite = {
      getId: sandbox.stub().returns('test-site-id'),
      getBaseURL: sandbox.stub().returns('https://example.com'),
      getConfig: sandbox.stub().resolves(null),
    };

    // Mock S3 client
    mockS3Client = {};

    // Create mock context
    mockContext = new MockContextBuilder()
      .withSandbox(sandbox)
      .withOverrides({
        site: mockSite,
        finalUrl: 'https://example.com',
        s3Client: mockS3Client,
        env: {
          S3_SCRAPER_BUCKET_NAME: 'test-bucket',
          S3_IMPORTER_BUCKET_NAME: 'test-bucket-2',
          IMPORT_WORKER_QUEUE_URL: 'test-queue',
        },
        dataAccess: {
          Opportunity: {
            allBySiteIdAndStatus: sandbox.stub().resolves([]),
          },
          SiteTopPage: {
            allBySiteIdAndSourceAndGeo: sandbox.stub().resolves([]),
          },
        },
      })
      .build();

    // Mock the data-processing utils and import the function
    getUrlsForAuditStub = sandbox.stub();
    aggregateAccessibilityDataStub = sandbox.stub();
    generateReportOpportunitiesStub = sandbox.stub();
    createAccessibilityIndividualOpportunitiesStub = sandbox.stub();
    getExistingObjectKeysFromFailedAuditsStub = sandbox.stub().resolves([]);
    getExistingUrlsFromFailedAuditsStub = sandbox.stub().resolves([]);
    updateStatusToIgnoredStub = sandbox.stub().resolves();
    sendRunImportMessageStub = sandbox.stub().resolves();

    const accessibilityModule = await esmock('../../src/accessibility/handler.js', {
      '../../src/accessibility/utils/data-processing.js': {
        getUrlsForAudit: getUrlsForAuditStub,
        aggregateAccessibilityData: aggregateAccessibilityDataStub,
        generateReportOpportunities: generateReportOpportunitiesStub,
        sendRunImportMessage: sendRunImportMessageStub,
      },
      '../../src/accessibility/utils/generate-individual-opportunities.js': {
        createAccessibilityIndividualOpportunities: createAccessibilityIndividualOpportunitiesStub,
      },
      '../../src/accessibility/utils/scrape-utils.js': {
        getExistingObjectKeysFromFailedAudits: getExistingObjectKeysFromFailedAuditsStub,
        getExistingUrlsFromFailedAudits: getExistingUrlsFromFailedAuditsStub,
        updateStatusToIgnored: updateStatusToIgnoredStub,
      },
    });

    scrapeAccessibilityData = accessibilityModule.scrapeAccessibilityData;
    processAccessibilityOpportunities = accessibilityModule.processAccessibilityOpportunities;
    createProcessAccessibilityOpportunitiesWithDevice = accessibilityModule.createProcessAccessibilityOpportunitiesWithDevice;
    processImportStep = accessibilityModule.processImportStep;
    codeImportStep = accessibilityModule.codeImportStep;
  });

  afterEach(() => {
    sandbox.restore();
  });

  describe('scrapeAccessibilityData', () => {
    it('should successfully initiate content scraping for accessibility audit', async () => {
      // Arrange
      const mockUrls = [
        { url: 'https://example.com/page1', urlId: 'example.com/page1', traffic: 100 },
        { url: 'https://example.com/page2', urlId: 'example.com/page2', traffic: 200 },
      ];
      getUrlsForAuditStub.resolves(mockUrls);

      // Act
      const result = await scrapeAccessibilityData(mockContext);

      // Assert
      expect(getUrlsForAuditStub).to.have.been.calledOnceWith(
        mockS3Client,
        'test-bucket',
        'test-site-id',
        mockContext.log,
      );

<<<<<<< HEAD
      expect(mockContext.log.debug).to.have.been.calledWith(
=======
      expect(getExistingObjectKeysFromFailedAuditsStub).to.have.been.calledOnceWith(
        mockS3Client,
        'test-bucket',
        'test-site-id',
        mockContext.log,
      );

      expect(getExistingUrlsFromFailedAuditsStub).to.have.been.calledOnce;

      expect(mockContext.log.info).to.have.been.calledWith(
>>>>>>> b685fe3c
        '[A11yAudit] Step 1: Preparing content scrape for desktop accessibility audit for https://example.com with siteId test-site-id',
      );

      expect(result).to.deep.equal({
        auditResult: {
          status: 'SCRAPING_REQUESTED',
          message: 'Content scraping for accessibility audit initiated.',
          scrapedUrls: mockUrls,
        },
        fullAuditRef: 'https://example.com',
        urls: mockUrls,
        siteId: 'test-site-id',
        processingType: 'accessibility',
        options: {
          accessibilityScrapingParams: null,
          deviceType: 'desktop',
        },
      });
    });

    it('should handle missing S3 bucket name in environment', async () => {
      // Arrange
      mockContext.env.S3_SCRAPER_BUCKET_NAME = undefined;

      // Act
      const result = await scrapeAccessibilityData(mockContext);

      // Assert
      expect(mockContext.log.error).to.have.been.calledWith(
        '[A11yProcessingError] Missing S3 bucket configuration for accessibility audit',
      );

      expect(result).to.deep.equal({
        status: 'PROCESSING_FAILED',
        error: 'Missing S3 bucket configuration for accessibility audit',
      });

      // Should not call getUrlsForAudit when bucket name is missing
      expect(getUrlsForAuditStub).to.not.have.been.called;
    });

    it('should handle error from getUrlsForAudit', async () => {
      // Arrange
      const error = new Error('Failed to get URLs for audit');
      getUrlsForAuditStub.rejects(error);

      // Act & Assert
      await expect(scrapeAccessibilityData(mockContext))
        .to.be.rejectedWith('Failed to get URLs for audit');

      expect(getUrlsForAuditStub).to.have.been.calledOnceWith(
        mockS3Client,
        'test-bucket',
        'test-site-id',
        mockContext.log,
      );
    });

    it('should handle empty URLs array from getUrlsForAudit', async () => {
      // Arrange
      getUrlsForAuditStub.resolves([]);

      // Act
      const result = await scrapeAccessibilityData(mockContext);

      // Assert
      expect(result).to.deep.equal({
        status: 'NO_OPPORTUNITIES',
        message: 'No top pages found, skipping audit',
      });
    });

    it('should use correct processing type for accessibility audit', async () => {
      // Arrange
      const mockUrls = [
        { url: 'https://example.com/test', urlId: 'example.com/test', traffic: 50 },
      ];
      getUrlsForAuditStub.resolves(mockUrls);

      // Act
      const result = await scrapeAccessibilityData(mockContext);

      // Assert
      expect(result.processingType).to.equal('accessibility');
    });

    it('should pass correct parameters to getUrlsForAudit', async () => {
      // Arrange
      const mockUrls = [
        { url: 'https://example.com/page', urlId: 'example.com/page', traffic: 75 },
      ];
      getUrlsForAuditStub.resolves(mockUrls);

      // Act
      await scrapeAccessibilityData(mockContext);

      // Assert
      expect(getUrlsForAuditStub).to.have.been.calledOnceWith(
        mockS3Client,
        'test-bucket',
        'test-site-id',
        mockContext.log,
      );
    });

    it('should use site ID for both siteId and jobId fields', async () => {
      // Arrange
      const mockUrls = [
        { url: 'https://example.com/another', urlId: 'example.com/another', traffic: 25 },
      ];
      getUrlsForAuditStub.resolves(mockUrls);

      // Act
      const result = await scrapeAccessibilityData(mockContext);

      // Assert
      expect(result.siteId).to.equal('test-site-id');
      expect(mockSite.getId).to.have.been.calledOnce;
    });

    it('should return fullAuditRef as finalUrl from context', async () => {
      // Arrange
      const customFinalUrl = 'https://custom.example.com/final';
      mockContext.finalUrl = customFinalUrl;
      const mockUrls = [
        { url: 'https://example.com/page', urlId: 'example.com/page', traffic: 100 },
      ];
      getUrlsForAuditStub.resolves(mockUrls);

      // Act
      const result = await scrapeAccessibilityData(mockContext);

      // Assert
      expect(result.fullAuditRef).to.equal(customFinalUrl);
    });

    it('should log appropriate info message during execution', async () => {
      // Arrange
      const mockUrls = [
        { url: 'https://example.com/logging-test', urlId: 'example.com/logging-test', traffic: 150 },
      ];
      getUrlsForAuditStub.resolves(mockUrls);

      // Act
      await scrapeAccessibilityData(mockContext);

      // Assert
      expect(mockContext.log.info).to.have.been.calledWith(
        '[A11yAudit] Step 1: Preparing content scrape for desktop accessibility audit for https://example.com with siteId test-site-id',
      );
    });

    it('should handle null or undefined context properties gracefully', async () => {
      // Arrange
      mockContext.s3Client = null;
      const error = new Error('Invalid input parameters');
      getUrlsForAuditStub.rejects(error);

      // Act & Assert
      await expect(scrapeAccessibilityData(mockContext))
        .to.be.rejectedWith('Invalid input parameters');
    });

    it('should call site.getConfig and extract accessibility scraping params', async () => {
      // Arrange
      const mockUrls = [
        { url: 'https://example.com/page1', urlId: 'example.com/page1', traffic: 100 },
      ];
      const mockConfig = {
        state: {
          handlers: {
            accessibility: {
              scrapingParams: {
                timeout: 30000,
                waitForSelector: '.content',
                enableJS: true,
              },
            },
          },
        },
      };

      getUrlsForAuditStub.resolves(mockUrls);
      mockSite.getConfig.resolves(mockConfig);

      // Act
      const result = await scrapeAccessibilityData(mockContext);

      // Assert
      expect(mockSite.getConfig).to.have.been.calledOnce;
      expect(mockContext.log.info).to.have.been.calledWith(
        '[A11yAudit] Accessibility scraping params for site test-site-id (https://example.com): {\n  "timeout": 30000,\n  "waitForSelector": ".content",\n  "enableJS": true\n}',
      );
      expect(result.options.accessibilityScrapingParams).to.deep.equal({
        timeout: 30000,
        waitForSelector: '.content',
        enableJS: true,
      });
    });

    it('should handle null config from site.getConfig', async () => {
      // Arrange
      const mockUrls = [
        { url: 'https://example.com/page1', urlId: 'example.com/page1', traffic: 100 },
      ];

      getUrlsForAuditStub.resolves(mockUrls);
      mockSite.getConfig.resolves(null);

      // Act
      const result = await scrapeAccessibilityData(mockContext);

      // Assert
      expect(mockSite.getConfig).to.have.been.calledOnce;
      expect(mockContext.log.info).to.have.been.calledWith(
        '[A11yAudit] Accessibility scraping params for site test-site-id (https://example.com): null',
      );
      expect(result.options.accessibilityScrapingParams).to.be.null;
    });

    it('should handle undefined config from site.getConfig', async () => {
      // Arrange
      const mockUrls = [
        { url: 'https://example.com/page1', urlId: 'example.com/page1', traffic: 100 },
      ];

      getUrlsForAuditStub.resolves(mockUrls);
      mockSite.getConfig.resolves(undefined);

      // Act
      const result = await scrapeAccessibilityData(mockContext);

      // Assert
      expect(mockSite.getConfig).to.have.been.calledOnce;
      expect(mockContext.log.info).to.have.been.calledWith(
        '[A11yAudit] Accessibility scraping params for site test-site-id (https://example.com): null',
      );
      expect(result.options.accessibilityScrapingParams).to.be.null;
    });

    it('should handle config without accessibility handler configuration', async () => {
      // Arrange
      const mockUrls = [
        { url: 'https://example.com/page1', urlId: 'example.com/page1', traffic: 100 },
      ];
      const mockConfig = {
        state: {
          handlers: {
            // No accessibility handler config
            otherHandler: {
              someParam: 'value',
            },
          },
        },
      };

      getUrlsForAuditStub.resolves(mockUrls);
      mockSite.getConfig.resolves(mockConfig);

      // Act
      const result = await scrapeAccessibilityData(mockContext);

      // Assert
      expect(mockSite.getConfig).to.have.been.calledOnce;
      expect(mockContext.log.info).to.have.been.calledWith(
        '[A11yAudit] Accessibility scraping params for site test-site-id (https://example.com): null',
      );
      expect(result.options.accessibilityScrapingParams).to.be.null;
    });

    it('should handle config without state property', async () => {
      // Arrange
      const mockUrls = [
        { url: 'https://example.com/page1', urlId: 'example.com/page1', traffic: 100 },
      ];
      const mockConfig = {
        // No state property
        someOtherProperty: 'value',
      };

      getUrlsForAuditStub.resolves(mockUrls);
      mockSite.getConfig.resolves(mockConfig);

      // Act
      const result = await scrapeAccessibilityData(mockContext);

      // Assert
      expect(mockSite.getConfig).to.have.been.calledOnce;
      expect(mockContext.log.info).to.have.been.calledWith(
        '[A11yAudit] Accessibility scraping params for site test-site-id (https://example.com): null',
      );
      expect(result.options.accessibilityScrapingParams).to.be.null;
    });

    it('should handle config with accessibility handler but no scrapingParams', async () => {
      // Arrange
      const mockUrls = [
        { url: 'https://example.com/page1', urlId: 'example.com/page1', traffic: 100 },
      ];
      const mockConfig = {
        state: {
          handlers: {
            accessibility: {
              // No scrapingParams property
              otherParam: 'value',
            },
          },
        },
      };

      getUrlsForAuditStub.resolves(mockUrls);
      mockSite.getConfig.resolves(mockConfig);

      // Act
      const result = await scrapeAccessibilityData(mockContext);

      // Assert
      expect(mockSite.getConfig).to.have.been.calledOnce;
      expect(mockContext.log.info).to.have.been.calledWith(
        '[A11yAudit] Accessibility scraping params for site test-site-id (https://example.com): null',
      );
      expect(result.options.accessibilityScrapingParams).to.be.null;
    });

    it('should handle site.getConfig throwing an error', async () => {
      // Arrange
      const mockUrls = [
        { url: 'https://example.com/page1', urlId: 'example.com/page1', traffic: 100 },
      ];
      const configError = new Error('Failed to get site config');

      getUrlsForAuditStub.resolves(mockUrls);
      mockSite.getConfig.rejects(configError);

      // Act & Assert
      await expect(scrapeAccessibilityData(mockContext))
        .to.be.rejectedWith('Failed to get site config');

      expect(mockSite.getConfig).to.have.been.calledOnce;
    });

    it('should fetch and log top pages information', async () => {
      // Arrange
      const mockTopPages = [
        {
          getUrl: () => 'https://example.com/top1',
          getTraffic: () => 1000,
          getId: () => 'id1',
        },
        {
          getUrl: () => 'https://example.com/top2',
          getTraffic: () => 800,
          getId: () => 'id2',
        },
        {
          getUrl: () => 'https://example.com/top3',
          getTraffic: () => 600,
          getId: () => 'id3',
        },
      ];

      mockContext.dataAccess.SiteTopPage.allBySiteIdAndSourceAndGeo.resolves(mockTopPages);
      getUrlsForAuditStub.resolves([]); // Return empty array to trigger top pages logic

      // Act
      await scrapeAccessibilityData(mockContext);

      // Assert
      expect(mockContext.dataAccess.SiteTopPage.allBySiteIdAndSourceAndGeo)
        .to.have.been.calledWith(
          'test-site-id', // siteId from site.getId()
          'ahrefs', // source
          'global', // geo
        );

      expect(mockContext.log.debug).to.have.been.calledWith(
        `[A11yAudit] Found ${mockTopPages.length} top pages for site https://example.com: ${JSON.stringify(mockTopPages, null, 2)}`,
      );
    });

    it('should handle empty top pages array', async () => {
      // Arrange
      const mockTopPages = [];

      mockContext.dataAccess.SiteTopPage.allBySiteIdAndSourceAndGeo.resolves(mockTopPages);
      getUrlsForAuditStub.resolves([]); // Return empty array to trigger top pages logic

      // Act
      await scrapeAccessibilityData(mockContext);

      // Assert
      expect(mockContext.dataAccess.SiteTopPage.allBySiteIdAndSourceAndGeo)
        .to.have.been.calledWith(
          'test-site-id', // siteId from site.getId()
          'ahrefs', // source
          'global', // geo
        );

      expect(mockContext.log.debug).to.have.been.calledWith(
        '[A11yAudit] Found 0 top pages for site https://example.com: []',
      );
    });

    it('should handle SiteTopPage fetch error gracefully', async () => {
      // Arrange
      const topPageError = new Error('Failed to fetch top pages');

      mockContext.dataAccess.SiteTopPage.allBySiteIdAndSourceAndGeo.rejects(topPageError);
      getUrlsForAuditStub.resolves([]); // Return empty array to trigger top pages logic

      // Act & Assert
      await expect(scrapeAccessibilityData(mockContext))
        .to.be.rejectedWith('Failed to fetch top pages');

      expect(mockContext.dataAccess.SiteTopPage.allBySiteIdAndSourceAndGeo)
        .to.have.been.calledWith(
          'test-site-id', // siteId from site.getId()
          'ahrefs', // source
          'global', // geo
        );
    });

    it('should use correct parameters for SiteTopPage query', async () => {
      // Arrange
      const mockTopPages = [
        {
          getUrl: () => 'https://example.com/popular',
          getTraffic: () => 2000,
          getId: () => 'popular-id',
        },
      ];

      mockContext.dataAccess.SiteTopPage.allBySiteIdAndSourceAndGeo.resolves(mockTopPages);
      getUrlsForAuditStub.resolves([]); // Return empty array to trigger top pages logic

      // Act
      await scrapeAccessibilityData(mockContext);

      // Assert
      expect(mockContext.dataAccess.SiteTopPage.allBySiteIdAndSourceAndGeo)
        .to.have.been.calledWith(
          'test-site-id', // siteId from site.getId()
          'ahrefs', // source
          'global', // geo
        );
    });

    it('should process top pages and log top 100 when pages exist', async () => {
      // Arrange
      const mockTopPages = [
        {
          getUrl: () => 'https://example.com/page1',
          getTraffic: () => 1000,
          getId: () => 'id1',
        },
        {
          getUrl: () => 'https://example.com/page2',
          getTraffic: () => 2000,
          getId: () => 'id2',
        },
        {
          getUrl: () => 'https://example.com/page3',
          getTraffic: () => 500,
          getId: () => 'id3',
        },
      ];

      mockContext.dataAccess.SiteTopPage.allBySiteIdAndSourceAndGeo.resolves(mockTopPages);
      getUrlsForAuditStub.resolves([]); // Return empty array to trigger top pages logic

      // Act
      await scrapeAccessibilityData(mockContext);

      // Assert - Check that top 100 pages are logged in correct order
      expect(mockContext.log.debug).to.have.been.calledWith(
        sinon.match(/Top 100 pages for site test-site-id \(https:\/\/example\.com\):.*page2.*page1.*page3/s),
      );
    });

    it('should map page properties correctly for top 100 processing', async () => {
      // Arrange
      const mockTopPages = [
        {
          getUrl: () => 'https://example.com/test-page',
          getTraffic: () => 1500,
          getId: () => 'unique-id-123',
          extraProperty: 'should-be-ignored',
        },
      ];

      mockContext.dataAccess.SiteTopPage.allBySiteIdAndSourceAndGeo.resolves(mockTopPages);
      getUrlsForAuditStub.resolves([]); // Return empty array to trigger top pages logic

      // Act
      await scrapeAccessibilityData(mockContext);

      // Assert - Find the specific "Top 100 pages" log call
      const logCalls = mockContext.log.debug.getCalls();
      const top100LogCall = logCalls.find((call) => call.args[0].includes('Top 100 pages for site'));

      expect(top100LogCall).to.exist;

      const logMessage = top100LogCall.args[0];
      // Verify correct mapping: getId() -> urlId
      expect(logMessage).to.include('"urlId": "unique-id-123"');
      expect(logMessage).to.include('"url": "https://example.com/test-page"');
      expect(logMessage).to.include('"traffic": 1500');
      // Verify extraProperty is not included in the mapped result
      expect(logMessage).to.not.include('extraProperty');
    });

    it('should sort pages by traffic in descending order for top 100', async () => {
      // Arrange
      const mockTopPages = [
        {
          getUrl: () => 'https://example.com/low',
          getTraffic: () => 100,
          getId: () => 'low',
        },
        {
          getUrl: () => 'https://example.com/high',
          getTraffic: () => 5000,
          getId: () => 'high',
        },
        {
          getUrl: () => 'https://example.com/medium',
          getTraffic: () => 1500,
          getId: () => 'medium',
        },
      ];

      mockContext.dataAccess.SiteTopPage.allBySiteIdAndSourceAndGeo.resolves(mockTopPages);
      getUrlsForAuditStub.resolves([]); // Return empty array to trigger top pages logic

      // Act
      await scrapeAccessibilityData(mockContext);

      // Assert - Check order: high (5000) -> medium (1500) -> low (100)
      expect(mockContext.log.debug).to.have.been.calledWith(
        sinon.match(/high.*medium.*low/s),
      );
    });

    it('should limit to 100 pages when more pages exist', async () => {
      // Arrange
      const mockTopPages = Array.from({ length: 150 }, (_, i) => ({
        getUrl: () => `https://example.com/page${i}`,
        getTraffic: () => 1000 - i,
        getId: () => `id${i}`,
      }));

      mockContext.dataAccess.SiteTopPage.allBySiteIdAndSourceAndGeo.resolves(mockTopPages);
      getUrlsForAuditStub.resolves([]); // Return empty array to trigger top pages logic

      // Act
      await scrapeAccessibilityData(mockContext);

      // Assert - Verify only 100 pages are processed
      const logCalls = mockContext.log.debug.getCalls();
      const top100LogCall = logCalls.find((call) => call.args[0].includes('Top 100 pages for site'));

      const loggedData = top100LogCall.args[0];
      const jsonStart = loggedData.indexOf('): ') + 3; // Find the end of the site info and start of JSON
      const parsedPages = JSON.parse(loggedData.substring(jsonStart));

      expect(parsedPages).to.have.lengthOf(100);
      expect(parsedPages[0].traffic).to.equal(1000); // Highest traffic
      expect(parsedPages[99].traffic).to.equal(901); // 100th page
    });

    it('should not process top 100 when topPages is empty', async () => {
      // Arrange
      const mockTopPages = [];

      mockContext.dataAccess.SiteTopPage.allBySiteIdAndSourceAndGeo.resolves(mockTopPages);
      getUrlsForAuditStub.resolves([]); // Return empty array to trigger top pages logic

      // Act
      await scrapeAccessibilityData(mockContext);

      // Assert
      expect(mockContext.log.info).to.not.have.been.calledWith(
        sinon.match(/Top 100 pages:/),
      );
    });

    it('should not process top 100 when topPages is null', async () => {
      // Arrange
      mockContext.dataAccess.SiteTopPage.allBySiteIdAndSourceAndGeo.resolves(null);
      getUrlsForAuditStub.resolves([]); // Return empty array to trigger top pages logic

      // Act
      await scrapeAccessibilityData(mockContext);

      // Assert
      expect(mockContext.log.info).to.not.have.been.calledWith(
        sinon.match(/Top 100 pages:/),
      );
    });

    it('should use mobile as deviceType', async () => {
      // Arrange
      const mockUrls = [
        { url: 'https://example.com/page1', urlId: 'example.com/page1', traffic: 100 },
      ];
      getUrlsForAuditStub.resolves(mockUrls);

      // Act
      const result = await scrapeAccessibilityData(mockContext, 'mobile');

      // Assert
      expect(result.options.deviceType).to.equal('mobile');
    });
  });

  describe('processImportStep', () => {
    it('should successfully process import step with valid context', async () => {
      // Arrange
      const context = {
        site: mockSite,
        finalUrl: 'https://example.com',
      };

      // Act
      const result = await processImportStep(context);

      // Assert
      expect(result).to.deep.equal({
        auditResult: { status: 'preparing', finalUrl: 'https://example.com' },
        fullAuditRef: 'scrapes/test-site-id/',
        type: 'top-pages',
        siteId: 'test-site-id',
        allowCache: true,
      });

      expect(mockSite.getId).to.have.been.calledTwice;
    });

    it('should construct correct S3 bucket path using site ID', async () => {
      // Arrange
      const customSiteId = 'custom-site-123';
      mockSite.getId.returns(customSiteId);
      const context = {
        site: mockSite,
        finalUrl: 'https://custom.example.com',
      };

      // Act
      const result = await processImportStep(context);

      // Assert
      expect(result.fullAuditRef).to.equal(`scrapes/${customSiteId}/`);
      expect(result.siteId).to.equal(customSiteId);
    });

    it('should handle different finalUrl values', async () => {
      // Arrange
      const customFinalUrl = 'https://different.site.com/path';
      const context = {
        site: mockSite,
        finalUrl: customFinalUrl,
      };

      // Act
      const result = await processImportStep(context);

      // Assert
      expect(result.auditResult.finalUrl).to.equal(customFinalUrl);
      expect(result.auditResult.status).to.equal('preparing');
    });

    it('should always return type as top-pages', async () => {
      // Arrange
      const context = {
        site: mockSite,
        finalUrl: 'https://example.com',
      };

      // Act
      const result = await processImportStep(context);

      // Assert
      expect(result.type).to.equal('top-pages');
    });

    it('should always return audit status as preparing', async () => {
      // Arrange
      const context = {
        site: mockSite,
        finalUrl: 'https://example.com',
      };

      // Act
      const result = await processImportStep(context);

      // Assert
      expect(result.auditResult.status).to.equal('preparing');
    });

    it('should handle undefined finalUrl', async () => {
      // Arrange
      const context = {
        site: mockSite,
        finalUrl: undefined,
      };

      // Act
      const result = await processImportStep(context);

      // Assert
      expect(result.auditResult.finalUrl).to.be.undefined;
      expect(result.auditResult.status).to.equal('preparing');
      expect(result.fullAuditRef).to.equal('scrapes/test-site-id/');
      expect(result.type).to.equal('top-pages');
      expect(result.siteId).to.equal('test-site-id');
    });

    it('should handle null finalUrl', async () => {
      // Arrange
      const context = {
        site: mockSite,
        finalUrl: null,
      };

      // Act
      const result = await processImportStep(context);

      // Assert
      expect(result.auditResult.finalUrl).to.be.null;
      expect(result.auditResult.status).to.equal('preparing');
    });

    it('should call site.getId() for both fullAuditRef and siteId', async () => {
      // Arrange
      const context = {
        site: mockSite,
        finalUrl: 'https://example.com',
      };

      // Act
      await processImportStep(context);

      // Assert
      expect(mockSite.getId).to.have.been.calledTwice;
    });

    it('should return all required properties in correct structure', async () => {
      // Arrange
      const context = {
        site: mockSite,
        finalUrl: 'https://example.com',
      };

      // Act
      const result = await processImportStep(context);

      // Assert
      expect(result).to.have.property('auditResult');
      expect(result).to.have.property('fullAuditRef');
      expect(result).to.have.property('type');
      expect(result).to.have.property('siteId');

      expect(result.auditResult).to.have.property('status');
      expect(result.auditResult).to.have.property('finalUrl');
    });
  });

  describe('processAccessibilityOpportunities', () => {
    beforeEach(() => {
      // Reset context to include AWS_ENV for processAccessibilityOpportunities tests
      mockContext.env.AWS_ENV = 'test';
    });

    it('should successfully process accessibility data and find opportunities', async () => {
      // Arrange
      const mockAggregationResult = {
        success: true,
        finalResultFiles: {
          current: {
            overall: {
              violations: {
                total: 5,
                critical: { items: { 'some-id': { count: 5 } } },
              },
            },
            'https://example.com/page1': {
              violations: {
                total: 3,
                critical: { items: { 'some-id': { count: 3 } } },
              },
            },
            'https://example.com/page2': {
              violations: {
                total: 2,
                critical: { items: { 'some-id': { count: 2 } } },
              },
            },
          },
        },
      };
      aggregateAccessibilityDataStub.resolves(mockAggregationResult);
      generateReportOpportunitiesStub.resolves();
      createAccessibilityIndividualOpportunitiesStub.resolves();

      // Act
      const result = await processAccessibilityOpportunities(mockContext);

      // Assert
      expect(aggregateAccessibilityDataStub).to.have.been.calledOnceWith(
        mockS3Client,
        'test-bucket',
        'test-site-id',
        mockContext.log,
        sinon.match(/accessibility\/test-site-id\/\d{4}-\d{2}-\d{2}-final-result\.json/),
        'accessibility',
        sinon.match(/\d{4}-\d{2}-\d{2}/),
      );

      expect(generateReportOpportunitiesStub).to.have.been.calledOnceWith(
        mockSite,
        mockAggregationResult,
        mockContext,
        'accessibility',
      );

      expect(createAccessibilityIndividualOpportunitiesStub).to.have.been.calledOnceWith(
        mockAggregationResult.finalResultFiles.current,
        mockContext,
      );

      expect(mockContext.log.debug).to.have.been.calledWith(
        '[A11yAudit] Step 2: Processing scraped data for site test-site-id (https://example.com)',
      );

      expect(result.status).to.equal('OPPORTUNITIES_FOUND');
      expect(result.opportunitiesFound).to.equal(5);
      expect(result.urlsProcessed).to.equal(2);
      expect(result.summary).to.equal('Found 5 accessibility issues across 2 URLs');
      expect(result.fullReportUrl).to.match(/accessibility\/test-site-id\/\d{4}-\d{2}-\d{2}-final-result\.json/);
    });

    it('should handle error from createAccessibilityIndividualOpportunities', async () => {
      // Arrange
      const mockAggregationResult = {
        success: true,
        finalResultFiles: {
          current: {
            overall: {
              violations: {
                total: 3,
                critical: { items: { 'some-id': { count: 3 } } },
              },
            },
            'https://example.com/page1': {
              violations: {
                total: 3,
                critical: { items: { 'some-id': { count: 3 } } },
              },
            },
          },
        },
      };
      aggregateAccessibilityDataStub.resolves(mockAggregationResult);
      generateReportOpportunitiesStub.resolves();
      const error = new Error('Failed to create individual opportunities');
      createAccessibilityIndividualOpportunitiesStub.rejects(error);

      // Act
      const result = await processAccessibilityOpportunities(mockContext);

      // Assert
      expect(mockContext.log.error).to.have.been.calledWith(
        '[A11yAudit][A11yProcessingError] Error creating individual opportunities for site test-site-id (https://example.com): Failed to create individual opportunities',
        error,
      );

      expect(result).to.deep.equal({
        status: 'PROCESSING_FAILED',
        error: 'Failed to create individual opportunities',
      });

      // Should have called aggregateAccessibilityData and generateReportOpportunities successfully
      expect(aggregateAccessibilityDataStub).to.have.been.called;
      expect(generateReportOpportunitiesStub).to.have.been.called;
      expect(createAccessibilityIndividualOpportunitiesStub).to.have.been.called;
    });

    it('should return NO_OPPORTUNITIES when no issues are found', async () => {
      // Arrange
      const mockAggregationResult = {
        success: true,
        finalResultFiles: {
          current: {
            overall: {
              violations: {
                total: 0,
                critical: { items: {} },
              },
            },
            'https://example.com/page1': {
              violations: {
                total: 0,
                critical: { items: {} },
              },
            },
          },
        },
      };
      aggregateAccessibilityDataStub.resolves(mockAggregationResult);
      generateReportOpportunitiesStub.resolves();
      createAccessibilityIndividualOpportunitiesStub.resolves();

      // Act
      const result = await processAccessibilityOpportunities(mockContext);

      // Assert
      expect(result.status).to.equal('NO_OPPORTUNITIES');
      expect(result.opportunitiesFound).to.equal(0);
      expect(result.urlsProcessed).to.equal(1);
      expect(result.summary).to.equal('Found 0 accessibility issues across 1 URLs');
      expect(result.fullReportUrl).to.match(/accessibility\/test-site-id\/\d{4}-\d{2}-\d{2}-final-result\.json/);
    });

    it('should handle missing S3 bucket name in environment', async () => {
      // Arrange
      mockContext.env.S3_SCRAPER_BUCKET_NAME = undefined;

      // Act
      const result = await processAccessibilityOpportunities(mockContext);

      // Assert
      expect(mockContext.log.error).to.have.been.calledWith(
        '[A11yProcessingError] Missing S3 bucket configuration for accessibility audit',
      );

      expect(result).to.deep.equal({
        status: 'PROCESSING_FAILED',
        error: 'Missing S3 bucket configuration for accessibility audit',
      });

      // Should not call aggregateAccessibilityData when bucket name is missing
      expect(aggregateAccessibilityDataStub).to.not.have.been.called;
    });

    it('should handle unsuccessful aggregation result', async () => {
      // Arrange
      const mockAggregationResult = {
        success: false,
        message: 'No accessibility data found',
      };
      aggregateAccessibilityDataStub.resolves(mockAggregationResult);

      // Act
      const result = await processAccessibilityOpportunities(mockContext);

      // Assert
      expect(mockContext.log.error).to.have.been.calledWith(
        '[A11yAudit][A11yProcessingError] No data aggregated for site test-site-id (https://example.com): No accessibility data found',
      );

      expect(result).to.deep.equal({
        status: 'NO_OPPORTUNITIES',
        message: 'No accessibility data found',
      });

      // Should not call generateReportOpportunities when aggregation fails
      expect(generateReportOpportunitiesStub).to.not.have.been.called;
    });

    it('should handle error from aggregateAccessibilityData', async () => {
      // Arrange
      const error = new Error('S3 connection failed');
      aggregateAccessibilityDataStub.rejects(error);

      // Act
      const result = await processAccessibilityOpportunities(mockContext);

      // Assert
      expect(mockContext.log.error).to.have.been.calledWith(
        '[A11yAudit][A11yProcessingError] Error processing accessibility data for site test-site-id (https://example.com): S3 connection failed',
        error,
      );

      expect(result).to.deep.equal({
        status: 'PROCESSING_FAILED',
        error: 'S3 connection failed',
      });

      // Should not call generateReportOpportunities when aggregation throws
      expect(generateReportOpportunitiesStub).to.not.have.been.called;
    });

    it('should handle error from generateReportOpportunities', async () => {
      // Arrange
      const mockAggregationResult = {
        success: true,
        finalResultFiles: {
          current: {
            overall: {
              violations: {
                total: 3,
                critical: { items: { 'some-id': { count: 3 } } },
              },
            },
            'https://example.com/page1': {
              violations: {
                total: 3,
                critical: { items: { 'some-id': { count: 3 } } },
              },
            },
          },
        },
      };
      aggregateAccessibilityDataStub.resolves(mockAggregationResult);
      const error = new Error('Failed to create opportunity');
      generateReportOpportunitiesStub.rejects(error);

      // Act
      const result = await processAccessibilityOpportunities(mockContext);

      // Assert
      expect(mockContext.log.error).to.have.been.calledWith(
        '[A11yAudit][A11yProcessingError] Error generating report opportunities for site test-site-id (https://example.com): Failed to create opportunity',
        error,
      );

      expect(result).to.deep.equal({
        status: 'PROCESSING_FAILED',
        error: 'Failed to create opportunity',
      });

      // Should have called aggregateAccessibilityData successfully
      expect(aggregateAccessibilityDataStub).to.have.been.called;
    });

    it('should use production environment flag correctly', async () => {
      // Arrange
      mockContext.env.AWS_ENV = 'prod';
      const mockAggregationResult = {
        success: true,
        finalResultFiles: {
          current: {
            overall: {
              violations: {
                total: 2,
                critical: { items: { 'some-id': { count: 2 } } },
              },
            },
            'https://example.com/page1': {
              violations: {
                total: 2,
                critical: { items: { 'some-id': { count: 2 } } },
              },
            },
          },
        },
      };
      aggregateAccessibilityDataStub.resolves(mockAggregationResult);
      generateReportOpportunitiesStub.resolves();
      createAccessibilityIndividualOpportunitiesStub.resolves();

      // Act
      await processAccessibilityOpportunities(mockContext);

      // Assert
      expect(generateReportOpportunitiesStub).to.have.been.calledWith(
        mockSite,
        mockAggregationResult,
        mockContext,
        'accessibility',
      );
    });

    it('should generate correct output key with current date', async () => {
      // Arrange
      const mockDate = new Date('2024-03-15T10:30:00Z');
      const dateStub = sandbox.stub(global, 'Date').returns(mockDate);
      // Mock toISOString for the stubbed Date
      mockDate.toISOString = sinon.stub().returns('2024-03-15T10:30:00.000Z');

      const mockAggregationResult = {
        success: true,
        finalResultFiles: {
          current: {
            overall: {
              violations: {
                total: 1,
                critical: { items: { 'some-id': { count: 1 } } },
              },
            },
            'https://example.com/page1': {
              violations: {
                total: 1,
                critical: { items: { 'some-id': { count: 1 } } },
              },
            },
          },
        },
      };
      aggregateAccessibilityDataStub.resolves(mockAggregationResult);
      generateReportOpportunitiesStub.resolves();
      createAccessibilityIndividualOpportunitiesStub.resolves();

      // Act
      await processAccessibilityOpportunities(mockContext);

      // Assert
      expect(aggregateAccessibilityDataStub).to.have.been.calledWith(
        mockS3Client,
        'test-bucket',
        'test-site-id',
        mockContext.log,
        'accessibility/test-site-id/2024-03-15-final-result.json',
        'accessibility',
        '2024-03-15',
      );

      dateStub.restore();
    });

    it('should log appropriate info message during execution', async () => {
      // Arrange
      const mockAggregationResult = {
        success: true,
        finalResultFiles: {
          current: {
            overall: {
              violations: {
                total: 1,
                critical: { items: { 'some-id': { count: 1 } } },
              },
            },
            'https://example.com/page1': {
              violations: {
                total: 1,
                critical: { items: { 'some-id': { count: 1 } } },
              },
            },
          },
        },
      };
      aggregateAccessibilityDataStub.resolves(mockAggregationResult);
      generateReportOpportunitiesStub.resolves();
      createAccessibilityIndividualOpportunitiesStub.resolves();

      // Act
      await processAccessibilityOpportunities(mockContext);

      // Assert
      expect(mockContext.log.debug).to.have.been.calledWith(
        '[A11yAudit] Step 2: Processing scraped data for site test-site-id (https://example.com)',
      );
    });

    it('should successfully call sendRunImportMessage and log debug message', async () => {
      // Arrange
      const mockAggregationResult = {
        success: true,
        finalResultFiles: {
          current: {
            overall: {
              violations: {
                total: 3,
                critical: { items: { 'some-id': { count: 3 } } },
              },
            },
            'https://example.com/page1': {
              violations: {
                total: 3,
                critical: { items: { 'some-id': { count: 3 } } },
              },
            },
          },
        },
      };
      aggregateAccessibilityDataStub.resolves(mockAggregationResult);
      generateReportOpportunitiesStub.resolves();
      createAccessibilityIndividualOpportunitiesStub.resolves();
      sendRunImportMessageStub.resolves();

      // Act
      await processAccessibilityOpportunities(mockContext);

      // Assert
      expect(sendRunImportMessageStub).to.have.been.calledOnceWith(
        mockContext.sqs,
        'test-queue',
        'a11y-metrics-aggregator',
        'test-site-id',
        sinon.match({
          scraperBucketName: 'test-bucket',
          importerBucketName: 'test-bucket-2',
          version: sinon.match(/\d{4}-\d{2}-\d{2}/),
          urlSourceSeparator: '?source=',
          totalChecks: 50,
          options: {},
        }),
      );

      expect(mockContext.log.debug).to.have.been.calledWith(
        '[A11yAudit] Sent message to importer-worker to save a11y metrics for site test-site-id',
      );
    });

    it('should handle error from sendRunImportMessage and return failure status', async () => {
      // Arrange
      const mockAggregationResult = {
        success: true,
        finalResultFiles: {
          current: {
            overall: {
              violations: {
                total: 2,
                critical: { items: { 'some-id': { count: 2 } } },
              },
            },
            'https://example.com/page1': {
              violations: {
                total: 2,
                critical: { items: { 'some-id': { count: 2 } } },
              },
            },
          },
        },
      };
      aggregateAccessibilityDataStub.resolves(mockAggregationResult);
      generateReportOpportunitiesStub.resolves();
      createAccessibilityIndividualOpportunitiesStub.resolves();
      const error = new Error('Queue message failed');
      sendRunImportMessageStub.rejects(error);

      // Act
      const result = await processAccessibilityOpportunities(mockContext);

      // Assert
      expect(sendRunImportMessageStub).to.have.been.calledOnceWith(
        mockContext.sqs,
        'test-queue',
        'a11y-metrics-aggregator',
        'test-site-id',
        sinon.match.object,
      );

      expect(mockContext.log.error).to.have.been.calledWith(
        '[A11yAudit][A11yProcessingError] Error sending message to importer-worker to save a11y metrics for site test-site-id (https://example.com): Queue message failed',
        error,
      );

      expect(result).to.deep.equal({
        status: 'PROCESSING_FAILED',
        error: 'Queue message failed',
      });

      // Should have called previous functions successfully
      expect(aggregateAccessibilityDataStub).to.have.been.called;
      expect(generateReportOpportunitiesStub).to.have.been.called;
      expect(createAccessibilityIndividualOpportunitiesStub).to.have.been.called;
    });

    it('should call sendRunImportMessage after createAccessibilityIndividualOpportunities completes', async () => {
      // Arrange
      const mockAggregationResult = {
        success: true,
        finalResultFiles: {
          current: {
            overall: {
              violations: {
                total: 1,
                critical: { items: { 'some-id': { count: 1 } } },
              },
            },
            'https://example.com/page1': {
              violations: {
                total: 1,
                critical: { items: { 'some-id': { count: 1 } } },
              },
            },
          },
        },
      };
      aggregateAccessibilityDataStub.resolves(mockAggregationResult);
      generateReportOpportunitiesStub.resolves();
      createAccessibilityIndividualOpportunitiesStub.resolves();
      sendRunImportMessageStub.resolves();

      // Act
      await processAccessibilityOpportunities(mockContext);

      // Assert - Verify call order by checking callCount at different points
      expect(createAccessibilityIndividualOpportunitiesStub).to.have.been.called;
      expect(sendRunImportMessageStub).to.have.been.called;

      // Verify both were called with correct parameters
      expect(createAccessibilityIndividualOpportunitiesStub).to.have.been.calledWith(
        mockAggregationResult.finalResultFiles.current,
        mockContext,
      );
      expect(sendRunImportMessageStub).to.have.been.calledWith(
        mockContext.sqs,
        'test-queue',
        'a11y-metrics-aggregator',
        'test-site-id',
        sinon.match.object,
      );
    });

  });

  describe('codeImportStep', () => {
    it('should return correct step result with type and siteId', async () => {
      // Arrange
      const context = {
        log: mockContext.log,
        site: mockSite,
      };

      // Act
      const result = await codeImportStep(context);

      // Assert
      expect(result).to.deep.equal({
        type: 'code',
        siteId: 'test-site-id',
      });
    });

    it('should log the correct info message', async () => {
      // Arrange
      const context = {
        log: mockContext.log,
        site: mockSite,
      };

      // Act
      await codeImportStep(context);

      // Assert
      expect(mockContext.log.info).to.have.been.calledWith(
        '[A11yAudit] [Site Id: test-site-id] starting code import step',
      );
    });

    it('should call site.getId() twice', async () => {
      // Arrange
      const context = {
        log: mockContext.log,
        site: mockSite,
      };

      // Reset the stub to track calls
      mockSite.getId.resetHistory();

      // Act
      await codeImportStep(context);

      // Assert
      expect(mockSite.getId).to.have.been.calledTwice;
    });

    it('should handle different site IDs correctly', async () => {
      // Arrange
      const customSiteId = 'different-site-id';
      const customMockSite = {
        getId: sandbox.stub().returns(customSiteId),
        getBaseURL: sandbox.stub().returns('https://different.com'),
      };
      const context = {
        log: mockContext.log,
        site: customMockSite,
      };

      // Reset log history to check specific calls
      mockContext.log.info.resetHistory();

      // Act
      const result = await codeImportStep(context);

      // Assert
      expect(result.siteId).to.equal(customSiteId);
      expect(mockContext.log.info).to.have.been.calledWith(
        `[A11yAudit] [Site Id: ${customSiteId}] starting code import step`,
      );
    });
  });

  describe('createProcessAccessibilityOpportunitiesWithDevice', () => {
    beforeEach(() => {
      // Reset context to include AWS_ENV for tests
      mockContext.env.AWS_ENV = 'test';
    });

    it('should process mobile audit and skip individual opportunities', async () => {
      // Arrange - mobile audit with device-specific htmlData
      const mockAggregationResult = {
        success: true,
        finalResultFiles: {
          current: {
            overall: {
              violations: {
                total: 5,
              },
            },
            'https://example.com/page1': {
              violations: {
                critical: {
                  items: {
                    'rule-1': {
                      htmlData: [
                        { deviceTypes: ['mobile'] },
                        { deviceTypes: ['desktop'] },
                        { deviceTypes: ['mobile', 'desktop'] },
                      ],
                    },
                  },
                },
                serious: {
                  items: {
                    'rule-2': {
                      htmlData: [
                        { deviceTypes: ['mobile'] },
                      ],
                    },
                  },
                },
              },
            },
          },
        },
      };
      aggregateAccessibilityDataStub.resolves(mockAggregationResult);
      generateReportOpportunitiesStub.resolves();

      // Reset stubs to avoid pollution from previous tests
      mockContext.log.info.resetHistory();
      createAccessibilityIndividualOpportunitiesStub.resetHistory();
      sendRunImportMessageStub.resetHistory();
      sendRunImportMessageStub.resolves();

      // Act - use the factory to create a mobile-specific processor
      const processMobileOpportunities = createProcessAccessibilityOpportunitiesWithDevice('mobile');
      const result = await processMobileOpportunities(mockContext);

      // Assert - individual opportunities should be skipped for mobile
      expect(createAccessibilityIndividualOpportunitiesStub).to.not.have.been.called;

      // Assert - metrics import SHOULD be called for mobile (changed behavior)
      expect(sendRunImportMessageStub).to.have.been.calledOnceWith(
        mockContext.sqs,
        'test-queue',
        'a11y-metrics-aggregator_mobile',
        'test-site-id',
        sinon.match({
          scraperBucketName: 'test-bucket',
          importerBucketName: 'test-bucket-2',
          deviceType: 'mobile',
        }),
      );

      expect(result.status).to.equal('OPPORTUNITIES_FOUND');
      expect(result.deviceType).to.equal('mobile');
      expect(result.opportunitiesFound).to.equal(3); // 3 mobile issues

      // Check that the specific log messages were called
      const logCalls = mockContext.log.info.getCalls().map(call => call.args[0]);
      expect(logCalls).to.include('[A11yAudit] Step 2: Processing scraped data for mobile on site test-site-id (https://example.com)');
      expect(logCalls).to.include('[A11yAudit] Skipping individual opportunities (Step 2c) for mobile audit on site test-site-id');
      expect(logCalls).to.include('[A11yAudit] Found 3 mobile accessibility issues across 1 unique URLs for site test-site-id (https://example.com)');
    });

    it('should count device-specific issues correctly for desktop', async () => {
      // Arrange
      const mockAggregationResult = {
        success: true,
        finalResultFiles: {
          current: {
            overall: {
              violations: {
                total: 10,
              },
            },
            'https://example.com/page1': {
              violations: {
                critical: {
                  items: {
                    'rule-1': {
                      htmlData: [
                        { deviceTypes: ['desktop'] },
                        { deviceTypes: ['mobile'] },
                      ],
                    },
                  },
                },
                serious: {
                  items: {
                    'rule-2': {
                      htmlData: [
                        { deviceTypes: ['desktop'] },
                        { deviceTypes: ['desktop', 'mobile'] },
                      ],
                    },
                  },
                },
              },
            },
          },
        },
      };
      aggregateAccessibilityDataStub.resolves(mockAggregationResult);
      generateReportOpportunitiesStub.resolves();
      createAccessibilityIndividualOpportunitiesStub.resolves();
      sendRunImportMessageStub.resolves();

      // Reset stubs
      mockContext.log.info.resetHistory();
      createAccessibilityIndividualOpportunitiesStub.resetHistory();
      sendRunImportMessageStub.resetHistory();

      // Act - use the factory to create a desktop-specific processor
      const processDesktopOpportunities = createProcessAccessibilityOpportunitiesWithDevice('desktop');
      const result = await processDesktopOpportunities(mockContext);

      // Assert
      expect(result.opportunitiesFound).to.equal(3); // desktop appears 3 times
      expect(result.deviceType).to.equal('desktop');

      const logCalls = mockContext.log.info.getCalls().map(call => call.args[0]);
      expect(logCalls).to.include('[A11yAudit] Found 3 desktop accessibility issues across 1 unique URLs for site test-site-id (https://example.com)');
    });

    it('should handle URLs without violations in device counting', async () => {
      // Arrange
      const mockAggregationResult = {
        success: true,
        finalResultFiles: {
          current: {
            overall: {
              violations: {
                total: 0,
              },
            },
            'https://example.com/page1': {
              // No violations property
            },
            'https://example.com/page2': {
              violations: {
                critical: {
                  items: {
                    'rule-1': {
                      htmlData: [
                        { deviceTypes: ['desktop'] },
                      ],
                    },
                  },
                },
              },
            },
          },
        },
      };
      aggregateAccessibilityDataStub.resolves(mockAggregationResult);
      generateReportOpportunitiesStub.resolves();
      createAccessibilityIndividualOpportunitiesStub.resolves();
      sendRunImportMessageStub.resolves();

      // Act
      const processDesktopOpportunities = createProcessAccessibilityOpportunitiesWithDevice('desktop');
      const result = await processDesktopOpportunities(mockContext);

      // Assert - should only count page2's issue
      expect(result.opportunitiesFound).to.equal(1);
      expect(result.urlsProcessed).to.equal(2); // Still counts both URLs
    });

    it('should handle rules without htmlData in device counting', async () => {
      // Arrange
      const mockAggregationResult = {
        success: true,
        finalResultFiles: {
          current: {
            overall: {
              violations: {
                total: 0,
              },
            },
            'https://example.com/page1': {
              violations: {
                critical: {
                  items: {
                    'rule-1': {
                      // No htmlData
                      count: 5,
                    },
                    'rule-2': {
                      htmlData: [
                        { deviceTypes: ['desktop'] },
                      ],
                    },
                  },
                },
              },
            },
          },
        },
      };
      aggregateAccessibilityDataStub.resolves(mockAggregationResult);
      generateReportOpportunitiesStub.resolves();
      createAccessibilityIndividualOpportunitiesStub.resolves();
      sendRunImportMessageStub.resolves();

      // Act
      const processDesktopOpportunities = createProcessAccessibilityOpportunitiesWithDevice('desktop');
      const result = await processDesktopOpportunities(mockContext);

      // Assert - should only count rule-2
      expect(result.opportunitiesFound).to.equal(1);
    });

    it('should handle htmlData items without deviceTypes', async () => {
      // Arrange
      const mockAggregationResult = {
        success: true,
        finalResultFiles: {
          current: {
            overall: {
              violations: {
                total: 0,
              },
            },
            'https://example.com/page1': {
              violations: {
                critical: {
                  items: {
                    'rule-1': {
                      htmlData: [
                        { deviceTypes: ['desktop'] },
                        { someOtherProperty: 'value' }, // No deviceTypes
                      ],
                    },
                  },
                },
              },
            },
          },
        },
      };
      aggregateAccessibilityDataStub.resolves(mockAggregationResult);
      generateReportOpportunitiesStub.resolves();
      createAccessibilityIndividualOpportunitiesStub.resolves();
      sendRunImportMessageStub.resolves();

      // Act
      const processDesktopOpportunities = createProcessAccessibilityOpportunitiesWithDevice('desktop');
      const result = await processDesktopOpportunities(mockContext);

      // Assert - should only count the one with deviceTypes
      expect(result.opportunitiesFound).to.equal(1);
    });

    it('should use mobile-specific output key for mobile audits', async () => {
      // Arrange
      const mockDate = new Date('2024-03-15T10:30:00Z');
      sandbox.stub(global, 'Date').returns(mockDate);
      mockDate.toISOString = sinon.stub().returns('2024-03-15T10:30:00.000Z');

      const mockAggregationResult = {
        success: true,
        finalResultFiles: {
          current: {
            overall: {
              violations: {
                total: 1,
              },
            },
            'https://example.com/page1': {
              violations: {
                critical: {
                  items: {
                    'rule-1': {
                      htmlData: [{ deviceTypes: ['mobile'] }],
                    },
                  },
                },
              },
            },
          },
        },
      };
      aggregateAccessibilityDataStub.resolves(mockAggregationResult);
      generateReportOpportunitiesStub.resolves();

      // Act
      const processMobileOpportunities = createProcessAccessibilityOpportunitiesWithDevice('mobile');
      const result = await processMobileOpportunities(mockContext);

      // Assert
      expect(aggregateAccessibilityDataStub).to.have.been.calledWith(
        mockS3Client,
        'test-bucket',
        'test-site-id',
        mockContext.log,
        'accessibility-mobile/test-site-id/2024-03-15-final-result.json',
        'accessibility-mobile',
        '2024-03-15'
      );
      expect(result.fullReportUrl).to.equal('accessibility-mobile/test-site-id/2024-03-15-final-result.json');
    });

    it('should log processing message with device type', async () => {
      // Arrange
      const mockAggregationResult = {
        success: true,
        finalResultFiles: {
          current: {
            overall: { violations: { total: 0 } },
            'https://example.com/page1': {
              violations: {
                critical: { items: {} },
              },
            },
          },
        },
      };
      aggregateAccessibilityDataStub.resolves(mockAggregationResult);
      generateReportOpportunitiesStub.resolves();

      // Reset log stub
      mockContext.log.info.resetHistory();

      // Act
      const processMobileOpportunities = createProcessAccessibilityOpportunitiesWithDevice('mobile');
      await processMobileOpportunities(mockContext);

      // Assert
      const logCalls = mockContext.log.info.getCalls().map(call => call.args[0]);
      expect(logCalls).to.include('[A11yAudit] Step 2: Processing scraped data for mobile on site test-site-id (https://example.com)');
    });

    it('should handle missing S3 bucket configuration', async () => {
      // Arrange - remove bucket name
      mockContext.env.S3_SCRAPER_BUCKET_NAME = undefined;

      // Act
      const processDesktopOpportunities = createProcessAccessibilityOpportunitiesWithDevice('desktop');
      const result = await processDesktopOpportunities(mockContext);

      // Assert
      expect(result.status).to.equal('PROCESSING_FAILED');
      expect(result.error).to.equal('Missing S3 bucket configuration for accessibility audit');
      expect(mockContext.log.error).to.have.been.calledWith('[A11yProcessingError] Missing S3 bucket configuration for accessibility audit');
    });

    it('should handle aggregation failure (success false)', async () => {
      // Arrange
      const mockAggregationResult = {
        success: false,
        message: 'No data found in S3',
      };
      aggregateAccessibilityDataStub.resolves(mockAggregationResult);

      // Act
      const processDesktopOpportunities = createProcessAccessibilityOpportunitiesWithDevice('desktop');
      const result = await processDesktopOpportunities(mockContext);

      // Assert
      expect(result.status).to.equal('NO_OPPORTUNITIES');
      expect(result.message).to.equal('No data found in S3');
      expect(mockContext.log.error).to.have.been.calledWith(
        sinon.match(/No data aggregated for desktop on site test-site-id/)
      );
    });

    it('should handle aggregation error (exception thrown)', async () => {
      // Arrange
      const error = new Error('S3 read failed');
      aggregateAccessibilityDataStub.rejects(error);

      // Act
      const processDesktopOpportunities = createProcessAccessibilityOpportunitiesWithDevice('desktop');
      const result = await processDesktopOpportunities(mockContext);

      // Assert
      expect(result.status).to.equal('PROCESSING_FAILED');
      expect(result.error).to.equal('S3 read failed');
      expect(mockContext.log.error).to.have.been.calledWith(
        sinon.match(/Error processing accessibility data for desktop on site test-site-id/),
        error
      );
    });

    it('should handle error from generateReportOpportunities', async () => {
      // Arrange
      const mockAggregationResult = {
        success: true,
        finalResultFiles: {
          current: {
            overall: { violations: { total: 1 } },
            'https://example.com/page1': {
              violations: {
                critical: { items: { 'rule-1': { htmlData: [{ deviceTypes: ['desktop'] }] } } },
              },
            },
          },
        },
      };
      aggregateAccessibilityDataStub.resolves(mockAggregationResult);
      const error = new Error('Failed to create opportunities');
      generateReportOpportunitiesStub.rejects(error);

      // Act
      const processDesktopOpportunities = createProcessAccessibilityOpportunitiesWithDevice('desktop');
      const result = await processDesktopOpportunities(mockContext);

      // Assert
      expect(result.status).to.equal('PROCESSING_FAILED');
      expect(result.error).to.equal('Failed to create opportunities');
      expect(mockContext.log.error).to.have.been.calledWith(
        sinon.match(/Error generating report opportunities for desktop on site test-site-id/),
        error
      );
    });

    it('should handle error from createAccessibilityIndividualOpportunities', async () => {
      // Arrange
      const mockAggregationResult = {
        success: true,
        finalResultFiles: {
          current: {
            overall: { violations: { total: 1 } },
            'https://example.com/page1': {
              violations: {
                critical: { items: { 'rule-1': { htmlData: [{ deviceTypes: ['desktop'] }] } } },
              },
            },
          },
        },
      };
      aggregateAccessibilityDataStub.resolves(mockAggregationResult);
      generateReportOpportunitiesStub.resolves();
      const error = new Error('Failed to create individual opportunities');
      createAccessibilityIndividualOpportunitiesStub.rejects(error);

      // Act
      const processDesktopOpportunities = createProcessAccessibilityOpportunitiesWithDevice('desktop');
      const result = await processDesktopOpportunities(mockContext);

      // Assert
      expect(result.status).to.equal('PROCESSING_FAILED');
      expect(result.error).to.equal('Failed to create individual opportunities');
      expect(mockContext.log.error).to.have.been.calledWith(
        sinon.match(/Error creating individual opportunities for desktop on site test-site-id/),
        error
      );
    });

    it('should handle error from sendRunImportMessage for desktop', async () => {
      // Arrange
      const mockAggregationResult = {
        success: true,
        finalResultFiles: {
          current: {
            overall: { violations: { total: 1 } },
            'https://example.com/page1': {
              violations: {
                critical: { items: { 'rule-1': { htmlData: [{ deviceTypes: ['desktop'] }] } } },
              },
            },
          },
        },
      };
      aggregateAccessibilityDataStub.resolves(mockAggregationResult);
      generateReportOpportunitiesStub.resolves();
      createAccessibilityIndividualOpportunitiesStub.resolves();
      const error = new Error('SQS send failed');
      sendRunImportMessageStub.rejects(error);

      // Act
      const processDesktopOpportunities = createProcessAccessibilityOpportunitiesWithDevice('desktop');
      const result = await processDesktopOpportunities(mockContext);

      // Assert
      expect(result.status).to.equal('PROCESSING_FAILED');
      expect(result.error).to.equal('SQS send failed');
      expect(mockContext.log.error).to.have.been.calledWith(
        sinon.match(/Error sending message to importer-worker to save a11y metrics for desktop on site test-site-id/),
        error
      );
    });
  });

  describe('handler-desktop and handler-mobile modules', () => {
    it('should call desktop scraping wrapper function', async () => {
      const handlerDesktop = await import('../../src/accessibility/handler-desktop.js');
      expect(handlerDesktop.default).to.exist;
      expect(handlerDesktop.default.steps).to.exist;

      // Get the scrapeAccessibilityData step handler from the handler
      const scrapeStep = handlerDesktop.default.steps.scrapeAccessibilityData;
      expect(scrapeStep).to.exist;
      expect(scrapeStep.handler).to.be.a('function');

      // Call the wrapper function to cover lines 24-26
      const result = await scrapeStep.handler(mockContext);
      expect(result).to.exist;
    });

    it('should call mobile scraping wrapper function', async () => {
      const handlerMobile = await import('../../src/accessibility/handler-mobile.js');
      expect(handlerMobile.default).to.exist;
      expect(handlerMobile.default.steps).to.exist;

      // Get the scrapeAccessibilityData step handler from the handler
      const scrapeStep = handlerMobile.default.steps.scrapeAccessibilityData;
      expect(scrapeStep).to.exist;
      expect(scrapeStep.handler).to.be.a('function');

      // Call the wrapper function to cover lines 24-26
      const result = await scrapeStep.handler(mockContext);
      expect(result).to.exist;
    });
  });

  describe('Handler Configuration', () => {
    let handlerModule;

    beforeEach(async () => {
      // Import the handler module with default export
      handlerModule = await esmock('../../src/accessibility/handler.js', {
        '../../src/accessibility/utils/data-processing.js': {
          getUrlsForAudit: getUrlsForAuditStub,
          aggregateAccessibilityData: aggregateAccessibilityDataStub,
          generateReportOpportunities: generateReportOpportunitiesStub,
          sendRunImportMessage: sendRunImportMessageStub,
        },
        '../../src/accessibility/utils/generate-individual-opportunities.js': {
          createAccessibilityIndividualOpportunities: createAccessibilityIndividualOpportunitiesStub,
        },
        '../../src/accessibility/utils/scrape-utils.js': {
          getExistingObjectKeysFromFailedAudits: getExistingObjectKeysFromFailedAuditsStub,
          getExistingUrlsFromFailedAudits: getExistingUrlsFromFailedAuditsStub,
        },
      });
    });

    it('should export a default handler with correct structure', () => {
      const handler = handlerModule.default;

      expect(handler).to.exist;
      expect(handler).to.be.an('object');
    });

    it('should have URL resolver configured', () => {
      const handler = handlerModule.default;

      expect(handler.urlResolver).to.exist;
      expect(handler.urlResolver).to.be.a('function');
    });

    it('should have steps configured', () => {
      const handler = handlerModule.default;

      expect(handler.steps).to.exist;
      expect(handler.steps).to.be.an('object');
      expect(Object.keys(handler.steps)).to.have.length.greaterThan(0);
    });

    it('should have processImport step configured', () => {
      const handler = handlerModule.default;

      expect(handler.steps.processImport).to.exist;
      expect(handler.steps.processImport).to.have.property('handler');
      expect(handler.steps.processImport.handler).to.be.a('function');
    });

    it('should have scrapeAccessibilityData step configured', () => {
      const handler = handlerModule.default;

      expect(handler.steps.scrapeAccessibilityData).to.exist;
      expect(handler.steps.scrapeAccessibilityData).to.have.property('handler');
      expect(handler.steps.scrapeAccessibilityData.handler).to.be.a('function');
    });

    it('should have processAccessibilityOpportunities step configured', () => {
      const handler = handlerModule.default;

      expect(handler.steps.processAccessibilityOpportunities).to.exist;
      expect(handler.steps.processAccessibilityOpportunities).to.have.property('handler');
      expect(handler.steps.processAccessibilityOpportunities.handler).to.be.a('function');
    });

    it('should use resolveFinalURL as the URL resolver', async () => {
      const handler = handlerModule.default;
      const mockSiteWithResolver = {
        getId: () => 'test-site-id',
        getBaseURL: () => 'https://example.com',
        resolveFinalURL: sandbox.stub().resolves('https://final.example.com'),
      };

      const resolvedUrl = await handler.urlResolver(mockSiteWithResolver);

      expect(mockSiteWithResolver.resolveFinalURL).to.have.been.calledOnce;
      expect(resolvedUrl).to.equal('https://final.example.com');
    });

    it('should call site.resolveFinalURL without additional arguments', async () => {
      const handler = handlerModule.default;
      const mockSiteWithResolver = {
        resolveFinalURL: sandbox.stub().resolves('https://resolved.com'),
      };

      await handler.urlResolver(mockSiteWithResolver);

      expect(mockSiteWithResolver.resolveFinalURL).to.have.been.calledOnce;
      expect(mockSiteWithResolver.resolveFinalURL).to.have.been.calledWithExactly();
    });

    it('should handle resolveFinalURL returning different URLs', async () => {
      const handler = handlerModule.default;
      const testUrls = [
        'https://www.example.com',
        'https://example.com/redirected',
        'https://final-destination.com',
      ];

      for (const testUrl of testUrls) {
        const mockSiteWithResolver = {
          resolveFinalURL: sandbox.stub().resolves(testUrl),
        };

        const resolvedUrl = await handler.urlResolver(mockSiteWithResolver);
        expect(resolvedUrl).to.equal(testUrl);
      }
    });

    it('should handle resolveFinalURL that returns a promise', async () => {
      const handler = handlerModule.default;
      const mockSiteWithResolver = {
        resolveFinalURL: () => Promise.resolve('https://async-resolved.com'),
      };

      const resolvedUrl = await handler.urlResolver(mockSiteWithResolver);

      expect(resolvedUrl).to.equal('https://async-resolved.com');
    });

    it('should handle resolveFinalURL errors gracefully', async () => {
      const handler = handlerModule.default;
      const mockSiteWithResolver = {
        resolveFinalURL: sandbox.stub().rejects(new Error('Resolution failed')),
      };

      await expect(handler.urlResolver(mockSiteWithResolver))
        .to.be.rejectedWith('Resolution failed');

      expect(mockSiteWithResolver.resolveFinalURL).to.have.been.calledOnce;
    });
  });
});<|MERGE_RESOLUTION|>--- conflicted
+++ resolved
@@ -134,20 +134,7 @@
         mockContext.log,
       );
 
-<<<<<<< HEAD
       expect(mockContext.log.debug).to.have.been.calledWith(
-=======
-      expect(getExistingObjectKeysFromFailedAuditsStub).to.have.been.calledOnceWith(
-        mockS3Client,
-        'test-bucket',
-        'test-site-id',
-        mockContext.log,
-      );
-
-      expect(getExistingUrlsFromFailedAuditsStub).to.have.been.calledOnce;
-
-      expect(mockContext.log.info).to.have.been.calledWith(
->>>>>>> b685fe3c
         '[A11yAudit] Step 1: Preparing content scrape for desktop accessibility audit for https://example.com with siteId test-site-id',
       );
 
